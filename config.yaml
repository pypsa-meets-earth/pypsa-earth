logging_level: INFO
tutorial: false

results_dir: results/
summary_dir: results/
costs_dir: data/ #TODO change to the equivalent of technology data

run: runname_test_new_gadm7

foresight: overnight

scenario:
  simpl: # only relevant for PyPSA-Eur
  - ""
  clusters: # number of nodes in Europe, any integer between 37 (1 node per country-zone) and several hundred
  - 117
  planning_horizons: # investment years for myopic and perfect; or costs year for overnight
  - 2030
  ll:
  - "c1.0"
  opts:
  - "Co2L"
  sopts:
  - "730H"
  demand:
  - "NZ"

clustering_options:
  alternative_clustering: false

countries: ['MA']

custom_data:
<<<<<<< HEAD
  renewables: [] #['csp', 'rooftop-solar', 'solar', 'onwind', 'onwind-2', 'offwind', 'offwind-2']

export:
  export_h2: 10000000 # Yearly export demand in MWh
=======
  renewables: ['csp', 'rooftop-solar', 'solar', 'onwind', 'onwind2', 'offwind', 'offwind2']
  elec_demand: true
  industry_demand: true
>>>>>>> f0de1061

costs:
  lifetime: 25 #default lifetime
  # From a Lion Hirth paper, also reflects average of Noothout et al 2016
  discountrate: [0.069] #, 0.071, 0.111]
  # [EUR/USD] ECB: https://www.ecb.europa.eu/stats/exchange/eurofxref/html/eurofxref-graph-usd.en.html # noqa: E501
  USD2013_to_EUR2013: 0.7532

  # Marginal and capital costs can be overwritten
  # capital_cost:
  #   onwind: 500
  marginal_cost:
    solar: 0.01
    onwind: 0.015
    offwind: 0.015
    hydro: 0.
    H2: 0.
    battery: 0.

  emission_prices: # only used with the option Ep (emission prices)
    co2: 0.

  lines:
    length_factor: 1.25 #to estimate offwind connection costs

industry:
  St_primary_fraction: 0.90 # fraction of steel produced via primary route versus secondary route (scrap+EAF); today fraction is 0.6
    # 2020: 0.6
    # 2025: 0.55
    # 2030: 0.5
    # 2035: 0.45
    # 2040: 0.4
    # 2045: 0.35
    # 2050: 0.3
  DRI_fraction: 0.5 # fraction of the primary route converted to DRI + EAF
    # 2020: 0
    # 2025: 0
    # 2030: 0.05
    # 2035: 0.2
    # 2040: 0.4
    # 2045: 0.7
    # 2050: 1
  H2_DRI: 1.7   #H2 consumption in Direct Reduced Iron (DRI),  MWh_H2,LHV/ton_Steel from 51kgH2/tSt in Vogl et al (2018) doi:10.1016/j.jclepro.2018.08.279
  elec_DRI: 0.322   #electricity consumption in Direct Reduced Iron (DRI) shaft, MWh/tSt HYBRIT brochure https://ssabwebsitecdn.azureedge.net/-/media/hybrit/files/hybrit_brochure.pdf
  Al_primary_fraction: 0.2 # fraction of aluminium produced via the primary route versus scrap; today fraction is 0.4
    # 2020: 0.4
    # 2025: 0.375
    # 2030: 0.35
    # 2035: 0.325
    # 2040: 0.3
    # 2045: 0.25
    # 2050: 0.2
  MWh_CH4_per_tNH3_SMR: 10.8 # 2012's demand from https://ec.europa.eu/docsroom/documents/4165/attachments/1/translations/en/renditions/pdf
  MWh_elec_per_tNH3_SMR: 0.7 # same source, assuming 94-6% split methane-elec of total energy demand 11.5 MWh/tNH3
  MWh_H2_per_tNH3_electrolysis: 6.5 # from https://doi.org/10.1016/j.joule.2018.04.017, around 0.197 tH2/tHN3 (>3/17 since some H2 lost and used for energy)
  MWh_elec_per_tNH3_electrolysis: 1.17 # from https://doi.org/10.1016/j.joule.2018.04.017 Table 13 (air separation and HB)
  NH3_process_emissions: 24.5 # in MtCO2/a from SMR for H2 production for NH3 from UNFCCC for 2015 for EU28
  petrochemical_process_emissions: 25.5 # in MtCO2/a for petrochemical and other from UNFCCC for 2015 for EU28
  HVC_primary_fraction: 1. # fraction of today's HVC produced via primary route
  HVC_mechanical_recycling_fraction: 0. # fraction of today's HVC produced via mechanical recycling
  HVC_chemical_recycling_fraction: 0. # fraction of today's HVC produced via chemical recycling
  HVC_production_today: 52. # MtHVC/a from DECHEMA (2017), Figure 16, page 107; includes ethylene, propylene and BTX
  MWh_elec_per_tHVC_mechanical_recycling: 0.547 # from SI of https://doi.org/10.1016/j.resconrec.2020.105010, Table S5, for HDPE, PP, PS, PET. LDPE would be 0.756.
  MWh_elec_per_tHVC_chemical_recycling: 6.9 # Material Economics (2019), page 125; based on pyrolysis and electric steam cracking
  chlorine_production_today: 9.58 # MtCl/a from DECHEMA (2017), Table 7, page 43
  MWh_elec_per_tCl: 3.6 # DECHEMA (2017), Table 6, page 43
  MWh_H2_per_tCl: -0.9372  # DECHEMA (2017), page 43; negative since hydrogen produced in chloralkali process
  methanol_production_today: 1.5 # MtMeOH/a from DECHEMA (2017), page 62
  MWh_elec_per_tMeOH: 0.167 # DECHEMA (2017), Table 14, page 65
  MWh_CH4_per_tMeOH: 10.25 # DECHEMA (2017), Table 14, page 65
  hotmaps_locate_missing: false
  reference_year: 2015

solar_thermal:
  clearsky_model: simple
  orientation:
    slope: 45.
    azimuth: 180.

sector:
  gas_network: true
  oil_network: true
  district_heating:
    potential: 0.3 #maximum fraction of urban demand which can be supplied by district heating
      #increase of today's district heating demand to potential maximum district heating share
      #progress = 0 means today's district heating share, progress=-1 means maxumzm fraction of urban demand is supplied by district heating
    progress: 1
      #2020: 0.0
      #2030: 0.3
      #2040: 0.6
      #2050: 1.0
    district_heating_loss: 0.15
  reduce_space_heat_exogenously: true  # reduces space heat demand by a given factor (applied before losses in DH)
  # this can represent e.g. building renovation, building demolition, or if
  # the factor is negative: increasing floor area, increased thermal comfort, population growth
  reduce_space_heat_exogenously_factor: 0.29 # per unit reduction in space heat demand
  # the default factors are determined by the LTS scenario from http://tool.european-calculator.eu/app/buildings/building-types-area/?levers=1ddd4444421213bdbbbddd44444ffffff11f411111221111211l212221
    # 2020: 0.10  # this results in a space heat demand reduction of 10%
    # 2025: 0.09  # first heat demand increases compared to 2020 because of larger floor area per capita
    # 2030: 0.09
    # 2035: 0.11
    # 2040: 0.16
    # 2045: 0.21
    # 2050: 0.29
  retrofitting:   # co-optimises building renovation to reduce space heat demand
    retro_endogen: false  # co-optimise space heat savings
    cost_factor: 1.0   # weight costs for building renovation
    interest_rate: 0.04  # for investment in building components
    annualise_cost: true  # annualise the investment costs
    tax_weighting: false   # weight costs depending on taxes in countries
    construction_index: true   # weight costs depending on labour/material costs per country
  tes: true
  tes_tau: # 180 day time constant for centralised, 3 day for decentralised
    decentral: 3
    central: 180
  boilers: true
  oil_boilers: false
  chp: false
  micro_chp: false
  solar_thermal: true
  heat_pump_sink_T: 55 #Celsius, based on DTU / large area radiators; used un build_cop_profiles.py
  time_dep_hp_cop: true #time dependent heat pump coefficient of performance
  solar_cf_correction: 0.788457 # = >>>1/1.2683
  bev_plug_to_wheel_efficiency: 0.2 #kWh/km from EPA https://www.fueleconomy.gov/feg/ for Tesla Model S
  bev_charge_efficiency: 0.9 #BEV (dis-)charging efficiency
  transport_heating_deadband_upper: 20.
  transport_heating_deadband_lower: 15.
  ICE_lower_degree_factor: 0.375 #in per cent increase in fuel consumption per degree above deadband
  ICE_upper_degree_factor: 1.6
  EV_lower_degree_factor: 0.98
  EV_upper_degree_factor: 0.63
  bev_avail_max: 0.95
  bev_avail_mean: 0.8
  bev_dsm_restriction_value: 0.75 #Set to 0 for no restriction on BEV DSM
  bev_dsm_restriction_time: 7 #Time at which SOC of BEV has to be dsm_restriction_value
  v2g: true #allows feed-in to grid from EV battery
  bev_dsm: true #turns on EV battery
  bev_energy: 0.05 #average battery size in MWh
  bev_availability: 0.5 #How many cars do smart charging
  transport_fuel_cell_efficiency: 0.5
  transport_internal_combustion_efficiency: 0.3

  biomass_transport: true  # biomass transport between nodes


  land_transport_fuel_cell_share: # 1 means all FCEVs HERE
    BU_2030: 0.00
    AP_2030: 0.004
    NZ_2030: 0.02
    DF_2030: 0.01
    BU_2050: 0.00
    AP_2050: 0.06
    NZ_2050: 0.28
    DF_2050: 0.05

  land_transport_electric_share: # 1 means all EVs  # This leads to problems when non-zero HERE
    BU_2030: 0.00
    AP_2030: 0.075
    NZ_2030: 0.13
    DF_2030: 0.01
    BU_2050: 0.00
    AP_2050: 0.42
    NZ_2050: 0.68
    DF_2050: 0.15

  co2_network: true
  co2_sequestration_potential: 200 #MtCO2/a sequestration potential for Europe
  co2_sequestration_cost: 10 #EUR/tCO2 for sequestration of CO2
  hydrogen_underground_storage: true
  shipping_hydrogen_liquefaction: false
  shipping_average_efficiency: 0.4 #For conversion of fuel oil to propulsion in 2011
  shipping_hydrogen_share:
    BU_2030: 0.00
    AP_2030: 0.00
    NZ_2030: 0.10
    DF_2030: 0.10
    BU_2050: 0.00
    AP_2050: 0.25
    NZ_2050: 0.36
    DF_2050: 0.36

  gadm_level: 2
  h2_cavern: true
  marginal_cost_storage: 0
  methanation: true
  helmeth: true
  dac: true
  SMR: false
  cc_fraction: 0.9

  conventional_generation: # generator : carrier
    OCGT: gas
    #Gen_Test: oil # Just for testing purposes

# snapshots are originally set in PyPSA-Earth/config.yaml but used again by PyPSA-Earth-Sec
snapshots:
  # arguments to pd.date_range
  start: "2013-01-01"
  end: "2014-01-01"
  closed: "left" # end is not inclusive

# atlite:
#   cutout: ./cutouts/africa-2013-era5.nc

solving:
  #tmpdir: "path/to/tmp"
  options:
    formulation: kirchhoff
    clip_p_max_pu: 1.e-2
    load_shedding: false
    noisy_costs: true
    skip_iterations: true
    track_iterations: false
    min_iterations: 4
    max_iterations: 6

  solver:
    name: gurobi
    threads: 25
    method: 2 # barrier
    crossover: 0
    BarConvTol: 1.e-6
    Seed: 123
    AggFill: 0
    PreDual: 0
    GURO_PAR_BARDENSETHRESH: 200
    #FeasibilityTol: 1.e-6

    #name: cplex
    #threads: 4
    #lpmethod: 4 # barrier
    #solutiontype: 2 # non basic solution, ie no crossover
    #barrier_convergetol: 1.e-5
    #feasopt_tolerance: 1.e-6
  mem: 30000 #memory in MB; 20 GB enough for 50+B+I+H2; 100 GB for 181+B+I+H2

plotting:
  map:
    boundaries: [-11, 30, 34, 71]
    color_geomap:
      ocean: white
      land: whitesmoke
  costs_max: 10
  costs_threshold: 0.2
  energy_max: 20000
  energy_min: -20000
  energy_threshold: 15
  vre_techs:
  - onwind
  - offwind-ac
  - offwind-dc
  - solar
  - ror
  renewable_storage_techs:
  - PHS
  - hydro
  conv_techs:
  - OCGT
  - CCGT
  - Nuclear
  - Coal
  storage_techs:
  - hydro+PHS
  - battery
  - H2
  load_carriers:
  - AC load
  AC_carriers:
  - AC line
  - AC transformer
  link_carriers:
  - DC line
  - Converter AC-DC
  heat_links:
  - heat pump
  - resistive heater
  - CHP heat
  - CHP electric
  - gas boiler
  - central heat pump
  - central resistive heater
  - central CHP heat
  - central CHP electric
  - central gas boiler
  heat_generators:
  - gas boiler
  - central gas boiler
  - solar thermal collector
  - central solar thermal collector
  tech_colors:
    SMR CC: "darkblue"
    gas for industry CC: "brown"
    process emissions CC: "gray"
    CO2 pipeline: "gray"
    onwind: "dodgerblue"
    onwind2: "dodgerblue"
    onshore wind: "#235ebc"
    offwind: "#6895dd"
    offwind2: "#6895dd"
    offshore wind: "#6895dd"
    offwind-ac: "c"
    offshore wind (AC): "#6895dd"
    offwind-dc: "#74c6f2"
    offshore wind (DC): "#74c6f2"
    wave: '#004444'
    hydro: '#3B5323'
    hydro reservoir: '#3B5323'
    ror: '#78AB46'
    run of river: '#78AB46'
    hydroelectricity: 'blue'
    solar: "orange"
    solar PV: "#f9d002"
    solar thermal: coral
    solar rooftop: '#ffef60'
    csp: "darkorange"
    OCGT: wheat
    OCGT marginal: sandybrown
    OCGT-heat: '#ee8340'
    gas boiler: '#ee8340'
    gas boilers: '#ee8340'
    gas boiler marginal: '#ee8340'
    gas-to-power/heat: 'brown'
    gas: brown
    natural gas: brown
    SMR: '#4F4F2F'
    oil: '#B5A642'
    oil boiler: '#B5A677'
    lines: k
    transmission lines: k
    H2: m
    H2 liquefaction: m
    hydrogen storage: m
    battery: slategray
    battery storage: slategray
    home battery: '#614700'
    home battery storage: '#614700'
    Nuclear: r
    Nuclear marginal: r
    nuclear: r
    uranium: r
    Coal: k
    coal: k
    Coal marginal: k
    Lignite: grey
    lignite: grey
    Lignite marginal: grey
    CCGT: '#ee8340'
    CCGT marginal: '#ee8340'
    heat pumps: '#76EE00'
    heat pump: '#76EE00'
    air heat pump: '#76EE00'
    ground heat pump: '#40AA00'
    power-to-heat: 'red'
    resistive heater: pink
    Sabatier: '#FF1493'
    methanation: '#FF1493'
    power-to-gas: 'purple'
    power-to-liquid: 'darkgreen'
    helmeth: '#7D0552'
    DAC: 'deeppink'
    co2 stored: '#123456'
    CO2 sequestration: '#123456'
    CC: k
    co2: '#123456'
    co2 vent: '#654321'
    agriculture heat: '#D07A7A'
    agriculture machinery oil: '#1e1e1e'
    agriculture machinery oil emissions: '#111111'
    agriculture electricity: '#222222'
    solid biomass for industry co2 from atmosphere: '#654321'
    solid biomass for industry co2 to stored: '#654321'
    gas for industry co2 to atmosphere: '#654321'
    gas for industry co2 to stored: '#654321'
    Fischer-Tropsch: '#44DD33'
    kerosene for aviation: '#44BB11'
    naphtha for industry: '#44FF55'
    land transport oil: '#44DD33'
    water tanks: '#BBBBBB'
    hot water storage: '#BBBBBB'
    hot water charging: '#BBBBBB'
    hot water discharging: '#999999'
    # CO2 pipeline: '#999999'
    CHP: r
    CHP heat: r
    CHP electric: r
    PHS: g
    Ambient: k
    Electric load: b
    Heat load: r
    heat: darkred
    rural heat: '#880000'
    central heat: '#b22222'
    decentral heat: '#800000'
    low-temperature heat for industry: '#991111'
    process heat: '#FF3333'
    heat demand: darkred
    electric demand: k
    Li ion: grey
    district heating: '#CC4E5C'
    retrofitting: purple
    building retrofitting: purple
    BEV charger: grey
    V2G: grey
    land transport EV: grey
    electricity: k
    gas for industry: '#333333'
    solid biomass for industry: '#555555'
    industry electricity: '#222222'
    industry new electricity: '#222222'
    process emissions to stored: '#444444'
    process emissions to atmosphere: '#888888'
    process emissions: '#222222'
    oil emissions: '#666666'
    industry oil emissions: '#666666'
    land transport oil emissions: '#666666'
    land transport fuel cell: '#AAAAAA'
    biogas: '#800000'
    solid biomass: '#DAA520'
    today: '#D2691E'
    shipping: '#6495ED'
    shipping oil: "#6495ED"
    shipping oil emissions: "#6495ED"
    electricity distribution grid: 'y'
    solid biomass transport: green
    H2 for industry: "#222222"
    H2 for shipping: "#6495ED"
    solid biomass for industry CC: green<|MERGE_RESOLUTION|>--- conflicted
+++ resolved
@@ -30,17 +30,13 @@
 
 countries: ['MA']
 
-custom_data:
-<<<<<<< HEAD
-  renewables: [] #['csp', 'rooftop-solar', 'solar', 'onwind', 'onwind-2', 'offwind', 'offwind-2']
-
 export:
   export_h2: 10000000 # Yearly export demand in MWh
-=======
+
+custom_data:
   renewables: ['csp', 'rooftop-solar', 'solar', 'onwind', 'onwind2', 'offwind', 'offwind2']
   elec_demand: true
   industry_demand: true
->>>>>>> f0de1061
 
 costs:
   lifetime: 25 #default lifetime
