# SPDX-FileCopyrightText:  PyPSA-Earth and PyPSA-Eur Authors
#
# SPDX-License-Identifier: CC0-1.0

### CHANGES TO CONFIG.TUTORIAL.YAML ###
<<<<<<< HEAD
version: 0.4.2
=======
version: 0.5.0
>>>>>>> ec37fe1f

monte_carlo:
  options:
    add_to_snakefile: true<|MERGE_RESOLUTION|>--- conflicted
+++ resolved
@@ -3,11 +3,7 @@
 # SPDX-License-Identifier: CC0-1.0
 
 ### CHANGES TO CONFIG.TUTORIAL.YAML ###
-<<<<<<< HEAD
-version: 0.4.2
-=======
 version: 0.5.0
->>>>>>> ec37fe1f
 
 monte_carlo:
   options:
