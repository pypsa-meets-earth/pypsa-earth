# -*- coding: utf-8 -*-
# SPDX-FileCopyrightText:  PyPSA-Earth and PyPSA-Eur Authors
#
# SPDX-License-Identifier: AGPL-3.0-or-later

# -*- coding: utf-8 -*-

import os
import pathlib
import pytest
from test.conftest import _content_temp_file, get_temp_file
from scripts._helpers import build_directory, get_abs_path, get_basename_abs_path, get_dirname_abs_path, get_dirname_path, get_path, get_path_size

path_cwd = str(pathlib.Path.cwd())


def test_get_abs_path():
    """
    Verify the path returned by get_abs_path()
    """
    abs_file = get_abs_path(__file__)
    assert abs_file == __file__

def test_get_dirname_abs_path():
    """
    Verify the path returned by get_dirname_abs_path()
    """
    dir_abs_name_file = get_dirname_abs_path(__file__)
    dir_abs_name_cwd = get_dirname_abs_path(".")
    assert dir_abs_name_file == path_cwd + "/test"
    assert dir_abs_name_cwd == str(pathlib.Path(path_cwd).parent)


def test_get_dirname_path():
    """
    Verify the path returned by get_dirname_path()
    """
    dir_name_file = get_dirname_path(__file__)
    dir_name_cwd = get_dirname_path(".")
    assert dir_name_file == path_cwd + "/test"
    assert dir_name_cwd == "."


def test_get_basename_abs_path():
    """
    Verify the path returned by get_basename_abs_path()
    """
    base_name_file = get_basename_abs_path(__file__)
    assert base_name_file == "test_helpers.py"


def test_get_path():
    """
    Verify the path returned by get_path()
    """
<<<<<<< HEAD
    file_name_path_one = get_path(path_cwd, "sub_path_1", "sub_path_2", "sub_path_3", "sub_path_4", "sub_path_5", "file.nc")
    path_name_path_two = get_path(pathlib.Path(__file__).parent, "..", "logs", "rule.log")
    assert file_name_path_one == path_cwd + "/sub_path_1/sub_path_2/sub_path_3/sub_path_4/sub_path_5/file.nc"
    assert path_name_path_two == str(pathlib.Path(__file__).parent.joinpath("..", "logs", "rule.log"))


def test_get_path_size(get_temp_file):
    """
    Verify the path size (in bytes) returned by get_path_size()
    """
    path = get_temp_file
    file_size = get_path_size(str(path))
    assert file_size == len(_content_temp_file)
=======
    path_cwd = str(pathlib.Path.cwd().parent)
    path_new = str(get_path(pathlib.Path(__file__).parent, "..", "logs", "rule.log"))
    path = str(
        get_path(
            path_cwd,
            "sub_path_1",
            "sub_path_2",
            "sub_path_3",
            "sub_path_4",
            "sub_path_5",
            "file.nc",
        )
    )
    assert (
        path
        == path_cwd + "/sub_path_1/sub_path_2/sub_path_3/sub_path_4/sub_path_5/file.nc"
    )
    assert path_new == str(
        pathlib.Path(__file__).parent.joinpath("..", "logs", "rule.log")
    )
>>>>>>> 10a5dd9c
<|MERGE_RESOLUTION|>--- conflicted
+++ resolved
@@ -5,11 +5,9 @@
 
 # -*- coding: utf-8 -*-
 
-import os
 import pathlib
-import pytest
 from test.conftest import _content_temp_file, get_temp_file
-from scripts._helpers import build_directory, get_abs_path, get_basename_abs_path, get_dirname_abs_path, get_dirname_path, get_path, get_path_size
+from scripts._helpers import get_abs_path, get_basename_abs_path, get_dirname_abs_path, get_dirname_path, get_path, get_path_size
 
 path_cwd = str(pathlib.Path.cwd())
 
@@ -53,7 +51,6 @@
     """
     Verify the path returned by get_path()
     """
-<<<<<<< HEAD
     file_name_path_one = get_path(path_cwd, "sub_path_1", "sub_path_2", "sub_path_3", "sub_path_4", "sub_path_5", "file.nc")
     path_name_path_two = get_path(pathlib.Path(__file__).parent, "..", "logs", "rule.log")
     assert file_name_path_one == path_cwd + "/sub_path_1/sub_path_2/sub_path_3/sub_path_4/sub_path_5/file.nc"
@@ -66,26 +63,4 @@
     """
     path = get_temp_file
     file_size = get_path_size(str(path))
-    assert file_size == len(_content_temp_file)
-=======
-    path_cwd = str(pathlib.Path.cwd().parent)
-    path_new = str(get_path(pathlib.Path(__file__).parent, "..", "logs", "rule.log"))
-    path = str(
-        get_path(
-            path_cwd,
-            "sub_path_1",
-            "sub_path_2",
-            "sub_path_3",
-            "sub_path_4",
-            "sub_path_5",
-            "file.nc",
-        )
-    )
-    assert (
-        path
-        == path_cwd + "/sub_path_1/sub_path_2/sub_path_3/sub_path_4/sub_path_5/file.nc"
-    )
-    assert path_new == str(
-        pathlib.Path(__file__).parent.joinpath("..", "logs", "rule.log")
-    )
->>>>>>> 10a5dd9c
+    assert file_size == len(_content_temp_file)