# SPDX-FileCopyrightText:  PyPSA-Earth and PyPSA-Eur Authors
#
# SPDX-License-Identifier: CC0-1.0

version: 0.6.0
tutorial: true


countries: ["NG", "BJ"]

enable:
  retrieve_databundle: true
  build_natura_raster: true
  progress_bar: false

scenario:
  clusters: [6]
  opts: [Co2L-4H]

snapshots:
  start: "2013-03-1"
  end: "2013-03-7"


clean_osm_data_options:
  threshold_voltage: 35000

base_network:
  min_voltage_substation_offshore: 35000
  min_voltage_rebase_voltage: 35000


electricity:
  co2limit: 1.487e+9
  co2base: 1.487e+9
  automatic_emission: true


atlite:
  nprocesses: 4
  cutouts:
    # use 'base' to determine geographical bounds and time span from config
    # base:
    # module: era5
    cutout-2013-era5-tutorial: {}

renewable:
  onwind:
    cutout: cutout-2013-era5-tutorial
  offwind-ac:
    cutout: cutout-2013-era5-tutorial
  offwind-dc:
    cutout: cutout-2013-era5-tutorial
  solar:
    cutout: cutout-2013-era5-tutorial
  hydro:
<<<<<<< HEAD
    cutout: africa-2013-era5-tutorial
    resource:
      method: hydro
      hydrobasins: data/hydrobasins/hybas_world_lev04_v1c.shp
      flowspeed: 1.0  # m/s
      # weight_with_height: false
      # show_progress: true
    carriers: [ror, PHS, hydro]
    PHS_max_hours: 6
    hydro_max_hours: "energy_capacity_totals_by_country" # one of energy_capacity_totals_by_country, estimate_by_large_installations or a float
    clip_min_inflow: 1.0
    normalization:
      method: hydro_capacities  # 'hydro_capacities' to rescale country hydro production by using hydro_capacities, 'eia' to rescale by eia data, false for no rescaling
      year: 2013  # (optional) year of statistics used to rescale the runoff time series. When not provided, the cutout weather year is used
    multiplier: 1.1  # multiplier applied after the normalization of the hydro production; default 1.0

# TODO: Needs to be adjusted for Africa
costs:
  year: 2030
  version: v0.5.0
  rooftop_share: 0.14  # based on the potentials, assuming  (0.1 kW/m2 and 10 m2/person)
  USD2013_to_EUR2013: 0.7532 # [EUR/USD] ECB: https://www.ecb.europa.eu/stats/exchange/eurofxref/html/eurofxref-graph-usd.en.html
  fill_values:
    FOM: 0
    VOM: 0
    efficiency: 1
    fuel: 0
    investment: 0
    lifetime: 25
    CO2 intensity: 0
    discount rate: 0.07
  marginal_cost: # EUR/MWh
    solar: 0.01
    onwind: 0.015
    offwind: 0.015
    hydro: 0.
    H2: 0.
    electrolysis: 0.
    fuel cell: 0.
    battery: 0.
    battery inverter: 0.
  emission_prices: # in currency per tonne emission, only used with the option Ep
    co2: 0.


monte_carlo:
  add_to_snakefile: true
  options:
    method: "global_sensitivity"  # or single_best_in_worst for technology assessment
    samples: 7  # number of optimizations
    sampling_strategy: "chaospy"  # "pydoe2", "chaospy", "scipy", packages that are supported
  pypsa_standard:
      # User can add here flexibly more features for the Monte-Carlo sampling.
      # Given as "key: value" format
      # Key: add below the pypsa object for the monte_carlo sampling, "network" is only allowed for filtering!
      # Value: currently supported format [l_bound, u_bound] or empty [], represent multiplication factors for the object
      # Examples:
      # loads_t.p_set: [0.9, 1.1]
      # generators_t.p_max_pu.loc[:, n.generators.carrier == "wind"]: [0.9, 1.1]
    stores.capital_cost: [0.8, 1.2]  # for single_best_in_worst
=======
    cutout: cutout-2013-era5-tutorial
    hydrobasins_level: 4
    hydro_max_hours: "energy_capacity_totals_by_country"
  csp:
    cutout: cutout-2013-era5-tutorial
>>>>>>> 88d9cc9e


solving:
  solver:
    name: glpk
    options: glpk-default<|MERGE_RESOLUTION|>--- conflicted
+++ resolved
@@ -54,74 +54,11 @@
   solar:
     cutout: cutout-2013-era5-tutorial
   hydro:
-<<<<<<< HEAD
-    cutout: africa-2013-era5-tutorial
-    resource:
-      method: hydro
-      hydrobasins: data/hydrobasins/hybas_world_lev04_v1c.shp
-      flowspeed: 1.0  # m/s
-      # weight_with_height: false
-      # show_progress: true
-    carriers: [ror, PHS, hydro]
-    PHS_max_hours: 6
-    hydro_max_hours: "energy_capacity_totals_by_country" # one of energy_capacity_totals_by_country, estimate_by_large_installations or a float
-    clip_min_inflow: 1.0
-    normalization:
-      method: hydro_capacities  # 'hydro_capacities' to rescale country hydro production by using hydro_capacities, 'eia' to rescale by eia data, false for no rescaling
-      year: 2013  # (optional) year of statistics used to rescale the runoff time series. When not provided, the cutout weather year is used
-    multiplier: 1.1  # multiplier applied after the normalization of the hydro production; default 1.0
-
-# TODO: Needs to be adjusted for Africa
-costs:
-  year: 2030
-  version: v0.5.0
-  rooftop_share: 0.14  # based on the potentials, assuming  (0.1 kW/m2 and 10 m2/person)
-  USD2013_to_EUR2013: 0.7532 # [EUR/USD] ECB: https://www.ecb.europa.eu/stats/exchange/eurofxref/html/eurofxref-graph-usd.en.html
-  fill_values:
-    FOM: 0
-    VOM: 0
-    efficiency: 1
-    fuel: 0
-    investment: 0
-    lifetime: 25
-    CO2 intensity: 0
-    discount rate: 0.07
-  marginal_cost: # EUR/MWh
-    solar: 0.01
-    onwind: 0.015
-    offwind: 0.015
-    hydro: 0.
-    H2: 0.
-    electrolysis: 0.
-    fuel cell: 0.
-    battery: 0.
-    battery inverter: 0.
-  emission_prices: # in currency per tonne emission, only used with the option Ep
-    co2: 0.
-
-
-monte_carlo:
-  add_to_snakefile: true
-  options:
-    method: "global_sensitivity"  # or single_best_in_worst for technology assessment
-    samples: 7  # number of optimizations
-    sampling_strategy: "chaospy"  # "pydoe2", "chaospy", "scipy", packages that are supported
-  pypsa_standard:
-      # User can add here flexibly more features for the Monte-Carlo sampling.
-      # Given as "key: value" format
-      # Key: add below the pypsa object for the monte_carlo sampling, "network" is only allowed for filtering!
-      # Value: currently supported format [l_bound, u_bound] or empty [], represent multiplication factors for the object
-      # Examples:
-      # loads_t.p_set: [0.9, 1.1]
-      # generators_t.p_max_pu.loc[:, n.generators.carrier == "wind"]: [0.9, 1.1]
-    stores.capital_cost: [0.8, 1.2]  # for single_best_in_worst
-=======
     cutout: cutout-2013-era5-tutorial
     hydrobasins_level: 4
     hydro_max_hours: "energy_capacity_totals_by_country"
   csp:
     cutout: cutout-2013-era5-tutorial
->>>>>>> 88d9cc9e
 
 
 solving:
