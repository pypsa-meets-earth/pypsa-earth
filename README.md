--- conflicted
+++ resolved
@@ -41,13 +41,8 @@
   - join updates, demos, Q&A's, discussions and the coordination of each work package
   1) Demand creation and prediction meeting, every Wednesday 21:00 UTC+0 
   2) AI asset detection meeting, every Tuesday 15:30 UTC+0
-<<<<<<< HEAD
-  3) Sector coupling meeting, every Thursday 9:00 UTC+0
-  4) Data workflow and architecture meeting, every Friday 14:00 UTC+0
-=======
   3) Sector coupling meeting, every Thursday 09:00 UTC+0
   4) Data workflow and architecture meeting, every Thursday 13:30 UTC+0
->>>>>>> c994217e
 - **Outreach meeting (Open)**
   - every second week, Tuesday 17:00 UTC+0
   - planning, discussing events, workshops, communication, community activities
