# PyPSA meets Africa and PyPSA meets Earth

## Development Status: **Stable and Active**

[![GitHub Super-Linter](https://github.com/pz-max/pypsa-meets-africa/workflows/Lint%20Code%20Base/badge.svg)](https://github.com/marketplace/actions/super-linter)
[![Status Linux](https://github.com/pypsa-meets-africa/pypsa-africa/actions/workflows/ci-linux.yaml/badge.svg?branch=main&event=push)](https://github.com/pypsa-meets-africa/pypsa-africa/actions/workflows/ci-linux.yaml)
[![Status Mac](https://github.com/pypsa-meets-africa/pypsa-africa/actions/workflows/ci-mac.yaml/badge.svg?branch=main&event=push)](https://github.com/pypsa-meets-africa/pypsa-africa/actions/workflows/ci-mac.yaml)
[![Status Windows](https://github.com/pypsa-meets-africa/pypsa-africa/actions/workflows/ci-windows.yaml/badge.svg?branch=main&event=push)](https://github.com/pypsa-meets-africa/pypsa-africa/actions/workflows/ci-windows.yaml)
![Size](https://img.shields.io/github/repo-size/pypsa-meets-africa/pypsa-africa)
[![Documentation Status](https://readthedocs.org/projects/pypsa-meets-africa/badge/?version=latest)](https://pypsa-meets-africa.readthedocs.io/en/latest/?badge=latest)

PyPSA meets Africa is a free and open source software initiative aiming to develop a powerful energy system model for Africa. The tool was first released end of 2022 and is heavily based on [PyPSA](https://pypsa.readthedocs.io/en/latest/) and [PyPSA-Eur](https://pypsa-eur.readthedocs.io/en/latest/). In 2022 we will focus on Earth wide expansion. Stay tuned and join our mission - We look for users, co-developers and leaders!

A short presentation about our project and its aims is given on our [website](https://pypsa-meets-africa.github.io/). There you can also sign-up to our Newsletter. Watch our latest discussion with African leaders about [Open Energy System Modelling in Africa: State of the Art and Future Opportunities](https://www.youtube.com/watch?v=E0V0T4U9nmQ). Let's work together for a better future.

<p align="center">
  <img src="doc/img/africa_osm_map.png" width="600">
</p>

## Get involved

There are multiple ways to get involved and learn more about our work. That's how we organise ourselves:

- [**Discord NEW! (Open)**](https://discord.gg/AnuJBk23FU)
  - chat with the community, team up on features, exchange with developers, code in voice channels
  - registration and usage is for free
      <p align="left">
        <a href="https://discord.gg/AnuJBk23FU">
          <img src="https://discord.com/assets/cb48d2a8d4991281d7a6a95d2f58195e.svg" width="150">
        <a/>
      </p>
- **General code meeting (Open)**
  - every month Thursday 16-17:00 (UTC+0) <a href="https://drive.google.com/file/d/1-vLnZhqGH8S2a9AfQtbPIbj7qNmVaxWx/view?usp=sharing" >download .ics</a>
  - join for project news and high-level code updates
  - meeting hosted on Discord
  - [open agenda](https://docs.google.com/document/d/1r6wm2RBe0DWFngmItpFfSFHA-CnUmVcVTkIKmthdW3g/edit?usp=sharing). See what we will discuss. Invited members have edit rights.
- **Buddy talk (Open)**
  - every Friday between 17-18:00 (UTC+0)
  - book a 20min meeting with Max to discuss anything you like
  - booking link: [app.autobook.me/max-parzen/pypsa-meets-africa](https://app.autobook.me/max-parzen/pypsa-meets-africa) (developed by @mnm-matin)
- **Specific code meeting (Open)**
  - meeting hosted on Discord
  - join updates, demos, Q&A's, discussions and the coordination of each work package
  1. Demand creation and prediction meeting, every Wednesday 21:00 UTC+0
  2. AI asset detection meeting, every Tuesday 15:30 UTC+0
  3. Sector coupling meeting, every Thursday 09:00 UTC+0
  4. Data workflow and architecture meeting, every Thursday 13:30 UTC+0
- **Outreach meeting (Open)**
  - every second week, Tuesday 17:00 UTC+0
  - planning, discussing events, workshops, communication, community activities
- [**Google Drive (by invitation)**](https://drive.google.com/drive/folders/13Z8Y9zgsh5IZaDNkkRyo1wkoMgbdUxT5?usp=sharing)
  - access to minutes, presentations, lists, documents

## Installation

1. Open your terminal at a location where you want to install pypsa-africa. Type the following in your terminal to download the package from GitHub:

```bash
    .../some/path/without/spaces % git clone https://github.com/pypsa-meets-africa/pypsa-africa.git
```

2. The python package requirements are curated in the `envs/environment.yaml` file.
   The environment can be installed using:

```bash
    .../pypsa-africa % conda env create -f envs/environment.yaml
```

3. For running the optimization one has to install the solver. We can recommend the open source HiGHs solver which installation manual is given [here](https://github.com/PyPSA/PyPSA/blob/633669d3f940ea256fb0a2313c7a499cbe0122a5/pypsa/linopt.py#L608-L632).

4. To use jupyter lab (new jupyter notebooks) **continue** with the [ipython kernel installation](http://echrislynch.com/2019/02/01/adding-an-environment-to-jupyter-notebooks/) and test if your jupyter lab works:

```bash
    .../pypsa-africa % ipython kernel install --user --name=pypsa-africa

    .../pypsa-africa % jupyter lab
```

## Test run on tutorial

- In the folder open a terminal/command window to be located at this path `~/pypsa-africa/`
- Activate the environment `conda activate pypsa-africa`
- Rename config.tutorial.yaml to config.yaml. For instance in Linux:
  ```bash
  mv config.tutorial.yaml config.yaml
  ```
- Run a dryrun of the Snakemake workflow by typing simply in the terminal:
  ```bash
  snakemake -j 1 solve_all_networks -n
  ```
  Remove the -n to do a real run. Follow the tutorial of PyPSA-Eur 1 and 2 on [YouTube](https://www.youtube.com/watch?v=ty47YU1_eeQ) to continue with an analysis.

## Training

- We recently updated some [hackathon material](https://github.com/pypsa-meets-africa/pypsa-africa-hackathon) for PyPSA-Africa. The hackathon contains jupyter notebooks with exercises. After going through the 1 day theoretical and practical material you should have a suitable coding setup and feel confident about contributing.
- The get a general feeling about the PyPSA functionality, we further recommend going through the [PyPSA](https://github.com/PyPSA/PyPSA/tree/master/examples) and [Atlite](https://github.com/PyPSA/atlite/tree/master/examples) examples.

## Questions and Issues

- We are happy to answer questions and help with issues **if they are public**. Through being public the wider community can benefit from the raised points. Some tips. **Bugs** and **feature requests** should be raised in the [**GitHub Issues**](https://github.com/pypsa-meets-africa/pypsa-africa/issues/new/choose). **General workflow** or **user questions** as well as discussion points should be posted at the [**GitHub Discussions**](https://github.com/pypsa-meets-africa/pypsa-africa/discussions/categories/q-a) tab. Happy coding.

## Documentation

The documentation is available here: [documentation](https://pypsa-meets-africa.readthedocs.io/en/latest/index.html).

## Collaborators

<!-- https://github.com/marketplace/actions/contribute-list -->

<!-- readme: collaborators,contributors -start -->
<table>
<tr>
    <td align="center">
        <a href="https://github.com/davide-f">
            <img src="https://avatars.githubusercontent.com/u/67809479?v=4" width="100;" alt="davide-f"/>
            <br />
            <sub><b>Davide-f</b></sub>
        </a>
    </td>
    <td align="center">
        <a href="https://github.com/pz-max">
            <img src="https://avatars.githubusercontent.com/u/61968949?v=4" width="100;" alt="pz-max"/>
            <br />
            <sub><b>Max Parzen</b></sub>
        </a>
    </td>
    <td align="center">
        <a href="https://github.com/restyled-commits">
            <img src="https://avatars.githubusercontent.com/u/65077583?v=4" width="100;" alt="restyled-commits"/>
            <br />
            <sub><b>Restyled Commits</b></sub>
        </a>
    </td>
    <td align="center">
        <a href="https://github.com/ekatef">
            <img src="https://avatars.githubusercontent.com/u/30229437?v=4" width="100;" alt="ekatef"/>
            <br />
            <sub><b>Ekaterina</b></sub>
        </a>
    </td>
    <td align="center">
        <a href="https://github.com/mnm-matin">
            <img src="https://avatars.githubusercontent.com/u/45293386?v=4" width="100;" alt="mnm-matin"/>
            <br />
            <sub><b>Mnm-matin</b></sub>
        </a>
    </td>
    <td align="center">
        <a href="https://github.com/Hazem-IEG">
            <img src="https://avatars.githubusercontent.com/u/87850910?v=4" width="100;" alt="Hazem-IEG"/>
            <br />
            <sub><b>Hazem-IEG</b></sub>
        </a>
    </td></tr>
<tr>
    <td align="center">
        <a href="https://github.com/euronion">
            <img src="https://avatars.githubusercontent.com/u/42553970?v=4" width="100;" alt="euronion"/>
            <br />
            <sub><b>Euronion</b></sub>
        </a>
    </td>
    <td align="center">
        <a href="https://github.com/LukasFrankenQ">
            <img src="https://avatars.githubusercontent.com/u/55196140?v=4" width="100;" alt="LukasFrankenQ"/>
            <br />
            <sub><b>Lukas Franken</b></sub>
        </a>
    </td>
    <td align="center">
        <a href="https://github.com/Tooblippe">
            <img src="https://avatars.githubusercontent.com/u/805313?v=4" width="100;" alt="Tooblippe"/>
            <br />
            <sub><b>Tobie</b></sub>
        </a>
    </td>
    <td align="center">
        <a href="https://github.com/koen-vg">
            <img src="https://avatars.githubusercontent.com/u/74298901?v=4" width="100;" alt="koen-vg"/>
            <br />
            <sub><b>Koen Van Greevenbroek</b></sub>
        </a>
    </td>
    <td align="center">
<<<<<<< HEAD
        <a href="https://github.com/jarry7">
            <img src="https://avatars.githubusercontent.com/u/27745389?v=4" width="100;" alt="jarry7"/>
=======
        <a href="https://github.com/Hazem-IEG">
            <img src="https://avatars.githubusercontent.com/u/87850910?v=4" width="100;" alt="Hazem-IEG"/>
            <br />
            <sub><b>Hazem-IEG</b></sub>
        </a>
    </td>
    <td align="center">
        <a href="https://github.com/energyLS">
            <img src="https://avatars.githubusercontent.com/u/89515385?v=4" width="100;" alt="energyLS"/>
            <br />
            <sub><b>EnergyLS</b></sub>
        </a>
    </td>
    <td align="center">
        <a href="https://github.com/restyled-commits">
            <img src="https://avatars.githubusercontent.com/u/65077583?v=4" width="100;" alt="restyled-commits"/>
            <br />
            <sub><b>Restyled Commits</b></sub>
        </a>
    </td>
    <td align="center">
        <a href="https://github.com/ekatef">
            <img src="https://avatars.githubusercontent.com/u/30229437?v=4" width="100;" alt="ekatef"/>
            <br />
            <sub><b>Ekaterina</b></sub>
        </a>
    </td></tr>
<tr>
    <td align="center">
        <a href="https://github.com/giacfalk">
            <img src="https://avatars.githubusercontent.com/u/36954873?v=4" width="100;" alt="giacfalk"/>
            <br />
            <sub><b>Giacomo Falchetta</b></sub>
        </a>
    </td>
    <td align="center">
        <a href="https://github.com/Tooblippe">
            <img src="https://avatars.githubusercontent.com/u/805313?v=4" width="100;" alt="Tooblippe"/>
>>>>>>> 1293094d
            <br />
            <sub><b>Jarrad Wright</b></sub>
        </a>
    </td>
    <td align="center">
        <a href="https://github.com/EmreYorat">
            <img src="https://avatars.githubusercontent.com/u/93644024?v=4" width="100;" alt="EmreYorat"/>
            <br />
            <sub><b>EmreYorat</b></sub>
        </a>
    </td></tr>
<tr>
    <td align="center">
        <a href="https://github.com/stephenjlee">
            <img src="https://avatars.githubusercontent.com/u/11340470?v=4" width="100;" alt="stephenjlee"/>
            <br />
            <sub><b>Stephen J Lee</b></sub>
        </a>
    </td></tr>
</table>
<!-- readme: collaborators,contributors -end --><|MERGE_RESOLUTION|>--- conflicted
+++ resolved
@@ -182,10 +182,6 @@
         </a>
     </td>
     <td align="center">
-<<<<<<< HEAD
-        <a href="https://github.com/jarry7">
-            <img src="https://avatars.githubusercontent.com/u/27745389?v=4" width="100;" alt="jarry7"/>
-=======
         <a href="https://github.com/Hazem-IEG">
             <img src="https://avatars.githubusercontent.com/u/87850910?v=4" width="100;" alt="Hazem-IEG"/>
             <br />
@@ -224,7 +220,6 @@
     <td align="center">
         <a href="https://github.com/Tooblippe">
             <img src="https://avatars.githubusercontent.com/u/805313?v=4" width="100;" alt="Tooblippe"/>
->>>>>>> 1293094d
             <br />
             <sub><b>Jarrad Wright</b></sub>
         </a>
