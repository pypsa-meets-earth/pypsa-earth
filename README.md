--- conflicted
+++ resolved
@@ -119,11 +119,7 @@
         <a href="https://github.com/hazemakhalek">
             <img src="https://avatars.githubusercontent.com/u/26235356?v=4" width="100;" alt="hazemakhalek"/>
             <br />
-<<<<<<< HEAD
-            <sub><b>hazemakhalek</b></sub>
-=======
             <sub><b>Hazemakhalek</b></sub>
->>>>>>> da613cd6
         </a>
     </td>
     <td align="center">
@@ -230,11 +226,7 @@
         <a href="https://github.com/energyLS">
             <img src="https://avatars.githubusercontent.com/u/89515385?v=4" width="100;" alt="energyLS"/>
             <br />
-<<<<<<< HEAD
-            <sub><b>energyLS</b></sub>
-=======
             <sub><b>EnergyLS</b></sub>
->>>>>>> da613cd6
         </a>
     </td>
     <td align="center">
