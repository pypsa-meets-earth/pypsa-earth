<!--
SPDX-FileCopyrightText:  PyPSA-Earth and PyPSA-Eur Authors

SPDX-License-Identifier: AGPL-3.0-or-later
-->

# PyPSA-Earth. A Flexible Python-based Open Optimisation Model to Study Energy System Futures around the World.

<p align="left">
by
<a href="https://pypsa-meets-earth.github.io">
    <img src="https://github.com/pypsa-meets-earth/pypsa-meets-earth.github.io/raw/main/assets/img/logo.png" width="150">
<a/>
</p>

## Development Status: **Stable and Active**

[![Test workflows](https://github.com/pypsa-meets-earth/pypsa-earth/actions/workflows/test.yml/badge.svg)](https://github.com/pypsa-meets-earth/pypsa-earth/actions/workflows/test.yml)
[![Documentation Status](https://readthedocs.org/projects/pypsa-earth/badge/?version=latest)](https://pypsa-earth.readthedocs.io/en/latest/?badge=latest)
![Size](https://img.shields.io/github/repo-size/pypsa-meets-earth/pypsa-earth)
[![License: AGPL v3](https://img.shields.io/badge/License-AGPLv3-blue.svg)](https://www.gnu.org/licenses/agpl-3.0)
[![REUSE status](https://api.reuse.software/badge/github.com/pypsa-meets-earth/pypsa-earth)](https://api.reuse.software/info/github.com/pypsa-meets-earth/pypsa-earth)
[![Code style: black](https://img.shields.io/badge/code%20style-black-000000.svg)](https://github.com/psf/black)
[![pre-commit.ci status](https://results.pre-commit.ci/badge/github/pypsa-meets-earth/pypsa-earth/main.svg)](https://results.pre-commit.ci/latest/github/pypsa-meets-earth/pypsa-earth/main)
[![Discord](https://img.shields.io/discord/911692131440148490?logo=discord)](https://discord.gg/AnuJBk23FU)
[![Google Drive](https://img.shields.io/badge/Google%20Drive-4285F4?style=flat&logo=googledrive&logoColor=white)](https://drive.google.com/drive/folders/13Z8Y9zgsh5IZaDNkkRyo1wkoMgbdUxT5?usp=sharing)
[![DOI](https://img.shields.io/badge/DOI-10.1016%2Fj.apenergy.2023.121096-blue)](https://doi.org/10.1016/j.apenergy.2023.121096)


**PyPSA-Earth: A Global Sector-Coupled Open-Source Multi-Energy System Model**

PyPSA-Earth is the first open-source global cross-sectoral energy system model with high spatial and temporal resolution. Originally it was derived from the European [PyPSA-Eur](https://pypsa-eur.readthedocs.io/en/latest/) model using new data and functions which provide capabilities for modelling the world energy system or any subset of it, enabling large-scale collaboration and transparent analysis for a sustainable energy future. It is suitable for operational studies, as well as expansion studies on combined generation, storage and transmission accounting for cross-sectoral interactions. The model provides two main features: (1) customizable data extraction and preparation scripts with global coverage for power and cross-sectoral modelling and (2) a [PyPSA](https://pypsa.readthedocs.io/en/latest/) energy modelling framework integration. In particular, the data includes energy demand, generation and medium to high-voltage networks from open sources, yet additional data can be further integrated. A broad range of clustering and grid meshing strategies help adapt the model to computational and practical needs.

With the recent integration of PyPSA-Earth and the sector-coupled PyPSA-Earth model, all functionality is now combined into a single, comprehensive tool. This unified model allows for detailed optimization of multi-energy systems, covering electricity, heating, transport, and more. It is designed to adapt to the specific needs of any country or region, offering customizable data extraction, preparation scripts with global coverage, and a broad range of clustering and grid meshing strategies to meet computational and practical requirements.

PyPSA-Earth is capable to provide the modelling evidence needed to translate implications behind energy scenarios into the regional actions. By making this tool openly available, we aim to foster collaboration, innovation, and informed decision-making that leads to sustainable and efficient energy solutions worldwide.

For more details, the model is described in the Applied Energy article "PyPSA-Earth: A new global open energy system optimization model demonstrated in Africa," 2023. The preprint describing the sector-coupled functionalities is also available [here](https://papers.ssrn.com/sol3/papers.cfm?abstract_id=4743242). Additional information can be found in the [documentation](https://pypsa-earth.readthedocs.io/en/latest/index.html).


**PyPSA meets Earth is a free and open source software initiative aiming to develop a powerful energy system model for Earth.** We work on open data, open source modelling, open source solver support and open communities. Stay tuned and join our mission - We look for users, co-developers and leaders! Check out our [website for results and our projects](https://pypsa-meets-earth.github.io/projects.html). Happy coding!

<p align="center">
  <img src="https://forum.openmod.org/uploads/db8804/original/1X/ddf041d1b98ca8f8c310f1c6393ec426ab5594cf.png" width=30%>
  <img src="https://forum.openmod.org/uploads/db8804/original/1X/940b2673cfc31c4a6f01b7908f546d39d67df27e.png" width=23%>
  <img src="https://forum.openmod.org/uploads/db8804/original/1X/6af089c376b19b72ad148e4e4326c162b94db68f.png" width=35%>
</p>

<p align="center"><b> Figure:</b> Example power systems build with PyPSA-Earth. See images of ~193 more countries at <a>https://zenodo.org/records/10080766</a></p>


The diagram below depicts one representative clustered node for the sector-coupled model with its generation, storage and conversion technologies.

![alt text](doc/SCPE_v0.2.png)

## Livetracker. Most popular global models:

<p align="center">
<a href="https://star-history.com/#pypsa-meets-earth/pypsa-earth&OSeMOSYS/osemosys_global&niclasmattsson/Supergrid&SGIModel/MUSE_OS&etsap-TIMES/TIMES_model&Date">
    <img src="https://api.star-history.com/svg?repos=pypsa-meets-earth/pypsa-earth,OSeMOSYS/osemosys_global,niclasmattsson/Supergrid,SGIModel/MUSE_OS,etsap-TIMES/TIMES_model&type=Date" width="60%">
<a/>

## How to get involved

There are multiple ways to get involved and learn more about our work:
1. **Join our forum** and communication platform on [**PyPSA-meets-Earth**](https://discord.gg/AnuJBk23FU) Discord Server
2. **Chat on Discord with us** in the following open meetings:
    - **General initiative meeting** for project news and [high-level code updates](https://docs.google.com/document/d/1r6wm2RBe0DWFngmItpFfSFHA-CnUmVcVTkIKmthdW3g/edit?usp=sharing). Held every [fourth Thursday 16-17:00 (UK time)](https://drive.google.com/file/d/1naH4WwW9drkOkOJ3PLO4fyWdkZQi5-_w/view?usp=share_link) and is a perfect place to meet the community and get a high-level update on PyPSA ecosystem relevant for PyPSA-Earth developments.
    - **Weekly developers meetings**
        - Eastern-Hemisphere friendly *Morning meeting* every [Thursday at 09:00 (UK time)](https://drive.google.com/file/d/1PDdmjsKhzyGRo0_YrP4wPQkn2XTNh6jA/view?usp=share_link).
        - Western-Hemisphere friendly *Evening meeting* every [Thursday 16:00 (UK time)](https://drive.google.com/file/d/1gaLmyV4qGPXsogkeRcAPWjC0ESebUxU-/view?usp=share_link). Every forth Thursday is replaced by the General initiative meeting which has a more high-level perspective, but you can also join to discuss more particular questions.
3. **Look at public materials** at [**google Drive**](https://drive.google.com/drive/folders/13Z8Y9zgsh5IZaDNkkRyo1wkoMgbdUxT5?usp=sharing) to share to minutes, presentations, lists and documents. Feel gree to get a look!
4. **Notify your interest** to on-demand meetings:
    - On-demand meetings
        - Demand creation and prediction meeting
        - AI asset detection meeting
        - Outreach meeting for planning, discussing events, workshops, communication, community activities
5. Join us and **propose your stream**.

## Installation

1. Open your terminal at a location where you want to install pypsa-earth. Type the following in your terminal to download the package from GitHub:

   ```bash
      .../some/path/without/spaces % git clone https://github.com/pypsa-meets-earth/pypsa-earth.git
   ```
2. The python package requirements are curated in the `envs/environment.yaml` file.
   The environment can be installed using:

```bash
    .../pypsa-earth % conda env create -f envs/environment.yaml
```

   If the above takes longer than 30min, you might want to try mamba for faster installation:

```bash
    (base) conda install -c conda-forge mamba

    .../pypsa-earth % mamba env create -f envs/environment.yaml
```

3. For running the optimization one has to install the solver. We can recommend the open source HiGHs solver which installation manual is given [here](https://github.com/PyPSA/PyPSA/blob/633669d3f940ea256fb0a2313c7a499cbe0122a5/pypsa/linopt.py#L608-L632).
4. To use jupyter lab (new jupyter notebooks) **continue** with the [ipython kernel installation](http://echrislynch.com/2019/02/01/adding-an-environment-to-jupyter-notebooks/) and test if your jupyter lab works:

   ```bash
      .../pypsa-earth % ipython kernel install --user --name=pypsa-earth
      .../pypsa-earth % jupyter lab
   ```
5. Verify or install a java redistribution from the [official website](https://www.oracle.com/java/technologies/downloads/) or equivalent.
   To verify the successful installation the following code can be tested from bash:

   ```bash
      .../pypsa-earth % java -version
   ```

   The expected output should resemble the following:

   ```bash
      java version "1.8.0_341"
      Java(TM) SE Runtime Environment (build 1.8.0_341-b10)
      Java HotSpot(TM) 64-Bit Server VM (build 25.341-b10, mixed mode)
   ```

## Running the model in previous versions

The model can be run in previous versions by checking out the respective tag. For instance, to run the model in version 0.6.0, which is the last version before the recent PyPSA update, the following command can be used:

```bash
git checkout v0.6.0
```
After checking out the tag, the model can be run as usual. Please make sure to use the environment built for the respective version.



## Test run on tutorial

- In the folder open a terminal/command window to be located at this path `~/pypsa-earth/`
- Activate the environment `conda activate pypsa-earth`
- Rename config.tutorial.yaml to config.yaml. For instance in Linux:
  ```bash
  mv config.tutorial.yaml config.yaml
  ```
- Run a dryrun of the Snakemake workflow by typing simply in the terminal:
  ```bash
  snakemake -j 1 solve_all_networks -n
  ```

  Remove the -n to do a real run. Follow the tutorial of PyPSA-Eur 1 and 2 on [YouTube](https://www.youtube.com/watch?v=ty47YU1_eeQ) to continue with an analysis.





## Training

- We recently updated some [hackathon material](https://github.com/pypsa-meets-earth/documentation) for PyPSA-Earth. The hackathon contains jupyter notebooks with exercises. After going through the 1 day theoretical and practical material you should have a suitable coding setup and feel confident about contributing.
- The get a general feeling about the PyPSA functionality, we further recommend going through the [PyPSA](https://github.com/PyPSA/PyPSA/tree/master/examples) and [Atlite](https://github.com/PyPSA/atlite/tree/master/examples) examples.

## Questions and Issues

- We are happy to answer questions and help with issues **if they are public**. Through being public the wider community can benefit from the raised points. Some tips. **Bugs** and **feature requests** should be raised in the [**GitHub Issues**](https://github.com/pypsa-meets-earth/pypsa-earth/issues/new/choose). **General workflow** or **user questions** as well as discussion points should be posted at the [**GitHub Discussions**](https://github.com/pypsa-meets-earth/pypsa-earth/discussions/categories/q-a) tab. Happy coding.

## Documentation

The documentation is available here: [documentation](https://pypsa-earth.readthedocs.io/en/latest/index.html).

## Collaborators

<!-- https://github.com/marketplace/actions/contribute-list -->

<!-- readme: collaborators,contributors,restyled-commits/- -start -->
<table>
	<tbody>
		<tr>
            <td align="center">
                <a href="https://github.com/doneachh">
                    <img src="https://avatars.githubusercontent.com/u/132910766?v=4" width="100;" alt="doneachh"/>
                    <br />
<<<<<<< HEAD
                    <sub><b>Anton Achhammer</b></sub>
=======
                    <sub><b>FabianHofmann</b></sub>
>>>>>>> 4d91eced
                </a>
            </td>
            <td align="center">
                <a href="https://github.com/davide-f">
                    <img src="https://avatars.githubusercontent.com/u/67809479?v=4" width="100;" alt="davide-f"/>
                    <br />
<<<<<<< HEAD
                    <sub><b>Davide-f</b></sub>
=======
                    <sub><b>fneum</b></sub>
>>>>>>> 4d91eced
                </a>
            </td>
            <td align="center">
                <a href="https://github.com/ekatef">
                    <img src="https://avatars.githubusercontent.com/u/30229437?v=4" width="100;" alt="ekatef"/>
                    <br />
                    <sub><b>ekatef</b></sub>
                </a>
            </td>
            <td align="center">
<<<<<<< HEAD
=======
                <a href="https://github.com/euronion">
                    <img src="https://avatars.githubusercontent.com/u/42553970?v=4" width="100;" alt="euronion"/>
                    <br />
                    <sub><b>euronion</b></sub>
                </a>
            </td>
            <td align="center">
                <a href="https://github.com/Justus-coded">
                    <img src="https://avatars.githubusercontent.com/u/44394641?v=4" width="100;" alt="Justus-coded"/>
                    <br />
                    <sub><b>Justus-coded</b></sub>
                </a>
            </td>
            <td align="center">
                <a href="https://github.com/mnm-matin">
                    <img src="https://avatars.githubusercontent.com/u/45293386?v=4" width="100;" alt="mnm-matin"/>
                    <br />
                    <sub><b>mnm-matin</b></sub>
                </a>
            </td>
		</tr>
		<tr>
            <td align="center">
                <a href="https://github.com/GbotemiB">
                    <img src="https://avatars.githubusercontent.com/u/48842684?v=4" width="100;" alt="GbotemiB"/>
                    <br />
                    <sub><b>GbotemiB</b></sub>
                </a>
            </td>
            <td align="center">
                <a href="https://github.com/martacki">
                    <img src="https://avatars.githubusercontent.com/u/53824825?v=4" width="100;" alt="martacki"/>
                    <br />
                    <sub><b>martacki</b></sub>
                </a>
            </td>
            <td align="center">
                <a href="https://github.com/LukasFrankenQ">
                    <img src="https://avatars.githubusercontent.com/u/55196140?v=4" width="100;" alt="LukasFrankenQ"/>
                    <br />
                    <sub><b>LukasFrankenQ</b></sub>
                </a>
            </td>
            <td align="center">
>>>>>>> 4d91eced
                <a href="https://github.com/pz-max">
                    <img src="https://avatars.githubusercontent.com/u/61968949?v=4" width="100;" alt="pz-max"/>
                    <br />
                    <sub><b>pz-max</b></sub>
                </a>
            </td>
            <td align="center">
                <a href="https://github.com/davide-f">
                    <img src="https://avatars.githubusercontent.com/u/67809479?v=4" width="100;" alt="davide-f"/>
                    <br />
                    <sub><b>davide-f</b></sub>
                </a>
            </td>
            <td align="center">
                <a href="https://github.com/koen-vg">
                    <img src="https://avatars.githubusercontent.com/u/74298901?v=4" width="100;" alt="koen-vg"/>
                    <br />
                    <sub><b>koen-vg</b></sub>
                </a>
            </td>
		</tr>
		<tr>
            <td align="center">
                <a href="https://github.com/Eddy-JV">
                    <img src="https://avatars.githubusercontent.com/u/75539255?v=4" width="100;" alt="Eddy-JV"/>
                    <br />
                    <sub><b>Eddy-JV</b></sub>
                </a>
            </td>
            <td align="center">
                <a href="https://github.com/hazemakhalek">
                    <img src="https://avatars.githubusercontent.com/u/87850910?v=4" width="100;" alt="hazemakhalek"/>
                    <br />
                    <sub><b>hazemakhalek</b></sub>
                </a>
            </td>
            <td align="center">
                <a href="https://github.com/energyLS">
                    <img src="https://avatars.githubusercontent.com/u/89515385?v=4" width="100;" alt="energyLS"/>
                    <br />
                    <sub><b>energyLS</b></sub>
                </a>
            </td>
		</tr>
		<tr>
            <td align="center">
                <a href="https://github.com/yerbol-akhmetov">
                    <img src="https://avatars.githubusercontent.com/u/113768325?v=4" width="100;" alt="yerbol-akhmetov"/>
                    <br />
                    <sub><b>yerbol-akhmetov</b></sub>
                </a>
            </td>
            <td align="center">
                <a href="https://github.com/doneachh">
                    <img src="https://avatars.githubusercontent.com/u/132910766?v=4" width="100;" alt="doneachh"/>
                    <br />
                    <sub><b>doneachh</b></sub>
                </a>
            </td>
		</tr>
		<tr>
            <td align="center">
                <a href="https://github.com/DeniseGiub">
                    <img src="https://avatars.githubusercontent.com/u/113139589?v=4" width="100;" alt="DeniseGiub"/>
                    <br />
                    <sub><b>DeniseGiub</b></sub>
                </a>
            </td>
            <td align="center">
<<<<<<< HEAD
=======
                <a href="https://github.com/virio-andreyana">
                    <img src="https://avatars.githubusercontent.com/u/114650479?v=4" width="100;" alt="virio-andreyana"/>
                    <br />
                    <sub><b>virio-andreyana</b></sub>
                </a>
            </td>
            <td align="center">
>>>>>>> 4d91eced
                <a href="https://github.com/Tomkourou">
                    <img src="https://avatars.githubusercontent.com/u/5240283?v=4" width="100;" alt="Tomkourou"/>
                    <br />
                    <sub><b>Tomkourou</b></sub>
                </a>
            </td>
            <td align="center">
                <a href="https://github.com/finozzifa">
                    <img src="https://avatars.githubusercontent.com/u/167071962?v=4" width="100;" alt="finozzifa"/>
                    <br />
                    <sub><b>finozzifa</b></sub>
                </a>
            </td>
            <td align="center">
                <a href="https://github.com/drifter089">
                    <img src="https://avatars.githubusercontent.com/u/93286254?v=4" width="100;" alt="drifter089"/>
                    <br />
                    <sub><b>drifter089</b></sub>
                </a>
            </td>
            <td align="center">
                <a href="https://github.com/GridGrapher">
                    <img src="https://avatars.githubusercontent.com/u/127969728?v=4" width="100;" alt="GridGrapher"/>
                    <br />
                    <sub><b>GridGrapher</b></sub>
                </a>
            </td>
		</tr>
		<tr>
            <td align="center">
                <a href="https://github.com/Eric-Nitschke">
                    <img src="https://avatars.githubusercontent.com/u/152230633?v=4" width="100;" alt="Eric-Nitschke"/>
                    <br />
                    <sub><b>Eric-Nitschke</b></sub>
                </a>
            </td>
            <td align="center">
                <a href="https://github.com/glenkiely-ieg">
                    <img src="https://avatars.githubusercontent.com/u/99269783?v=4" width="100;" alt="glenkiely-ieg"/>
                    <br />
                    <sub><b>glenkiely-ieg</b></sub>
                </a>
            </td>
            <td align="center">
                <a href="https://github.com/Emre-Yorat89">
                    <img src="https://avatars.githubusercontent.com/u/62134151?v=4" width="100;" alt="Emre-Yorat89"/>
                    <br />
                    <sub><b>Emre-Yorat89</b></sub>
                </a>
            </td>
            <td align="center">
                <a href="https://github.com/giacfalk">
                    <img src="https://avatars.githubusercontent.com/u/36954873?v=4" width="100;" alt="giacfalk"/>
                    <br />
                    <sub><b>giacfalk</b></sub>
                </a>
            </td>
            <td align="center">
                <a href="https://github.com/Ekaterina-Vo">
                    <img src="https://avatars.githubusercontent.com/u/99509555?v=4" width="100;" alt="Ekaterina-Vo"/>
                    <br />
                    <sub><b>Ekaterina-Vo</b></sub>
                </a>
            </td>
            <td align="center">

                <a href="https://github.com/lkstrp">
                    <img src="https://avatars.githubusercontent.com/u/62255395?v=4" width="100;" alt="lkstrp"/>
                    <br />
                    <sub><b>lkstrp</b></sub>
                </a>
            </td>
		</tr>
		<tr>
            <td align="center">
                <a href="https://github.com/danielelerede-oet">
                    <img src="https://avatars.githubusercontent.com/u/175011591?v=4" width="100;" alt="danielelerede-oet"/>
                    <br />
                    <sub><b>danielelerede-oet</b></sub>
                </a>
            </td>
            <td align="center">
                <a href="https://github.com/ljansen-iee">
                    <img src="https://avatars.githubusercontent.com/u/47030274?v=4" width="100;" alt="ljansen-iee"/>
                    <br />
                    <sub><b>ljansen-iee</b></sub>
                </a>
            </td>
            <td align="center">
                <a href="https://github.com/Ly0n">
                    <img src="https://avatars.githubusercontent.com/u/6413976?v=4" width="100;" alt="Ly0n"/>
                    <br />
                    <sub><b>Ly0n</b></sub>
                </a>
            </td>
            <td align="center">
                <a href="https://github.com/Tooblippe">
                    <img src="https://avatars.githubusercontent.com/u/805313?v=4" width="100;" alt="Tooblippe"/>
                    <br />
                    <sub><b>Tooblippe</b></sub>
                </a>
            </td>
            <td align="center">
                <a href="https://github.com/TosinGeorge">
                    <img src="https://avatars.githubusercontent.com/u/78568233?v=4" width="100;" alt="TosinGeorge"/>
                    <br />
                    <sub><b>TosinGeorge</b></sub>
                </a>
            </td>
            <td align="center">
                <a href="https://github.com/cpschau">
                    <img src="https://avatars.githubusercontent.com/u/124347782?v=4" width="100;" alt="cpschau"/>
                    <br />
                    <sub><b>cpschau</b></sub>
                </a>
            </td>
		</tr>
		<tr>
            <td align="center">
                <a href="https://github.com/arizeosalac">
                    <img src="https://avatars.githubusercontent.com/u/177637669?v=4" width="100;" alt="arizeosalac"/>
                    <br />
                    <sub><b>arizeosalac</b></sub>
                </a>
            </td>
            <td align="center">
                <a href="https://github.com/SermishaNarayana">
                    <img src="https://avatars.githubusercontent.com/u/156903227?v=4" width="100;" alt="SermishaNarayana"/>
                    <br />
                    <sub><b>SermishaNarayana</b></sub>
                </a>
            </td>
            <td align="center">
                <a href="https://github.com/asolavi">
                    <img src="https://avatars.githubusercontent.com/u/131155817?v=4" width="100;" alt="asolavi"/>
                    <br />
                    <sub><b>asolavi</b></sub>
                </a>
            </td>
            <td align="center">
                <a href="https://github.com/rajesh-ieg">
                    <img src="https://avatars.githubusercontent.com/u/120284682?v=4" width="100;" alt="rajesh-ieg"/>
                    <br />
                    <sub><b>rajesh-ieg</b></sub>
                </a>
            </td>
            <td align="center">
                <a href="https://github.com/choiHenry">
                    <img src="https://avatars.githubusercontent.com/u/51810088?v=4" width="100;" alt="choiHenry"/>
                    <br />
                    <sub><b>choiHenry</b></sub>
                </a>
            </td>
            <td align="center">
                <a href="https://github.com/carlosfv92">
                    <img src="https://avatars.githubusercontent.com/u/103258059?v=4" width="100;" alt="carlosfv92"/>
                    <br />
                    <sub><b>carlosfv92</b></sub>
                </a>
            </td>
		</tr>
		<tr>
            <td align="center">
                <a href="https://github.com/rsparks3">
                    <img src="https://avatars.githubusercontent.com/u/30065966?v=4" width="100;" alt="rsparks3"/>
                    <br />
                    <sub><b>rsparks3</b></sub>
                </a>
            </td>
            <td align="center">
                <a href="https://github.com/ollie-bell">
                    <img src="https://avatars.githubusercontent.com/u/56110893?v=4" width="100;" alt="ollie-bell"/>
                    <br />
                    <sub><b>ollie-bell</b></sub>
                </a>
            </td>
            <td align="center">
                <a href="https://github.com/juli-a-ko">
                    <img src="https://avatars.githubusercontent.com/u/126512394?v=4" width="100;" alt="juli-a-ko"/>
                    <br />
                    <sub><b>juli-a-ko</b></sub>
                </a>
            </td>
		</tr>
		<tr>
            <td align="center">
                <a href="https://github.com/squoilin">
                    <img src="https://avatars.githubusercontent.com/u/4547840?v=4" width="100;" alt="squoilin"/>
                    <br />
                    <sub><b>squoilin</b></sub>
                </a>
            </td>
            <td align="center">
                <a href="https://github.com/siddharth-krishna">
                    <img src="https://avatars.githubusercontent.com/u/10712637?v=4" width="100;" alt="siddharth-krishna"/>
                    <br />
                    <sub><b>siddharth-krishna</b></sub>
                </a>
            </td>
            <td align="center">
                <a href="https://github.com/pitmonticone">
                    <img src="https://avatars.githubusercontent.com/u/38562595?v=4" width="100;" alt="pitmonticone"/>
                    <br />
                    <sub><b>pitmonticone</b></sub>
                </a>
            </td>
		</tr>
		<tr>
            <td align="center">
                <a href="https://github.com/Netotse">
                    <img src="https://avatars.githubusercontent.com/u/89367243?v=4" width="100;" alt="Netotse"/>
                    <br />
                    <sub><b>Netotse</b></sub>
                </a>
            </td>
            <td align="center">
                <a href="https://github.com/milyas009">
                    <img src="https://avatars.githubusercontent.com/u/144870279?v=4" width="100;" alt="milyas009"/>
                    <br />
                    <sub><b>milyas009</b></sub>
                </a>
            </td>
            <td align="center">
                <a href="https://github.com/kma33">
                    <img src="https://avatars.githubusercontent.com/u/25573938?v=4" width="100;" alt="kma33"/>
                    <br />
                    <sub><b>kma33</b></sub>
                </a>
            </td>
            <td align="center">
                <a href="https://github.com/jessLryan">
                    <img src="https://avatars.githubusercontent.com/u/122939887?v=4" width="100;" alt="jessLryan"/>
                    <br />
                    <sub><b>jessLryan</b></sub>
                </a>
            </td>
            <td align="center">
                <a href="https://github.com/jarry7">
                    <img src="https://avatars.githubusercontent.com/u/27745389?v=4" width="100;" alt="jarry7"/>
                    <br />
                    <sub><b>jarry7</b></sub>
                </a>
            </td>
            <td align="center">
                <a href="https://github.com/HanaElattar">
                    <img src="https://avatars.githubusercontent.com/u/87770004?v=4" width="100;" alt="HanaElattar"/>
                    <br />
                    <sub><b>HanaElattar</b></sub>
                </a>
            </td>
		</tr>
		<tr>
            <td align="center">
                <a href="https://github.com/EmreYorat">
                    <img src="https://avatars.githubusercontent.com/u/93644024?v=4" width="100;" alt="EmreYorat"/>
                    <br />
                    <sub><b>EmreYorat</b></sub>
                </a>
            </td>
            <td align="center">
                <a href="https://github.com/AndreCNF">
                    <img src="https://avatars.githubusercontent.com/u/19359510?v=4" width="100;" alt="AndreCNF"/>
                    <br />
                    <sub><b>AndreCNF</b></sub>
                </a>
            </td>
            <td align="center">
                <a href="https://github.com/AlexanderMeisinger">
                    <img src="https://avatars.githubusercontent.com/u/91368938?v=4" width="100;" alt="AlexanderMeisinger"/>
                    <br />
                    <sub><b>AlexanderMeisinger</b></sub>
                </a>
            </td>
		</tr>
	<tbody>
</table>
<!-- readme: collaborators,contributors,restyled-commits/- -end --><|MERGE_RESOLUTION|>--- conflicted
+++ resolved
@@ -176,22 +176,14 @@
                 <a href="https://github.com/doneachh">
                     <img src="https://avatars.githubusercontent.com/u/132910766?v=4" width="100;" alt="doneachh"/>
                     <br />
-<<<<<<< HEAD
-                    <sub><b>Anton Achhammer</b></sub>
-=======
                     <sub><b>FabianHofmann</b></sub>
->>>>>>> 4d91eced
                 </a>
             </td>
             <td align="center">
                 <a href="https://github.com/davide-f">
                     <img src="https://avatars.githubusercontent.com/u/67809479?v=4" width="100;" alt="davide-f"/>
                     <br />
-<<<<<<< HEAD
-                    <sub><b>Davide-f</b></sub>
-=======
                     <sub><b>fneum</b></sub>
->>>>>>> 4d91eced
                 </a>
             </td>
             <td align="center">
@@ -202,8 +194,6 @@
                 </a>
             </td>
             <td align="center">
-<<<<<<< HEAD
-=======
                 <a href="https://github.com/euronion">
                     <img src="https://avatars.githubusercontent.com/u/42553970?v=4" width="100;" alt="euronion"/>
                     <br />
@@ -248,7 +238,6 @@
                 </a>
             </td>
             <td align="center">
->>>>>>> 4d91eced
                 <a href="https://github.com/pz-max">
                     <img src="https://avatars.githubusercontent.com/u/61968949?v=4" width="100;" alt="pz-max"/>
                     <br />
@@ -318,8 +307,6 @@
                 </a>
             </td>
             <td align="center">
-<<<<<<< HEAD
-=======
                 <a href="https://github.com/virio-andreyana">
                     <img src="https://avatars.githubusercontent.com/u/114650479?v=4" width="100;" alt="virio-andreyana"/>
                     <br />
@@ -327,7 +314,6 @@
                 </a>
             </td>
             <td align="center">
->>>>>>> 4d91eced
                 <a href="https://github.com/Tomkourou">
                     <img src="https://avatars.githubusercontent.com/u/5240283?v=4" width="100;" alt="Tomkourou"/>
                     <br />
