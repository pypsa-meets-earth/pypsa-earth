--- conflicted
+++ resolved
@@ -108,10 +108,6 @@
         snakemake.input.industrial_production_per_country, index_col=0
     ).filter(config["countries"], axis=0)
 
-<<<<<<< HEAD
-    production.at["MA", "Integrated steelworks"] = 1e5
-=======
->>>>>>> d56101d3
     prod_tomorrow = industry_prod_tomorrow(production)
 
     prod_tomorrow.to_csv(
