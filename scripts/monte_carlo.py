--- conflicted
+++ resolved
@@ -213,7 +213,6 @@
     return lh
 
 
-<<<<<<< HEAD
 def single_best_in_worst_list(worst_list, best_list):
     """
     Return list with single best value per list of worst values
@@ -254,7 +253,8 @@
         new_list.append(l)
 
     return new_list
-=======
+
+
 def rescale_distribution(
     latin_hypercube: np.ndarray, uncertainties_values: dict
 ) -> np.ndarray:
@@ -401,7 +401,6 @@
                 )
 
     return None
->>>>>>> 88d9cc9e
 
 
 if __name__ == "__main__":
@@ -417,61 +416,6 @@
             unc="m0",
         )
     configure_logging(snakemake)
-<<<<<<< HEAD
-    config = snakemake.config
-    n = pypsa.Network(snakemake.input[0])
-
-    PYPSA_FEATURES = {
-        k: v for k, v in config["monte_carlo"]["pypsa_standard"].items() if v
-    }  # removes key value pairs with empty value e.g. []
-    OPTIONS = config["monte_carlo"]["options"]
-    L_BOUNDS = [item[0] for item in PYPSA_FEATURES.values()]
-    U_BOUNDS = [item[1] for item in PYPSA_FEATURES.values()]
-    N_FEATURES = len(PYPSA_FEATURES)  # only counts features when specified in config
-
-    ### SCENARIO CREATION
-    ###
-    if OPTIONS.get("method") == "global_sensitivity":
-        SAMPLES = OPTIONS.get(
-            "samples"
-        )  # TODO: What is the optimal sampling? Fabian Neumann answered that in "Broad ranges" paper
-        SAMPLING_STRATEGY = OPTIONS.get("sampling_strategy")
-
-        if SAMPLING_STRATEGY == "pydoe2":
-            lh = monte_carlo_sampling_pydoe2(
-                N_FEATURES,
-                SAMPLES,
-                criterion=None,
-                iteration=None,
-                random_state=42,
-                correlation_matrix=None,
-            )
-        if SAMPLING_STRATEGY == "scipy":
-            lh = monte_carlo_sampling_scipy(
-                N_FEATURES,
-                SAMPLES,
-                centered=False,
-                strength=2,
-                optimization=None,
-                seed=42,
-            )
-        if SAMPLING_STRATEGY == "chaospy":
-            lh = monte_carlo_sampling_chaospy(
-                N_FEATURES,
-                SAMPLES,
-                rule="latin_hypercube",
-                seed=42,
-            )
-        scenarios = qmc.scale(lh, L_BOUNDS, U_BOUNDS)
-
-    elif OPTIONS.get("method") == "single_best_in_worst":
-        carrier_no = len(n.stores.carrier.unique())
-        worst_list = U_BOUNDS * carrier_no
-        best_list = L_BOUNDS * carrier_no
-        scenarios = single_best_in_worst_list(worst_list, best_list)
-
-    ### NETWORK MODIFICATION
-=======
     monte_carlo_config = snakemake.params.monte_carlo
 
     # SCENARIO INPUTS
@@ -490,35 +434,51 @@
     UNCERTAINTIES_VALUES = monte_carlo_config["uncertainties"].values()
     SEED = MONTE_CARLO_OPTIONS.get("seed")
 
-    # PARAMETERS VALIDATION
-    # validates the parameters supplied from config file
-    validate_parameters(SAMPLING_STRATEGY, SAMPLES, UNCERTAINTIES_VALUES)
-
-    # SCENARIO CREATION / SAMPLING STRATEGY
+    ### SCENARIO CREATION
     ###
-    if SAMPLING_STRATEGY == "pydoe2":
-        lh = monte_carlo_sampling_pydoe2(
-            N_FEATURES,
-            SAMPLES,
-            UNCERTAINTIES_VALUES,
-            random_state=SEED,
-            criterion=None,
-            iteration=None,
-            correlation_matrix=None,
-        )
-    if SAMPLING_STRATEGY == "scipy":
-        lh = monte_carlo_sampling_scipy(
-            N_FEATURES,
-            SAMPLES,
-            UNCERTAINTIES_VALUES,
-            seed=SEED,
-            strength=2,
-            optimization=None,
-        )
-    if SAMPLING_STRATEGY == "chaospy":
-        lh = monte_carlo_sampling_chaospy(
-            N_FEATURES, SAMPLES, UNCERTAINTIES_VALUES, seed=SEED, rule="latin_hypercube"
-        )
+    if MONTE_CARLO_OPTIONS.get("method") == "global_sensitivity":
+
+        # PARAMETERS VALIDATION
+        # validates the parameters supplied from config file
+        validate_parameters(SAMPLING_STRATEGY, SAMPLES, UNCERTAINTIES_VALUES)
+
+        # SCENARIO CREATION / SAMPLING STRATEGY
+        ###
+        if SAMPLING_STRATEGY == "pydoe2":
+            lh = monte_carlo_sampling_pydoe2(
+                N_FEATURES,
+                SAMPLES,
+                UNCERTAINTIES_VALUES,
+                random_state=SEED,
+                criterion=None,
+                iteration=None,
+                correlation_matrix=None,
+            )
+        if SAMPLING_STRATEGY == "scipy":
+            lh = monte_carlo_sampling_scipy(
+                N_FEATURES,
+                SAMPLES,
+                UNCERTAINTIES_VALUES,
+                seed=SEED,
+                strength=2,
+                optimization=None,
+            )
+        if SAMPLING_STRATEGY == "chaospy":
+            lh = monte_carlo_sampling_chaospy(
+                N_FEATURES,
+                SAMPLES,
+                UNCERTAINTIES_VALUES,
+                seed=SEED,
+                rule="latin_hypercube",
+            )
+
+    elif MONTE_CARLO_OPTIONS.get("method") == "single_best_in_worst":
+        carrier_no = len(n.stores.carrier.unique())
+        L_BOUNDS = [item[0] for item in UNCERTAINTIES_VALUES]
+        U_BOUNDS = [item[1] for item in UNCERTAINTIES_VALUES]
+        worst_list = U_BOUNDS * carrier_no
+        best_list = L_BOUNDS * carrier_no
+        scenarios = single_best_in_worst_list(worst_list, best_list)
 
     # create plot for the rescaled distributions (for development usage, commented by default)
     # for idx in range(N_FEATURES):
@@ -527,26 +487,24 @@
     #     ).figure.savefig(f"{MONTE_CARLO_PYPSA_FEATURES[idx]}.png", bbox_inches="tight")
 
     # MONTE-CARLO MODIFICATIONS
->>>>>>> 88d9cc9e
     ###
     unc_wildcards = snakemake.wildcards[-1]
     i = int(unc_wildcards[1:])
     j = 0
-<<<<<<< HEAD
-
-    if OPTIONS.get("method") == "global_sensitivity":
-        for k, v in PYPSA_FEATURES.items():
+
+    if MONTE_CARLO_OPTIONS.get("method") == "global_sensitivity":
+        for k, v in MONTE_CARLO_PYPSA_FEATURES.items():
             # this loop sets in one scenario each "i" feature assumption
             # k is the config input key "loads_t.p_set"
-            # v is the lower and upper bound [0.8,1.3], that was used for scenarios
-            # i, j interation number to pick values of experimental setup
-            # Example: n.loads_t.p_set = n.loads_t.p_set * scenarios[0,0]
-            exec(f"n.{k} = n.{k} * {scenarios[i,j]}")
-            logger.info(f"Scaled n.{k} by factor {scenarios[i,j]} in the {i} scenario")
+            # v is the lower and upper bound [0.8,1.3], that was used for lh_scaled
+            # i, j interaction number to pick values of experimental setup
+            # Example: n.loads_t.p_set = network.loads_t.p_set = .loads_t.p_set * lh_scaled[0,0]
+            exec(f"n.{k} = n.{k} * {lh[i,j]}")
+            logger.info(f"Scaled n.{k} by factor {lh[i,j]} in the {i} scenario")
             j = j + 1
 
-    if OPTIONS.get("method") == "single_best_in_worst":
-        for k, _ in PYPSA_FEATURES.items():
+    if MONTE_CARLO_OPTIONS.get("method") == "single_best_in_worst":
+        for k, _ in MONTE_CARLO_PYPSA_FEATURES.items():
             type = k.split(".")[0]  # "stores", "generators", ...
             feature = k.split(".")[1]  # "capital_cost", "efficiency", ...
 
@@ -568,22 +526,6 @@
     ###
     scenario_dict = (
         pd.DataFrame(scenarios).rename_axis("iteration").add_suffix("_feature")
-=======
-    for k in MONTE_CARLO_PYPSA_FEATURES:
-        # this loop sets in one scenario each "i" feature assumption
-        # k is the config input key "loads_t.p_set"
-        # v is the lower and upper bound [0.8,1.3], that was used for lh_scaled
-        # i, j interaction number to pick values of experimental setup
-        # Example: n.loads_t.p_set = network.loads_t.p_set = .loads_t.p_set * lh_scaled[0,0]
-        exec(f"n.{k} = n.{k} * {lh[i,j]}")
-        logger.info(f"Scaled n.{k} by factor {lh[i,j]} in the {i} scenario")
-        j = j + 1
-
-    # EXPORT AND METADATA
-    #
-    latin_hypercube_dict = (
-        pd.DataFrame(lh).rename_axis("Nruns").add_suffix("_feature")
->>>>>>> 88d9cc9e
     ).to_dict()
     n.meta.update(scenario_dict)
     n.export_to_netcdf(snakemake.output[0])