# -*- coding: utf-8 -*-
# SPDX-FileCopyrightText:  PyPSA-Earth and PyPSA-Eur Authors
#
# SPDX-License-Identifier: AGPL-3.0-or-later

# -*- coding: utf-8 -*-
"""
Prepares network files with monte-carlo parameter sweeps for solving process.

Relevant Settings
-----------------

.. code:: yaml

    monte_carlo:
    options:
        add_to_snakefile:
        samples:
        sampling_strategy:
    pypsa_standard:
        <use dynamically the PyPSA object and define uncertainty ranges>
        Examples...
        loads_t.p_set: [0.9, 1.1]
        generators_t.p_max_pu.loc[:, n.generators.carrier == "wind"]: [0.9, 1.1]
        generators_t.p_max_pu.loc[:, n.generators.carrier == "solar"]: [0.9, 1.1]

.. seealso::
    Documentation of the configuration file ``config.yaml`` at :ref:`_monte_cf`

Inputs
------
- ``networks/elec_s_10_ec_lcopt_Co2L-24H.nc``

Outputs
-------
- ``networks/elec_s_10_ec_lcopt_Co2L-24H_{unc}.nc``
e.g.    networks/elec_s_10_ec_lcopt_Co2L-24H_m0.nc
        networks/elec_s_10_ec_lcopt_Co2L-24H_m1.nc
        ...

Description
-----------
PyPSA-Earth is deterministic which means that a set of inputs give a set of outputs.
Parameter sweeps can help to explore the uncertainty of the outputs cause by parameter changes.
Many are familiar with the classical "sensitivity analysis" that can be applied by varying the
input of only one feature, while exploring its outputs changes. Here implemented is a
"global sensitivity analysis" that can help to explore the multi-dimensional uncertainty space
when more than one feature are changed at the same time. 

To do so, the scripts is separated in two building blocks: One creates the experimental design,
the other, modifies and outputs the network file. Building the experimental design is currently
supported by the packages pyDOE2, chaospy and scipy. This should give users the freedom to
explore alternative approaches. The orthogonal latin hypercube sampling is thereby found as most
performant, hence, implemented here. Sampling the multi-dimensional uncertainty space is relatively
easy. It only requires two things: The number of *samples* (e.g. PyPSA networks) and *features* (e.g.
load or solar timeseries). This results in an experimental design of the dimension (samples X features).

Additionally, upper and lower bounds *per feature* need to be provided such that the experimental
design can be scaled accordingly. Currently the user can define uncertainty ranges e.g. bounds,
for all PyPSA objects that are `int` or `float`. Boolean values could be used but require testing.
The experimental design `lhs_scaled` (dimension: sample X features) is then used to modify the PyPSA
networks. Thereby, this script creates samples x amount of networks. The iterators comes from the
wildcard {unc}, which is described in the config.yaml and created in the Snakefile as a range from
0 to (total number of) SAMPLES. 
"""
import logging
import os

import chaospy
import numpy as np
import pandas as pd
import pypsa
from _helpers import configure_logging
from pyDOE2 import lhs
from scipy.stats import qmc
from solve_network import *

logger = logging.getLogger(__name__)


def wildcard_creator(config, method=None):
    """
    Creates wildcard for monte-carlo simulations.
    """
    method = config["monte_carlo"]["options"].get("method")
    if method == "global_sensitivity":
        return [f"g{i}" for i in range(config["monte_carlo"]["options"]["samples"])]

    elif method == "single_best_in_worst":
        return [
            f"a{i}"
            for i in range(len(config["electricity"]["extendable_carriers"]["Store"]))
        ]


def monte_carlo_sampling_pydoe2(
    N_FEATURES,
    SAMPLES,
    criterion=None,
    iteration=None,
    random_state=42,
    correlation_matrix=None,
):
    """
    Creates Latin Hypercube Sample (LHS) implementation from PyDOE2 with various options. Additionally all "corners" are simulated.

    Adapted from Disspaset: https://github.com/energy-modelling-toolkit/Dispa-SET/blob/master/scripts/build_and_run_hypercube.py
    Documentation on PyDOE2: https://github.com/clicumu/pyDOE2 (fixes latin_cube errors)
    """

    # Generate a Nfeatures-dimensional latin hypercube varying between 0 and 1:
    lh = lhs(
        N_FEATURES,
        samples=SAMPLES,
        criterion=criterion,
        iterations=iteration,
        random_state=random_state,
        correlation_matrix=correlation_matrix,
    )
    discrepancy = qmc.discrepancy(lh)
    logger.info("Hypercube discrepancy is:", discrepancy)

    return lh


def monte_carlo_sampling_chaospy(N_FEATURES, SAMPLES, rule="latin_hypercube", seed=42):
    """
    Creates Latin Hypercube Sample (LHS) implementation from chaospy.

    Documentation on Chaospy: https://github.com/clicumu/pyDOE2 (fixes latin_cube errors)
    Documentation on Chaospy latin-hyper cube (quasi-Monte Carlo method): https://chaospy.readthedocs.io/en/master/user_guide/fundamentals/quasi_random_samples.html#Quasi-random-samples

    """
    # Generate a Nfeatures-dimensional latin hypercube varying between 0 and 1:
    N_FEATURES = "chaospy.Uniform(0, 1), " * N_FEATURES
    uniform_cube = eval(
        f"chaospy.J({N_FEATURES})"
    )  # writes Nfeatures times the chaospy.uniform... command)
    lh = uniform_cube.sample(SAMPLES, rule=rule, seed=seed).T
    discrepancy = qmc.discrepancy(lh)
    logger.info("Hypercube discrepancy is:", discrepancy)

    return lh


def monte_carlo_sampling_scipy(
    N_FEATURES, SAMPLES, centered=False, strength=2, optimization=None, seed=42
):
    """
    Creates Latin Hypercube Sample (LHS) implementation from SciPy with various options:
    - Center the point within the multi-dimensional grid, centered=True
    - optimization scheme, optimization="random-cd"
    - strength=1, classical LHS
    - strength=2, performant orthogonal LHS, requires the sample to be a prime or square of a prime e.g. sqr(121)=11

    Options could be combined to produce an optimized centered orthogonal array
    based LHS. After optimization, the result would not be guaranteed to be of strength 2.

    Documentation for Quasi-Monte Carlo approaches: https://docs.scipy.org/doc/scipy/reference/stats.qmc.html
    Documentation for Latin Hypercube: https://docs.scipy.org/doc/scipy/reference/generated/scipy.stats.qmc.LatinHypercube.html#scipy.stats.qmc.LatinHypercube
    Orthogonal LHS is better than basic LHS: https://github.com/scipy/scipy/pull/14546/files, https://en.wikipedia.org/wiki/Latin_hypercube_sampling
    """
    sampler = qmc.LatinHypercube(
        d=N_FEATURES,
        centered=centered,
        strength=strength,
        optimization=optimization,
        seed=seed,
    )
    lh = sampler.random(n=SAMPLES)
    discrepancy = qmc.discrepancy(lh)
    logger.info("Hypercube discrepancy is:", discrepancy)

    return lh


def single_best_in_worst_list(worst_list, best_list):
    """
    Return list with single best value per list of worst values

    The goal is to create a list of scenarios where each scenario
    has one best value and the rest are worst cases. This is useful for
    assessing the impact of a single technology on the system.
    E.g. if a technology is not optimised in any best case, it is
    likely not relevant to include in the optimization or
    global sensitivity analysis.

    What is good and what is bad is determined by the user.
    See example below for clarification of use cases.

    Input:
    ------
    worst_list: 1D array, represents the worst value per technology
    best_list: 1D array, represents the best value per technology

    Output:
    -------
    new_list: 2D array

    Example:
    --------
    Let's create a scenario set with 3 technologies (creates 3 scenarios)
    # Scenario set when low values are good e.g. costs
    >>> single_best_in_worst_list([4, 4, 4], [1, 1, 1])
    [[1, 4, 4], [4, 1, 4], [4, 4, 1]]
    # Scenario set when high values are good e.g. efficiency
    >>> single_best_in_worst_list([1, 1, 1], [4, 4, 4])
    [[4, 1, 1], [1, 4, 1], [1, 1, 4]]
    """
    new_list = []
    for i in range(len(worst_list)):
        l = worst_list.copy()
        l[i] = best_list[i]
        new_list.append(l)

    return new_list


if __name__ == "__main__":
    if "snakemake" not in globals():
        from _helpers import mock_snakemake

        os.chdir(os.path.dirname(os.path.abspath(__file__)))
        snakemake = mock_snakemake(
            "monte_carlo",
            simpl="",
            clusters="10",
            ll="copt",
            opts="Co2L-24H",
            unc="m0",
        )
    configure_logging(snakemake)
    config = snakemake.config
    n = pypsa.Network(snakemake.input[0])

    PYPSA_FEATURES = {
        k: v for k, v in config["monte_carlo"]["pypsa_standard"].items() if v
    }  # removes key value pairs with empty value e.g. []
    OPTIONS = config["monte_carlo"]["options"]
    L_BOUNDS = [item[0] for item in PYPSA_FEATURES.values()]
    U_BOUNDS = [item[1] for item in PYPSA_FEATURES.values()]
    N_FEATURES = len(PYPSA_FEATURES)  # only counts features when specified in config

    ### SCENARIO CREATION
    ###
    if OPTIONS.get("method") == "global_sensitivity":
        SAMPLES = OPTIONS.get(
            "samples"
        )  # TODO: What is the optimal sampling? Fabian Neumann answered that in "Broad ranges" paper
        SAMPLING_STRATEGY = OPTIONS.get("sampling_strategy")

        if SAMPLING_STRATEGY == "pydoe2":
            lh = monte_carlo_sampling_pydoe2(
                N_FEATURES,
                SAMPLES,
                criterion=None,
                iteration=None,
                random_state=42,
                correlation_matrix=None,
            )
        if SAMPLING_STRATEGY == "scipy":
            lh = monte_carlo_sampling_scipy(
                N_FEATURES,
                SAMPLES,
                centered=False,
                strength=2,
                optimization=None,
                seed=42,
            )
        if SAMPLING_STRATEGY == "chaospy":
            lh = monte_carlo_sampling_chaospy(
                N_FEATURES,
                SAMPLES,
                rule="latin_hypercube",
                seed=42,
            )
        scenarios = qmc.scale(lh, L_BOUNDS, U_BOUNDS)

    elif OPTIONS.get("method") == "single_best_in_worst":
        carrier_no = len(n.stores.carrier.unique())
        worst_list = U_BOUNDS * carrier_no
        best_list = L_BOUNDS * carrier_no
        scenarios = single_best_in_worst_list(worst_list, best_list)

    ### NETWORK MODIFICATION
    ###
    unc_wildcards = snakemake.wildcards[-1]
    i = int(unc_wildcards[1:])
    j = 0
<<<<<<< HEAD

    if OPTIONS.get("method") == "global_sensitivity":
        for k, v in PYPSA_FEATURES.items():
            # this loop sets in one scenario each "i" feature assumption
            # k is the config input key "loads_t.p_set"
            # v is the lower and upper bound [0.8,1.3], that was used for scenarios
            # i, j interation number to pick values of experimental setup
            # Example: n.loads_t.p_set = n.loads_t.p_set * scenarios[0,0]
            exec(f"n.{k} = n.{k} * {scenarios[i,j]}")
            logger.info(f"Scaled n.{k} by factor {scenarios[i,j]} in the {i} scenario")
            j = j + 1

    if OPTIONS.get("method") == "single_best_in_worst":
        for k, _ in PYPSA_FEATURES.items():
            type = k.split(".")[0]  # "stores", "generators", ...
            feature = k.split(".")[1]  # "capital_cost", "efficiency", ...

        # TODO: Generalize for other features. Currently this scales the whole storage-chain
        if type == "stores":
            # scales the whole storage-chain
            carrier_list = n.stores.carrier.unique()
            for c in carrier_list:
                n.stores.loc[n.stores.carrier == c, feature] *= scenarios[i][j]
                n.links.loc[n.links.carrier.str.contains("H2"), feature] *= scenarios[
                    i
                ][j]
                logger.info(
                    f"Scaled {feature} for carrier={c} of store and links by factor {scenarios[i][j]} in the {i} scenario"
                )
                j += 1
=======
    for k, v in MONTE_CARLO_PYPSA_FEATURES.items():
        # this loop sets in one scenario each "i" feature assumption
        # k is the config input key "loads_t.p_set"
        # v is the lower and upper bound [0.8,1.3], that was used for lh_scaled
        # i, j interaction number to pick values of experimental setup
        # Example: n.loads_t.p_set = network.loads_t.p_set = .loads_t.p_set * lh_scaled[0,0]
        exec(f"n.{k} = n.{k} * {lh_scaled[i,j]}")
        logger.info(f"Scaled n.{k} by factor {lh_scaled[i,j]} in the {i} scenario")
        j = j + 1
>>>>>>> 3b4c5e3f

    ### EXPORT AND METADATA
    ###
    scenario_dict = (
        pd.DataFrame(scenarios).rename_axis("iteration").add_suffix("_feature")
    ).to_dict()
    n.meta.update(scenario_dict)
    n.export_to_netcdf(snakemake.output[0])<|MERGE_RESOLUTION|>--- conflicted
+++ resolved
@@ -287,7 +287,6 @@
     unc_wildcards = snakemake.wildcards[-1]
     i = int(unc_wildcards[1:])
     j = 0
-<<<<<<< HEAD
 
     if OPTIONS.get("method") == "global_sensitivity":
         for k, v in PYPSA_FEATURES.items():
@@ -318,17 +317,6 @@
                     f"Scaled {feature} for carrier={c} of store and links by factor {scenarios[i][j]} in the {i} scenario"
                 )
                 j += 1
-=======
-    for k, v in MONTE_CARLO_PYPSA_FEATURES.items():
-        # this loop sets in one scenario each "i" feature assumption
-        # k is the config input key "loads_t.p_set"
-        # v is the lower and upper bound [0.8,1.3], that was used for lh_scaled
-        # i, j interaction number to pick values of experimental setup
-        # Example: n.loads_t.p_set = network.loads_t.p_set = .loads_t.p_set * lh_scaled[0,0]
-        exec(f"n.{k} = n.{k} * {lh_scaled[i,j]}")
-        logger.info(f"Scaled n.{k} by factor {lh_scaled[i,j]} in the {i} scenario")
-        j = j + 1
->>>>>>> 3b4c5e3f
 
     ### EXPORT AND METADATA
     ###
