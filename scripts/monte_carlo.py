--- conflicted
+++ resolved
@@ -164,17 +164,7 @@
     )  # writes Nfeatures times the chaospy.uniform... command)
     lh = uniform_cube.sample(SAMPLES, rule=rule, seed=seed).T  # ESTRAZIONE RANDOMICA
 
-<<<<<<< HEAD
-    lh = rescale_distribution(
-        lh, uncertainties_values
-    )  # RESCALING RISPETTO AL TIPO DI DISTRIBUZIONE
-    discrepancy = qmc.discrepancy(lh)
-    logger.info(
-        "Discrepancy is:", discrepancy, " more details in function documentation."
-    )
-=======
     lh = rescale_distribution(lh, uncertainties_values)
->>>>>>> b8cc82e2
 
     return lh
 
@@ -452,11 +442,7 @@
         snakemake = mock_snakemake(
             "monte_carlo",
             simpl="",
-<<<<<<< HEAD
-            clusters="9",
-=======
             clusters="6",
->>>>>>> b8cc82e2
             ll="copt",
             opts="Co2L-3H",
             unc="m0",
