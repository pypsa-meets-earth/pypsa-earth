--- conflicted
+++ resolved
@@ -223,10 +223,7 @@
 
     costs = prepare_costs(
         snakemake.input.costs,
-<<<<<<< HEAD
         snakemake.config["costs"],
-=======
->>>>>>> c5ff4a6d
         snakemake.params.costs["output_currency"],
         snakemake.params.costs["fill_values"],
         Nyears,
