# -*- coding: utf-8 -*-
# SPDX-FileCopyrightText:  PyPSA-Earth and PyPSA-Eur Authors
#
# SPDX-License-Identifier: AGPL-3.0-or-later

# -*- coding: utf-8 -*-
import glob
import logging
import pathlib
from io import BytesIO
from urllib.request import urlopen
from zipfile import ZipFile

import country_converter as coco
import numpy as np
import pandas as pd
<<<<<<< HEAD
from _helpers import aggregate_fuels, get_conv_factors, mock_snakemake, modify_commodity
=======
import py7zr
import requests
from _helpers import BASE_DIR, aggregate_fuels, get_conv_factors
>>>>>>> 6d45a1a7

_logger = logging.getLogger(__name__)

pd.options.mode.chained_assignment = None


def calc_sector(sector):
    for country in countries:
        # print(country, sector)
        df_co = df_yr[df_yr.country == country]

        if sector == "navigation":
            df_sector = df_co.loc[
                (df_co["Commodity - Transaction"].str.lower().str.contains(sector))
                | (
                    df_co["Commodity - Transaction"]
                    .str.lower()
                    .str.contains("marine bunkers")
                )
            ]

        elif sector == "non energy use":
            df_sector = df_co.loc[
                (df_co["Transaction"].str.lower().str.contains(sector))
                | (
                    df_co["Transaction"]
                    .str.replace("-", " ")
                    .str.replace("uses", "use")
                    .str.lower()
                    .str.contains(sector)
                )
            ]
        elif sector == "other energy":
            df_sector = df_co.loc[df_co["Transaction"].isin(other_energy)]
        else:
            df_sector = df_co.loc[
                df_co["Commodity - Transaction"].str.lower().str.contains(sector)
            ]
            # assert df_yr[df_yr["Commodity - Transaction"].str.contains(sector)]["Unit"].unique() == 'Metric tons,  thousand', "Not all quantities have the expected unit: {}".format(expected_unit)

        if df_sector.empty:
            if sector == "consumption by households":
                energy_totals_base.at[country, "electricity residential"] = np.NaN
                energy_totals_base.at[country, "residential oil"] = np.NaN
                energy_totals_base.at[country, "residential biomass"] = np.NaN
                energy_totals_base.at[country, "residential gas"] = np.NaN
                energy_totals_base.at[country, "total residential space"] = np.NaN
                energy_totals_base.at[country, "total residential water"] = np.NaN

            elif sector == "services":
                energy_totals_base.at[country, "services electricity"] = np.NaN
                energy_totals_base.at[country, "services oil"] = np.NaN
                energy_totals_base.at[country, "services biomass"] = np.NaN
                energy_totals_base.at[country, "services gas"] = np.NaN
                energy_totals_base.at[country, "total services space"] = np.NaN
                energy_totals_base.at[country, "total services water"] = np.NaN

            elif sector == "road":
                energy_totals_base.at[country, "total road"] = np.NaN

            elif sector == "agriculture":
                energy_totals_base.at[country, "agriculture electricity"] = np.NaN
                energy_totals_base.at[country, "agriculture oil"] = np.NaN
                energy_totals_base.at[country, "agriculture biomass"] = np.NaN
                # energy_totals_base.at[country, "electricity rail"] = np.NaN

            elif sector == "rail":
                energy_totals_base.at[country, "total rail"] = np.NaN
                energy_totals_base.at[country, "electricity rail"] = np.NaN

            elif sector == "aviation":
                energy_totals_base.at[country, "total international aviation"] = np.NaN
                energy_totals_base.at[country, "total domestic aviation"] = np.NaN

            elif sector == "navigation":
                energy_totals_base.at[country, "total international navigation"] = (
                    np.NaN
                )
                energy_totals_base.at[country, "total domestic navigation"] = np.NaN

            _logger.warning("No data for " + country + " in the sector " + sector + ".")

        else:
            index_mass = df_sector.loc[
                df_sector["Unit"] == "Metric tons,  thousand"
            ].index
            df_sector.loc[index_mass, "Quantity_TWh"] = df_sector.loc[index_mass].apply(
                lambda x: x["Quantity"] * fuels_conv_toTWh[x["Commodity"]], axis=1
            )

            index_energy = df_sector[
                df_sector["Unit"] == "Kilowatt-hours, million"
            ].index
            df_sector.loc[index_energy, "Quantity_TWh"] = df_sector.loc[
                index_energy
            ].apply(lambda x: x["Quantity"] / 1e3, axis=1)

            index_energy_TJ = df_sector[df_sector["Unit"] == "Terajoules"].index
            df_sector.loc[index_energy_TJ, "Quantity_TWh"] = df_sector.loc[
                index_energy_TJ
            ].apply(lambda x: x["Quantity"] / 3600, axis=1)

            index_volume = df_sector[
                df_sector["Unit"] == "Cubic metres, thousand"
            ].index
            df_sector.loc[index_volume, "Quantity_TWh"] = df_sector.loc[
                index_volume
            ].apply(lambda x: x["Quantity"] * fuels_conv_toTWh[x["Commodity"]], axis=1)

            sectors_dfs[sector] = df_sector.copy()

            if sector == "consumption by households":
                if snakemake.params.shift_coal_to_elec:
                    condition = (df_sector.Commodity == "Electricity") | (
                        df_sector.Commodity.isin(coal_fuels)
                    )
                else:
                    condition = df_sector.Commodity == "Electricity"

                energy_totals_base.at[country, "electricity residential"] = round(
                    df_sector[condition].Quantity_TWh.sum(), 4
                )
                energy_totals_base.at[country, "residential oil"] = round(
                    df_sector[df_sector.Commodity.isin(oil_fuels)].Quantity_TWh.sum(), 4
                )
                energy_totals_base.at[country, "residential biomass"] = round(
                    df_sector[
                        df_sector.Commodity.isin(biomass_fuels)
                    ].Quantity_TWh.sum(),
                    4,
                )
                energy_totals_base.at[country, "residential gas"] = round(
                    df_sector[df_sector.Commodity.isin(gas_fuels)].Quantity_TWh.sum(), 4
                )
                energy_totals_base.at[country, "total residential space"] = (
                    round(
                        df_sector[df_sector.Commodity.isin(heat)].Quantity_TWh.sum(), 4
                    )
                    * snakemake.params.space_heat_share
                )
                energy_totals_base.at[country, "total residential water"] = round(
                    df_sector[df_sector.Commodity.isin(heat)].Quantity_TWh.sum(), 4
                ) * (1 - snakemake.params.space_heat_share)

            elif sector == "services":
                if snakemake.params.shift_coal_to_elec:
                    condition = (df_sector.Commodity == "Electricity") | (
                        df_sector.Commodity.isin(coal_fuels)
                    )
                else:
                    condition = df_sector.Commodity == "Electricity"

                energy_totals_base.at[country, "services electricity"] = round(
                    df_sector[condition].Quantity_TWh.sum(),
                    4,
                )
                energy_totals_base.at[country, "services oil"] = round(
                    df_sector[df_sector.Commodity.isin(oil_fuels)].Quantity_TWh.sum(), 4
                )
                energy_totals_base.at[country, "services biomass"] = round(
                    df_sector[
                        df_sector.Commodity.isin(biomass_fuels)
                    ].Quantity_TWh.sum(),
                    4,
                )
                energy_totals_base.at[country, "services gas"] = round(
                    df_sector[df_sector.Commodity.isin(gas_fuels)].Quantity_TWh.sum(), 4
                )
                energy_totals_base.at[country, "total services space"] = (
                    round(
                        df_sector[df_sector.Commodity.isin(heat)].Quantity_TWh.sum(), 4
                    )
                    * snakemake.params.space_heat_share
                )
                energy_totals_base.at[country, "total services water"] = round(
                    df_sector[df_sector.Commodity.isin(heat)].Quantity_TWh.sum(), 4
                ) * (1 - snakemake.params.space_heat_share)

            elif sector == "road":
                energy_totals_base.at[country, "total road"] = round(
                    df_sector.Quantity_TWh.sum(), 4
                )
                energy_totals_base.at[country, "road electricity"] = round(
                    df_sector[df_sector.Commodity == "Electricity"].Quantity_TWh.sum(),
                    4,
                )
                energy_totals_base.at[country, "road gas"] = round(
                    df_sector[df_sector.Commodity.isin(gas_fuels)].Quantity_TWh.sum(), 4
                )
                energy_totals_base.at[country, "road biomass"] = round(
                    df_sector[
                        df_sector.Commodity.isin(biomass_fuels)
                    ].Quantity_TWh.sum(),
                    4,
                )
                energy_totals_base.at[country, "road oil"] = round(
                    df_sector[df_sector.Commodity.isin(oil_fuels)].Quantity_TWh.sum(), 4
                )

            elif sector == "agriculture":
                energy_totals_base.at[country, "agriculture electricity"] = round(
                    df_sector[
                        (df_sector.Commodity == "Electricity")
                    ].Quantity_TWh.sum(),
                    4,
                )
                energy_totals_base.at[country, "agriculture oil"] = round(
                    df_sector[df_sector.Commodity.isin(oil_fuels)].Quantity_TWh.sum(), 4
                )
                energy_totals_base.at[country, "agriculture biomass"] = round(
                    df_sector[
                        df_sector.Commodity.isin(biomass_fuels)
                    ].Quantity_TWh.sum(),
                    4,
                )
                energy_totals_base.at[country, "agriculture coal"] = round(
                    df_sector[df_sector.Commodity.isin(coal_fuels)].Quantity_TWh.sum(),
                    4,
                )
                # energy_totals_base.at[country, "electricity rail"] = round(df_house[(df_house.Commodity=="Electricity")].Quantity_TWh.sum(), 4)

            elif sector == "rail":
                energy_totals_base.at[country, "total rail"] = round(
                    df_sector[
                        (df_sector.Commodity == "Gas Oil/ Diesel Oil")
                        | (df_sector.Commodity == "Biodiesel")
                        | (df_sector.Commodity == "Electricity")
                    ].Quantity_TWh.sum(),
                    4,
                )
                energy_totals_base.at[country, "electricity rail"] = round(
                    df_sector[
                        (df_sector.Commodity == "Electricity")
                    ].Quantity_TWh.sum(),
                    4,
                )

            elif sector == "aviation":
                energy_totals_base.at[country, "total international aviation"] = round(
                    df_sector[
                        (df_sector.Commodity == "Kerosene-type Jet Fuel")
                        & (df_sector.Transaction == "International aviation bunkers")
                    ].Quantity_TWh.sum(),
                    4,
                )
                energy_totals_base.at[country, "total domestic aviation"] = round(
                    df_sector[
                        (df_sector.Commodity == "Kerosene-type Jet Fuel")
                        & (df_sector.Transaction == "Consumption by domestic aviation")
                    ].Quantity_TWh.sum(),
                    4,
                )

            elif sector == "navigation":
                energy_totals_base.at[country, "total international navigation"] = (
                    round(
                        df_sector[
                            df_sector.Transaction == "International marine bunkers"
                        ].Quantity_TWh.sum(),
                        4,
                    )
                )
                energy_totals_base.at[country, "total domestic navigation"] = round(
                    df_sector[
                        df_sector.Transaction == "Consumption by domestic navigation"
                    ].Quantity_TWh.sum(),
                    4,
                )
            elif sector == "other energy":
                if snakemake.params.shift_coal_to_elec:
                    condition = (df_sector.Commodity == "Electricity") | (
                        df_sector.Commodity.isin(coal_fuels)
                    )
                else:
                    condition = df_sector.Commodity == "Electricity"

                energy_totals_base.at[country, "other electricity"] = round(
                    df_sector[condition].Quantity_TWh.sum(), 4
                )

                energy_totals_base.at[country, "other oil"] = round(
                    df_sector[df_sector.Commodity.isin(oil_fuels)].Quantity_TWh.sum(), 4
                )
                energy_totals_base.at[country, "other biomass"] = round(
                    df_sector[
                        df_sector.Commodity.isin(biomass_fuels)
                    ].Quantity_TWh.sum(),
                    4,
                )
                energy_totals_base.at[country, "other gas"] = round(
                    df_sector[df_sector.Commodity.isin(gas_fuels)].Quantity_TWh.sum(),
                    4,
                )
                energy_totals_base.at[country, "other heat"] = round(
                    df_sector[df_sector.Commodity.isin(heat)].Quantity_TWh.sum(),
                    4,
                )
            elif sector == "non energy use":
                if snakemake.params.shift_coal_to_elec:
                    condition = (df_sector.Commodity == "Electricity") | (
                        df_sector.Commodity.isin(coal_fuels)
                    )
                else:
                    condition = df_sector.Commodity == "Electricity"

                energy_totals_base.at[country, "non energy electricity"] = round(
                    df_sector[condition].Quantity_TWh.sum(), 4
                )

                energy_totals_base.at[country, "non energy oil"] = round(
                    df_sector[df_sector.Commodity.isin(oil_fuels)].Quantity_TWh.sum(), 4
                )
                energy_totals_base.at[country, "non energy biomass"] = round(
                    df_sector[
                        df_sector.Commodity.isin(biomass_fuels)
                    ].Quantity_TWh.sum(),
                    4,
                )
                energy_totals_base.at[country, "non energy gas"] = round(
                    df_sector[df_sector.Commodity.isin(gas_fuels)].Quantity_TWh.sum(),
                    4,
                )
                energy_totals_base.at[country, "non energy heat"] = round(
                    df_sector[df_sector.Commodity.isin(heat)].Quantity_TWh.sum(),
                    4,
                )
            else:
                print("wrong sector")


if __name__ == "__main__":
    if "snakemake" not in globals():
        snakemake = mock_snakemake(
            "build_base_energy_totals",
            simpl="",
            clusters=19,
            demand="AB",
            planning_horizons=2030,
        )

    energy_stat_database = pd.read_excel(
        snakemake.input.unsd_paths, index_col=0, header=0
    )  # pd.read_excel("/nfs/home/haz43975/pypsa-earth-sec/scripts/Energy_Statistics_Database.xlsx"

    # Load the links and make a dictionary
    df = energy_stat_database.copy()
    df = df.dropna(axis=0, subset=["Link"])
    df = df.to_dict("dict")
    d = df["Link"]

    if snakemake.params.update_data:
        # Delete and existing files to avoid duplication and double counting

        files = glob.glob(os.path.join(BASE_DIR, "data/demand/unsd/data/*.txt"))
        for f in files:
            pathlib.Path(f).unlink(missing_ok=True)

        # Feed the dictionary of links to the for loop, download and unzip all files
        for key, value in d.items():
            zipurl = value

            with urlopen(zipurl) as zipresp:
                with ZipFile(BytesIO(zipresp.read())) as zfile:
                    zfile.extractall(os.path.join(BASE_DIR, "data/demand/unsd/data"))

                    path = os.path.join(BASE_DIR, "data/demand/unsd/data")

    # Get the files from the path provided in the OP
<<<<<<< HEAD
    all_files = list(pathlib.Path("data/demand/unsd/data").glob("*.txt"))
=======
    all_files = list(
        Path(os.path.join(BASE_DIR, "data/demand/unsd/data")).glob("*.txt")
    )
>>>>>>> 6d45a1a7

    # Create a dataframe from all downloaded files
    df = pd.concat(
        (pd.read_csv(f, encoding="utf8", sep=";") for f in all_files), ignore_index=True
    )

    # Split 'Commodity', 'Transaction' column to two
    df[["Commodity", "Transaction", "extra"]] = df["Commodity - Transaction"].str.split(
        " - ", expand=True
    )

    # Modify the commodity column, replacing typos and case-folding the strings
    df["Commodity"] = df["Commodity"].map(modify_commodity)

    # Remove Foootnote and Estimate from 'Commodity - Transaction' column
    df = df.loc[df["Commodity - Transaction"] != "Footnote"]
    df = df.loc[df["Commodity - Transaction"] != "Estimate"]

    # Create a column with iso2 country code
    cc = coco.CountryConverter()
    Country = pd.Series(df["Country or Area"])

    df["country"] = cc.pandas_convert(series=Country, to="ISO2", not_found="not found")

    # remove countries or areas that have no iso2 such as former countries names
    df = df.loc[df["country"] != "not found"]

    # Convert country column that contains lists for some country names that are identified with more than one country.
    df["country"] = df["country"].astype(str)

    # Remove all iso2 conversions for some country names that are identified with more than one country.
    df = df[~df.country.str.contains(",", na=False)].reset_index(drop=True)

    # Create a dictionary with all the conversion factors from ktons or m3 to TWh based on https://unstats.un.org/unsd/energy/balance/2014/05.pdf
    fuels_conv_toTWh = get_conv_factors("industry")

    # Fetch country list and demand base year from the config file
    year = snakemake.params.base_year
    countries = snakemake.params.countries

    # Filter for the year and country
    df_yr = df[df.Year == year]
    df_yr = df_yr[df_yr.country.isin(countries)]

    # Create an empty dataframe for energy_totals_base
    energy_totals_cols = pd.read_csv(
        os.path.join(BASE_DIR, "data/energy_totals_DF_2030.csv")
    ).columns
    energy_totals_base = pd.DataFrame(columns=energy_totals_cols, index=countries)

    # Lists that combine the different fuels in the dataset to the model's carriers
    (
        gas_fuels,
        oil_fuels,
        biomass_fuels,
        coal_fuels,
        heat,
        electricity,
    ) = aggregate_fuels("industry")

    other_energy = [
        "consumption not elsewhere specified (other)",
        "consumption not elsewhere specified (other)"
        "Consumption not elsewhere specified (other)",
        "Consumption by other consumers not elsewhere specified",
        "consumption by other consumers not elsewhere specified",
    ]

    # non_energy = ['non energy uses', 'non-energy uses', 'consumption for non-energy uses', 'Consumption for non-energy uses', 'non-energy use']
    # Create a dictionary to save the data if need to be checked
    sectors_dfs = {}

    # Run the function that processes the data for all the sectors
    sectors = [
        "consumption by households",
        "road",
        "rail",
        "aviation",
        "navigation",
        "agriculture",
        "services",
        "other energy",
        "non energy use",
    ]
    for sector in sectors:
        calc_sector(sector)

    # Export the base energy totals file
    energy_totals_base.to_csv(snakemake.output.energy_totals_base)<|MERGE_RESOLUTION|>--- conflicted
+++ resolved
@@ -6,7 +6,6 @@
 # -*- coding: utf-8 -*-
 import glob
 import logging
-import pathlib
 from io import BytesIO
 from urllib.request import urlopen
 from zipfile import ZipFile
@@ -14,13 +13,7 @@
 import country_converter as coco
 import numpy as np
 import pandas as pd
-<<<<<<< HEAD
-from _helpers import aggregate_fuels, get_conv_factors, mock_snakemake, modify_commodity
-=======
-import py7zr
-import requests
-from _helpers import BASE_DIR, aggregate_fuels, get_conv_factors
->>>>>>> 6d45a1a7
+from _helpers import BASE_DIR, aggregate_fuels, get_conv_factors, get_path, mock_snakemake, modify_commodity
 
 _logger = logging.getLogger(__name__)
 
@@ -371,12 +364,15 @@
     df = df.to_dict("dict")
     d = df["Link"]
 
+    demand_base_path = get_path(BASE_DIR, "data", "demand", "unsd", "data")
+    demand_path = get_path(demand_base_path, "*.txt")
+
     if snakemake.params.update_data:
         # Delete and existing files to avoid duplication and double counting
 
-        files = glob.glob(os.path.join(BASE_DIR, "data/demand/unsd/data/*.txt"))
+        files = glob.glob(str(demand_path))
         for f in files:
-            pathlib.Path(f).unlink(missing_ok=True)
+            get_path(f).unlink(missing_ok=True)
 
         # Feed the dictionary of links to the for loop, download and unzip all files
         for key, value in d.items():
@@ -384,18 +380,10 @@
 
             with urlopen(zipurl) as zipresp:
                 with ZipFile(BytesIO(zipresp.read())) as zfile:
-                    zfile.extractall(os.path.join(BASE_DIR, "data/demand/unsd/data"))
-
-                    path = os.path.join(BASE_DIR, "data/demand/unsd/data")
+                    zfile.extractall(str(demand_base_path))
 
     # Get the files from the path provided in the OP
-<<<<<<< HEAD
-    all_files = list(pathlib.Path("data/demand/unsd/data").glob("*.txt"))
-=======
-    all_files = list(
-        Path(os.path.join(BASE_DIR, "data/demand/unsd/data")).glob("*.txt")
-    )
->>>>>>> 6d45a1a7
+    all_files = list(demand_base_path.glob("*.txt"))
 
     # Create a dataframe from all downloaded files
     df = pd.concat(
@@ -441,9 +429,7 @@
     df_yr = df_yr[df_yr.country.isin(countries)]
 
     # Create an empty dataframe for energy_totals_base
-    energy_totals_cols = pd.read_csv(
-        os.path.join(BASE_DIR, "data/energy_totals_DF_2030.csv")
-    ).columns
+    energy_totals_cols = pd.read_csv(get_path(BASE_DIR, "data", "energy_totals_DF_2030.csv")).columns
     energy_totals_base = pd.DataFrame(columns=energy_totals_cols, index=countries)
 
     # Lists that combine the different fuels in the dataset to the model's carriers
