# -*- coding: utf-8 -*-
# SPDX-FileCopyrightText: : 2017-2020 The PyPSA-Eur Authors, 2021 PyPSA-Africa Authors
#
# SPDX-License-Identifier: GPL-3.0-or-later
# coding: utf-8
"""
Adds electrical generators, load and existing hydro storage units to a base network.

Relevant Settings
-----------------

.. code:: yaml

    costs:
        year:
        USD2013_to_EUR2013:
        dicountrate:
        emission_prices:

    electricity:
        max_hours:
        marginal_cost:
        capital_cost:
        conventional_carriers:
        co2limit:
        extendable_carriers:
        include_renewable_capacities_from_OPSD:
        estimate_renewable_capacities_from_capacity_stats:

    load:
        scale:
        ssp:
        weather_year:
        prediction_year:
        region_load:


    renewable:
        hydro:
            carriers:
            hydro_max_hours:
            hydro_capital_cost:

    lines:
        length_factor:

.. seealso::
    Documentation of the configuration file ``config.yaml`` at :ref:`costs_cf`,
    :ref:`electricity_cf`, :ref:`load_cf`, :ref:`renewable_cf`, :ref:`lines_cf`

Inputs
------

- ``data/costs.csv``: The database of cost assumptions for all included technologies for specific years from various sources; e.g. discount rate, lifetime, investment (CAPEX), fixed operation and maintenance (FOM), variable operation and maintenance (VOM), fuel costs, efficiency, carbon-dioxide intensity.
- ``data/bundle/hydro_capacities.csv``: Hydropower plant store/discharge power capacities, energy storage capacity, and average hourly inflow by country.  Not currently used!

    .. image:: ../img/hydrocapacities.png
        :scale: 34 %

- ``data/geth2015_hydro_capacities.csv``: alternative to capacities above; not currently used!
- ``resources/ssp2-2.6/2030/era5_2013/Africa.nc`` Hourly country load profiles produced by GEGIS
- ``resources/regions_onshore.geojson``: confer :ref:`busregions`
- ``resources/gadm_shapes.geojson``: confer :ref:`shapes`
- ``resources/powerplants.csv``: confer :ref:`powerplants`
- ``resources/profile_{}.nc``: all technologies in ``config["renewables"].keys()``, confer :ref:`renewableprofiles`.
- ``networks/base.nc``: confer :ref:`base`

Outputs
-------

- ``networks/elec.nc``:

    .. image:: ../img/elec.png
            :scale: 33 %

Description
-----------

The rule :mod:`add_electricity` ties all the different data inputs from the preceding rules together into a detailed PyPSA network that is stored in ``networks/elec.nc``. It includes:

- today's transmission topology and transfer capacities (in future, optionally including lines which are under construction according to the config settings ``lines: under_construction`` and ``links: under_construction``),
- today's thermal and hydro power generation capacities (for the technologies listed in the config setting ``electricity: conventional_carriers``), and
- today's load time-series (upsampled in a top-down approach according to population and gross domestic product)

It further adds extendable ``generators`` with **zero** capacity for

- photovoltaic, onshore and AC- as well as DC-connected offshore wind installations with today's locational, hourly wind and solar capacity factors (but **no** current capacities),
- additional open- and combined-cycle gas turbines (if ``OCGT`` and/or ``CCGT`` is listed in the config setting ``electricity: extendable_carriers``)
"""


import logging
import os

import geopandas as gpd
import numpy as np
import pandas as pd
import powerplantmatching as pm
import pypsa
import xarray as xr
<<<<<<< HEAD
from _helpers import configure_logging, getContinent, update_p_nom_max
=======
from _helpers import configure_logging, getContinent, read_csv_nafix, update_p_nom_max
from powerplantmatching.export import map_country_bus
>>>>>>> c94a3e37
from shapely.validation import make_valid
from vresutils import transfer as vtransfer

idx = pd.IndexSlice

logger = logging.getLogger(__name__)


def normed(s):
    return s / s.sum()


def calculate_annuity(n, r):
    """
    Calculate the annuity factor for an asset with lifetime n years and
    discount rate of r, e.g. annuity(20, 0.05) * 20 = 1.6
    """
    if isinstance(r, pd.Series):
        return pd.Series(1 / n, index=r.index).where(
            r == 0, r / (1.0 - 1.0 / (1.0 + r) ** n)
        )
    elif r > 0:
        return r / (1.0 - 1.0 / (1.0 + r) ** n)
    else:
        return 1 / n


def _add_missing_carriers_from_costs(n, costs, carriers):
    missing_carriers = pd.Index(carriers).difference(n.carriers.index)
    if missing_carriers.empty:
        return

    emissions_cols = (
        costs.columns.to_series().loc[lambda s: s.str.endswith("_emissions")].values
    )
    suptechs = missing_carriers.str.split("-").str[0]
    emissions = costs.loc[suptechs, emissions_cols].fillna(0.0)
    emissions.index = missing_carriers
    n.import_components_from_dataframe(emissions, "Carrier")


def load_costs(tech_costs, config, elec_config, Nyears=1):
    """
    set all asset costs and other parameters
    """
    costs = pd.read_csv(tech_costs, index_col=list(range(3))).sort_index()

    # correct units to MW and EUR
    costs.loc[costs.unit.str.contains("/kW"), "value"] *= 1e3
    costs.loc[costs.unit.str.contains("USD"), "value"] *= config["USD2013_to_EUR2013"]

    costs = (
        costs.loc[idx[:, config["year"], :], "value"]
        .unstack(level=2)
        .groupby("technology")
        .sum(min_count=1)
    )

    costs = costs.fillna(
        {
            "CO2 intensity": 0,
            "FOM": 0,
            "VOM": 0,
            "discount rate": config["discountrate"],
            "efficiency": 1,
            "fuel": 0,
            "investment": 0,
            "lifetime": 25,
        }
    )

    costs["capital_cost"] = (
        (
            calculate_annuity(costs["lifetime"], costs["discount rate"])
            + costs["FOM"] / 100.0
        )
        * costs["investment"]
        * Nyears
    )

    costs.at["OCGT", "fuel"] = costs.at["gas", "fuel"]
    costs.at["CCGT", "fuel"] = costs.at["gas", "fuel"]

    costs["marginal_cost"] = costs["VOM"] + costs["fuel"] / costs["efficiency"]

    costs = costs.rename(columns={"CO2 intensity": "co2_emissions"})

    costs.at["OCGT", "co2_emissions"] = costs.at["gas", "co2_emissions"]
    costs.at["CCGT", "co2_emissions"] = costs.at["gas", "co2_emissions"]

    costs.at["solar", "capital_cost"] = 0.5 * (
        costs.at["solar-rooftop", "capital_cost"]
        + costs.at["solar-utility", "capital_cost"]
    )

    def costs_for_storage(store, link1, link2=None, max_hours=1.0):
        capital_cost = link1["capital_cost"] + max_hours * store["capital_cost"]
        if link2 is not None:
            capital_cost += link2["capital_cost"]
        return pd.Series(
            dict(capital_cost=capital_cost, marginal_cost=0.0, co2_emissions=0.0)
        )

    max_hours = elec_config["max_hours"]
    costs.loc["battery"] = costs_for_storage(
        costs.loc["battery storage"],
        costs.loc["battery inverter"],
        max_hours=max_hours["battery"],
    )
    costs.loc["H2"] = costs_for_storage(
        costs.loc["hydrogen storage"],
        costs.loc["fuel cell"],
        costs.loc["electrolysis"],
        max_hours=max_hours["H2"],
    )

    for attr in ("marginal_cost", "capital_cost"):
        overwrites = config.get(attr)
        if overwrites is not None:
            overwrites = pd.Series(overwrites)
            costs.loc[overwrites.index, attr] = overwrites

    return costs


<<<<<<< HEAD
def load_powerplants(ppl_fn):
=======
def load_powerplants(ppl_path):
>>>>>>> c94a3e37
    carrier_dict = {
        "ocgt": "OCGT",
        "ccgt": "CCGT",
        "bioenergy": "biomass",
        "ccgt, thermal": "CCGT",
        "hard coal": "coal",
    }
    return (
        pd.read_csv(ppl_path, index_col=0, dtype={"bus": "str"})
        .powerplant.to_pypsa_names()
        .powerplant.convert_country_to_alpha2()
        .rename(columns=str.lower)
        .drop(columns=["efficiency"])
        .replace({"carrier": carrier_dict})
    )


def get_load_paths_gegis(config):
    """
    Creates load paths for the GEGIS outputs

    The paths are created automatically according to included country,
    weather year, prediction year and ssp scenario

    Example
    -------
    ["/resources/ssp2-2.6/2030/era5_2013/Africa.nc", "/resources/ssp2-2.6/2030/era5_2013/Africa.nc"]
    """
    countries = config.get("countries")
    region_load = getContinent(countries)
    weather_year = config.get("load_options")["weather_year"]
    prediction_year = config.get("load_options")["prediction_year"]
    ssp = config.get("load_options")["ssp"]

    load_paths = []
    for continent in region_load:
        load_path = os.path.join(
            "resources",
            str(ssp),
            str(prediction_year),
            "era5_" + str(weather_year),
            str(continent).capitalize() + ".nc",
        )
        load_paths.append(load_path)

    return load_paths


def attach_load(
    n,
    load_paths,
    regions,
    admin_shapes,
    countries,
    scale,
):
    """
    Add load to the network and distributes them according GDP and population.

    Parameters
    ----------
    n : pypsa network
    regions : .geojson
        Contains bus_id of low voltage substations and
        bus region shapes (voronoi cells)
    load_paths: paths of the load files
    admin_shapes : .geojson
        contains subregional gdp, population and shape data
    countries : list
        List of countries that is config input
    scale : float
        The scale factor is multiplied with the load (1.3 = 30% more load)

    Returns
    -------
    n : pypsa network
        Now attached with load time series
    """
    substation_lv_i = n.buses.index[n.buses["substation_lv"]]
    regions = gpd.read_file(regions).set_index("name").reindex(substation_lv_i)

    load_paths = load_paths
    # Merge load .nc files: https://stackoverflow.com/questions/47226429/join-merge-multiple-netcdf-files-using-xarray
    gegis_load = xr.open_mfdataset(load_paths, combine="nested")
    gegis_load = gegis_load.to_dataframe().reset_index().set_index("time")
    # filter load for analysed countries
    gegis_load = gegis_load.loc[gegis_load.region_code.isin(countries)]
    logger.info(f"Load data scaled with scalling factor {scale}.")
    gegis_load["Electricity demand"] *= scale
    shapes = gpd.read_file(admin_shapes).set_index("GADM_ID")
    shapes.loc[:, "geometry"] = shapes["geometry"].apply(lambda x: make_valid(x))

    def upsample(cntry, group):
        """
        Distributes load in country according to population and gdp
        """
        l = gegis_load.loc[gegis_load.region_code == cntry]["Electricity demand"]
        if len(group) == 1:
            return pd.DataFrame({group.index[0]: l})
        else:
            shapes_cntry = shapes.loc[shapes.country == cntry]
            transfer = vtransfer.Shapes2Shapes(
                group, shapes_cntry.geometry, normed=False
            ).T.tocsr()
            gdp_n = pd.Series(
                transfer.dot(shapes_cntry["gdp"].fillna(1.0).values), index=group.index
            )
            pop_n = pd.Series(
                transfer.dot(shapes_cntry["pop"].fillna(1.0).values), index=group.index
            )

            # relative factors 0.6 and 0.4 have been determined from a linear
            # regression on the country to EU continent load data
            # (refer to vresutils.load._upsampling_weights)
            # TODO: require adjustment for Africa
            factors = normed(0.6 * normed(gdp_n) + 0.4 * normed(pop_n))
            return pd.DataFrame(
                factors.values * l.values[:, np.newaxis],
                index=l.index,
                columns=factors.index,
            )

    load = pd.concat(
        [
            upsample(cntry, group)
            for cntry, group in regions.geometry.groupby(regions.country)
        ],
        axis=1,
    )

    n.madd("Load", substation_lv_i, bus=substation_lv_i, p_set=load)


def update_transmission_costs(n, costs, length_factor, simple_hvdc_costs=False):
    n.lines["capital_cost"] = (
        n.lines["length"] * length_factor * costs.at["HVAC overhead", "capital_cost"]
    )

    if n.links.empty:
        return

    dc_b = n.links.carrier == "DC"
    # If there are no "DC" links, then the 'underwater_fraction' column
    # may be missing. Therefore we have to return here.
    # TODO: Require fix
    if n.links.loc[n.links.carrier == "DC"].empty:
        return

    if simple_hvdc_costs:
        costs = (
            n.links.loc[dc_b, "length"]
            * length_factor
            * costs.at["HVDC overhead", "capital_cost"]
        )
    else:
        costs = (
            n.links.loc[dc_b, "length"]
            * length_factor
            * (
                (1.0 - n.links.loc[dc_b, "underwater_fraction"])
                * costs.at["HVDC overhead", "capital_cost"]
                + n.links.loc[dc_b, "underwater_fraction"]
                * costs.at["HVDC submarine", "capital_cost"]
            )
            + costs.at["HVDC inverter pair", "capital_cost"]
        )
    n.links.loc[dc_b, "capital_cost"] = costs


def attach_wind_and_solar(
    n, costs, input_profiles, technologies, extendable_carriers, line_length_factor=1
):
    # TODO: rename tech -> carrier, technologies -> carriers
    _add_missing_carriers_from_costs(n, costs, technologies)

    for tech in technologies:
        if tech == "hydro":
            continue

        with xr.open_dataset(getattr(snakemake.input, "profile_" + tech)) as ds:

            if ds.indexes["bus"].empty:
                continue

            suptech = tech.split("-", 2)[0]
            if suptech == "offwind":
                continue
                # TODO: Uncomment out and debug.
                # underwater_fraction = ds["underwater_fraction"].to_pandas()
                # connection_cost = (
                #     snakemake.config["lines"]["length_factor"] *
                #     ds["average_distance"].to_pandas() *
                #     (underwater_fraction *
                #      costs.at[tech + "-connection-submarine", "capital_cost"] +
                #      (1.0 - underwater_fraction) *
                #      costs.at[tech + "-connection-underground", "capital_cost"]
                #      ))
                # capital_cost = (costs.at["offwind", "capital_cost"] +
                #                 costs.at[tech + "-station", "capital_cost"] +
                #                 connection_cost)
                # logger.info(
                #     "Added connection cost of {:0.0f}-{:0.0f} Eur/MW/a to {}".
                #     format(connection_cost.min(), connection_cost.max(), tech))
            else:
                capital_cost = costs.at[tech, "capital_cost"]

            n.madd(
                "Generator",
                ds.indexes["bus"],
                " " + tech,
                bus=ds.indexes["bus"],
                carrier=tech,
                p_nom_extendable=tech in extendable_carriers["Generator"],
                p_nom_max=ds["p_nom_max"].to_pandas(),
                weight=ds["weight"].to_pandas(),
                marginal_cost=costs.at[suptech, "marginal_cost"],
                capital_cost=capital_cost,
                efficiency=costs.at[suptech, "efficiency"],
                p_max_pu=ds["profile"].transpose("time", "bus").to_pandas(),
            )


def attach_conventional_generators(
    n,
    costs,
    ppl,
    conventional_carriers,
    extendable_carriers,
    conventional_config,
    conventional_inputs,
):
    carriers = set(conventional_carriers) | set(extendable_carriers["Generator"])
    _add_missing_carriers_from_costs(n, costs, carriers)

    ppl = (
        ppl.query("carrier in @carriers")
        .join(costs, on="carrier", rsuffix="_r")
        .rename(index=lambda s: "C" + str(s))
    )
    ppl["efficiency"] = ppl.efficiency.fillna(ppl.efficiency)

    logger.info(
        "Adding {} generators with capacities [GW] \n{}".format(
            len(ppl), ppl.groupby("carrier").p_nom.sum().div(1e3).round(2)
        )
    )

    n.madd(
        "Generator",
        ppl.index,
        carrier=ppl.carrier,
        bus=ppl.bus,
        p_nom_min=ppl.p_nom.where(ppl.carrier.isin(conventional_carriers), 0),
        p_nom=ppl.p_nom.where(ppl.carrier.isin(conventional_carriers), 0),
        p_nom_extendable=ppl.carrier.isin(extendable_carriers["Generator"]),
        efficiency=ppl.efficiency,
        marginal_cost=ppl.marginal_cost,
        capital_cost=ppl.capital_cost,
        build_year=ppl.datein.fillna(0).astype(int),
        lifetime=(ppl.dateout - ppl.datein).fillna(np.inf),
    )

    for carrier in conventional_config:

        # Generators with technology affected
        idx = n.generators.query("carrier == @carrier").index

        for attr in list(set(conventional_config[carrier]) & set(n.generators)):

            values = conventional_config[carrier][attr]

            if f"conventional_{carrier}_{attr}" in conventional_inputs:
                # Values affecting generators of technology k country-specific
                # First map generator buses to countries; then map countries to p_max_pu
                values = pd.read_csv(values, index_col=0).iloc[:, 0]
                bus_values = n.buses.country.map(values)
                n.generators[attr].update(
                    n.generators.loc[idx].bus.map(bus_values).dropna()
                )
            else:
                # Single value affecting all generators of technology k indiscriminantely of country
                n.generators.loc[idx, attr] = values


def attach_hydro(n, costs, ppl):
    if "hydro" not in snakemake.config["renewable"]:
        return
    c = snakemake.config["renewable"]["hydro"]
    carriers = c.get("carriers", ["ror", "PHS", "hydro"])

    _add_missing_carriers_from_costs(n, costs, carriers)

    ppl = (
        ppl.query('carrier == "hydro"')
        .reset_index(drop=True)
        .rename(index=lambda s: str(s) + " hydro")
    )

    # TODO: remove this line to address nan when powerplantmatching is stable
    # Current fix, NaN technologies set to ROR
    ppl.loc[ppl.technology.isna(), "technology"] = "Run-Of-River"

    ror = ppl.query('technology == "Run-Of-River"')
    phs = ppl.query('technology == "Pumped Storage"')
    hydro = ppl.query('technology == "Reservoir"')

    bus_id = ppl["bus"]

    inflow_idx = ror.index.union(hydro.index)
    if not inflow_idx.empty:
        with xr.open_dataarray(snakemake.input.profile_hydro) as inflow:
            inflow_stations = pd.Index(bus_id[inflow_idx])
            missing_c = inflow_stations.unique().difference(inflow.indexes["plant"])
            assert missing_c.empty, (
                f"'{snakemake.input.profile_hydro}' is missing "
                f"inflow time-series for at least one bus: {', '.join(missing_c)}"
            )

            inflow_t = (
                inflow.sel(plant=inflow_stations)
                .rename({"plant": "name"})
                .assign_coords(name=inflow_idx)
                .transpose("time", "name")
                .to_pandas()
            )

    if "ror" in carriers and not ror.empty:
        n.madd(
            "Generator",
            ror.index,
            carrier="ror",
            bus=ror["bus"],
            p_nom=ror["p_nom"],
            efficiency=costs.at["ror", "efficiency"],
            capital_cost=costs.at["ror", "capital_cost"],
            weight=ror["p_nom"],
            p_max_pu=(
                inflow_t[ror.index]
                .divide(ror["p_nom"], axis=1)
                .where(lambda df: df <= 1.0, other=1.0)
            ),
        )

    if "PHS" in carriers and not phs.empty:
        # fill missing max hours to config value and
        # assume no natural inflow due to lack of data
        phs = phs.replace({"max_hours": {0: c["PHS_max_hours"]}})
        n.madd(
            "StorageUnit",
            phs.index,
            carrier="PHS",
            bus=phs["bus"],
            p_nom=phs["p_nom"],
            capital_cost=costs.at["PHS", "capital_cost"],
            max_hours=phs["max_hours"],
            efficiency_store=np.sqrt(costs.at["PHS", "efficiency"]),
            efficiency_dispatch=np.sqrt(costs.at["PHS", "efficiency"]),
            cyclic_state_of_charge=True,
        )

    if "hydro" in carriers and not hydro.empty:
        hydro_max_hours = c.get("hydro_max_hours")
        hydro_stats = pd.read_csv(
            snakemake.input.hydro_capacities, comment="#", na_values=["-"], index_col=0
        )
        e_target = hydro_stats["E_store[TWh]"].clip(lower=0.2) * 1e6
        e_installed = hydro.eval("p_nom * max_hours").groupby(hydro.country).sum()
        e_missing = e_target - e_installed
        missing_mh_i = hydro.query("max_hours == 0").index

        if hydro_max_hours == "energy_capacity_totals_by_country":
            max_hours_country = (
                e_missing / hydro.loc[missing_mh_i].groupby("country").p_nom.sum()
            )

        elif hydro_max_hours == "estimate_by_large_installations":
            max_hours_country = (
                hydro_stats["E_store[TWh]"] * 1e3 / hydro_stats["p_nom_discharge[GW]"]
            )

        missing_countries = pd.Index(hydro["country"].unique()).difference(
            max_hours_country.dropna().index
        )
        if not missing_countries.empty:
            logger.warning(
                "Assuming max_hours=6 for hydro reservoirs in the countries: {}".format(
                    ", ".join(missing_countries)
                )
            )
        hydro_max_hours = hydro.max_hours.where(
            hydro.max_hours > 0, hydro.country.map(max_hours_country)
        ).fillna(6)

        n.madd(
            "StorageUnit",
            hydro.index,
            carrier="hydro",
            bus=hydro["bus"],
            p_nom=hydro["p_nom"],
            max_hours=hydro_max_hours,
            capital_cost=(
                costs.at["hydro", "capital_cost"]
                if c.get("hydro_capital_cost")
                else 0.0
            ),
            marginal_cost=costs.at["hydro", "marginal_cost"],
            p_max_pu=1.0,  # dispatch
            p_min_pu=0.0,  # store
            efficiency_dispatch=costs.at["hydro", "efficiency"],
            efficiency_store=0.0,
            cyclic_state_of_charge=True,
            inflow=inflow_t.loc[:, hydro.index],
        )


def attach_extendable_generators(n, costs, ppl):
    logger.warning("The function is deprecated with the next release")
    elec_opts = snakemake.config["electricity"]
    carriers = pd.Index(elec_opts["extendable_carriers"]["Generator"])

    _add_missing_carriers_from_costs(n, costs, carriers)

    for tech in carriers:
        if tech.startswith("OCGT"):
            ocgt = (
                ppl.query("carrier in ['OCGT', 'CCGT']")
                .groupby("bus", as_index=False)
                .first()
            )
            n.madd(
                "Generator",
                ocgt.index,
                suffix=" OCGT",
                bus=ocgt["bus"],
                carrier=tech,
                p_nom_extendable=True,
                p_nom=0.0,
                capital_cost=costs.at["OCGT", "capital_cost"],
                marginal_cost=costs.at["OCGT", "marginal_cost"],
                efficiency=costs.at["OCGT", "efficiency"],
            )

        elif tech.startswith("CCGT"):
            ccgt = (
                ppl.query("carrier in ['OCGT', 'CCGT']")
                .groupby("bus", as_index=False)
                .first()
            )
            n.madd(
                "Generator",
                ccgt.index,
                suffix=" CCGT",
                bus=ccgt["bus"],
                carrier=tech,
                p_nom_extendable=True,
                p_nom=0.0,
                capital_cost=costs.at["CCGT", "capital_cost"],
                marginal_cost=costs.at["CCGT", "marginal_cost"],
                efficiency=costs.at["CCGT", "efficiency"],
            )

        elif tech.startswith("nuclear"):
            nuclear = (
                ppl.query("carrier == 'nuclear'").groupby("bus", as_index=False).first()
            )
            n.madd(
                "Generator",
                nuclear.index,
                suffix=" nuclear",
                bus=nuclear["bus"],
                carrier=tech,
                p_nom_extendable=True,
                p_nom=0.0,
                capital_cost=costs.at["nuclear", "capital_cost"],
                marginal_cost=costs.at["nuclear", "marginal_cost"],
                efficiency=costs.at["nuclear", "efficiency"],
            )

        else:
            raise NotImplementedError(
                f"Adding extendable generators for carrier "
                "'{tech}' is not implemented, yet. "
                "Only OCGT, CCGT and nuclear are allowed at the moment."
            )


def estimate_renewable_capacities_irena(n, config):

    if not config["electricity"].get("estimate_renewable_capacities"):
        return

    stats = config["electricity"]["estimate_renewable_capacities"]["stats"]
    if not stats:
        return

    year = config["electricity"]["estimate_renewable_capacities"]["year"]
    tech_map = config["electricity"]["estimate_renewable_capacities"][
        "technology_mapping"
    ]
    tech_keys = list(tech_map.keys())
    countries = config["countries"]

    p_nom_max = config["electricity"]["estimate_renewable_capacities"]["p_nom_max"]
    p_nom_min = config["electricity"]["estimate_renewable_capacities"]["p_nom_min"]

    if len(countries) == 0:
        return
    if len(tech_map) == 0:
        return

    if stats == "irena":
        capacities = pm.data.IRENASTAT().powerplant.convert_country_to_alpha2()
    else:
        logger.info(
            f"Selected renewable capacity estimation statistics {stats} is not available, applying greenfield scenario instead"
        )
        return

    # Check if countries are in country list of stats
    missing = list(set(countries).difference(capacities.Country.unique()))
    if missing:
        logger.info(
            f"The countries {missing} are not provided in the stats and hence not scaled"
        )

    capacities = capacities.query(
        "Year == @year and Technology in @tech_keys and Country in @countries"
    )
    capacities = capacities.groupby(["Technology", "Country"]).Capacity.sum()

    logger.info(
        f"Heuristics applied to distribute renewable capacities [MW] "
        f"{capacities.groupby('Country').sum()}"
    )

    for ppm_technology, techs in tech_map.items():

        if ppm_technology not in capacities.index:
            logger.info(
                f"technology {ppm_technology} is not provided by {stats} and therefore not estimated"
            )
            continue

        tech_capacities = capacities.loc[ppm_technology].reindex(
            countries, fill_value=0.0
        )
        tech_i = n.generators.query("carrier in @techs").index
        n.generators.loc[tech_i, "p_nom"] = (
            (
                n.generators_t.p_max_pu[tech_i].mean()
                * n.generators.loc[tech_i, "p_nom_max"]
            )  # maximal yearly generation
            .groupby(n.generators.bus.map(n.buses.country))
            .transform(lambda s: normed(s) * tech_capacities.at[s.name])
            .where(lambda s: s > 0.1, 0.0)
        )  # only capacities above 100kW
        n.generators.loc[tech_i, "p_nom_min"] = n.generators.loc[tech_i, "p_nom"]

        if p_nom_min:
            assert np.isscalar(p_nom_min)
            logger.info(
                f"Scaling capacity stats to {p_nom_min*100:.2f}% of installed capacity acquired from stats."
            )
            n.generators.loc[tech_i, "p_nom_min"] = n.generators.loc[
                tech_i, "p_nom"
            ] * float(p_nom_min)

        if p_nom_max:
            assert np.isscalar(p_nom_max)
            logger.info(
                f"Scaling capacity expansion limit to {p_nom_max*100:.2f}% of installed capacity acquired from stats."
            )
            n.generators.loc[tech_i, "p_nom_max"] = n.generators.loc[
                tech_i, "p_nom_min"
            ] * float(p_nom_max)


def add_nice_carrier_names(n, config):
    carrier_i = n.carriers.index
    nice_names = (
        pd.Series(config["plotting"]["nice_names"])
        .reindex(carrier_i)
        .fillna(carrier_i.to_series().str.title())
    )
    n.carriers["nice_name"] = nice_names
    colors = pd.Series(config["plotting"]["tech_colors"]).reindex(carrier_i)
    if colors.isna().any():
        missing_i = list(colors.index[colors.isna()])
        logger.warning(
            f"tech_colors for carriers {missing_i} not defined " "in config."
        )
    n.carriers["color"] = colors


if __name__ == "__main__":
    if "snakemake" not in globals():
        from _helpers import mock_snakemake, sets_path_to_root

        os.chdir(os.path.dirname(os.path.abspath(__file__)))
        snakemake = mock_snakemake("add_electricity")
        sets_path_to_root("pypsa-africa")
    configure_logging(snakemake)

    n = pypsa.Network(snakemake.input.base_network)
    Nyears = n.snapshot_weightings.objective.sum() / 8760.0

    # Snakemake imports:
    regions = snakemake.input.regions

    load_paths = snakemake.input["load"]
    countries = snakemake.config["countries"]
    admin_shapes = snakemake.input.gadm_shapes
    scale = snakemake.config["load_options"]["scale"]
<<<<<<< HEAD
    costs = load_costs(
        snakemake.input.tech_costs,
        snakemake.config["costs"],
        snakemake.config["electricity"],
        Nyears,
    )
    ppl = load_powerplants(snakemake.input.powerplants)
    if "renewable_carriers" in snakemake.config["electricity"]:
        renewable_carriers = set(snakemake.config["renewable"])
    else:
        logger.warning(
            "Missing key `renewable_carriers` under config entry `electricity`. "
            "In future versions, this will raise an error. "
            "Falling back to carriers listed under `renewable`."
        )
        renewable_carriers = snakemake.config["renewable"]

    extendable_carriers = snakemake.config["electricity"]["extendable_carriers"]
    if not (set(renewable_carriers) & set(extendable_carriers["Generator"])):
        logger.warning(
            "No renewables found in config entry `extendable_carriers`. "
            "In future versions, these have to be explicitely listed. "
            "Falling back to all renewables."
        )
=======
    ppl_path = snakemake.input.powerplants

    costs = load_costs(Nyears)
    ppl = load_powerplants(ppl_path)
>>>>>>> c94a3e37

    conventional_carriers = snakemake.config["electricity"]["conventional_carriers"]

    attach_load(n, load_paths, regions, admin_shapes, countries, scale)
    update_transmission_costs(n, costs, snakemake.config["lines"]["length_factor"])
    conventional_inputs = {
        k: v for k, v in snakemake.input.items() if k.startswith("conventional_")
    }
    attach_conventional_generators(
        n,
        costs,
        ppl,
        conventional_carriers,
        extendable_carriers,
        snakemake.config.get("conventional", {}),
        conventional_inputs,
    )
    attach_wind_and_solar(
        n,
        costs,
        snakemake.input,
        renewable_carriers,
        extendable_carriers,
        snakemake.config["lines"]["length_factor"],
    )
    attach_hydro(n, costs, ppl)

    estimate_renewable_capacities_irena(n, snakemake.config)

    update_p_nom_max(n)
    add_nice_carrier_names(n, snakemake.config)

    n.export_to_netcdf(snakemake.output[0])<|MERGE_RESOLUTION|>--- conflicted
+++ resolved
@@ -98,12 +98,7 @@
 import powerplantmatching as pm
 import pypsa
 import xarray as xr
-<<<<<<< HEAD
 from _helpers import configure_logging, getContinent, update_p_nom_max
-=======
-from _helpers import configure_logging, getContinent, read_csv_nafix, update_p_nom_max
-from powerplantmatching.export import map_country_bus
->>>>>>> c94a3e37
 from shapely.validation import make_valid
 from vresutils import transfer as vtransfer
 
@@ -229,11 +224,7 @@
     return costs
 
 
-<<<<<<< HEAD
 def load_powerplants(ppl_fn):
-=======
-def load_powerplants(ppl_path):
->>>>>>> c94a3e37
     carrier_dict = {
         "ocgt": "OCGT",
         "ccgt": "CCGT",
@@ -847,7 +838,7 @@
     countries = snakemake.config["countries"]
     admin_shapes = snakemake.input.gadm_shapes
     scale = snakemake.config["load_options"]["scale"]
-<<<<<<< HEAD
+
     costs = load_costs(
         snakemake.input.tech_costs,
         snakemake.config["costs"],
@@ -872,12 +863,6 @@
             "In future versions, these have to be explicitely listed. "
             "Falling back to all renewables."
         )
-=======
-    ppl_path = snakemake.input.powerplants
-
-    costs = load_costs(Nyears)
-    ppl = load_powerplants(ppl_path)
->>>>>>> c94a3e37
 
     conventional_carriers = snakemake.config["electricity"]["conventional_carriers"]
 
