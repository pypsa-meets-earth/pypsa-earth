# -*- coding: utf-8 -*-
# SPDX-FileCopyrightText:  PyPSA-Earth and PyPSA-Eur Authors
#
# SPDX-License-Identifier: AGPL-3.0-or-later

# -*- coding: utf-8 -*-
"""
Adds electrical generators, load and existing hydro storage units to a base
network.

Relevant Settings
-----------------

.. code:: yaml

    costs:
        year:
        version:
        rooftop_share:
        output_currency:
        dicountrate:
        emission_prices:

    electricity:
        max_hours:
        marginal_cost:
        capital_cost:
        conventional_carriers:
        co2limit:
        extendable_carriers:
        include_renewable_capacities_from_OPSD:
        estimate_renewable_capacities_from_capacity_stats:

    renewable:
        hydro:
            carriers:
            hydro_max_hours:
            hydro_max_hours_default:
            hydro_capital_cost:

    lines:
        length_factor:

.. seealso::
    Documentation of the configuration file ``config.yaml`` at :ref:`costs_cf`,
    :ref:`electricity_cf`, :ref:`load_options_cf`, :ref:`renewable_cf`, :ref:`lines_cf`

Inputs
------

- ``resources/costs.csv``: The database of cost assumptions for all included technologies for specific years from various sources; e.g. discount rate, lifetime, investment (CAPEX), fixed operation and maintenance (FOM), variable operation and maintenance (VOM), fuel costs, efficiency, carbon-dioxide intensity.
- ``data/bundle/hydro_capacities.csv``: Hydropower plant store/discharge power capacities, energy storage capacity, and average hourly inflow by country.  Not currently used!

    .. image:: /img/hydrocapacities.png

- ``data/geth2015_hydro_capacities.csv``: alternative to capacities above; not currently used!
- ``resources/demand_profiles.csv``: a csv file containing the demand profile associated with buses
- ``resources/shapes/gadm_shapes.geojson``: confer :ref:`shapes`
- ``resources/powerplants.csv``: confer :ref:`powerplants`
- ``resources/profile_{}.nc``: all technologies in ``config["renewables"].keys()``, confer :ref:`renewableprofiles`
- ``networks/base.nc``: confer :ref:`base`

Outputs
-------

- ``networks/elec.nc``:

    .. image:: /img/elec.png
            :width: 75 %
            :align: center

Description
-----------

The rule :mod:`add_electricity` ties all the different data inputs from the preceding rules together into a detailed PyPSA network that is stored in ``networks/elec.nc``. It includes:

- today's transmission topology and transfer capacities (in future, optionally including lines which are under construction according to the config settings ``lines: under_construction`` and ``links: under_construction``),
- today's thermal and hydro power generation capacities (for the technologies listed in the config setting ``electricity: conventional_carriers``), and
- today's load time-series (upsampled in a top-down approach according to population and gross domestic product)

It further adds extendable ``generators`` with **zero** capacity for

- photovoltaic, onshore and AC- as well as DC-connected offshore wind installations with today's locational, hourly wind and solar capacity factors (but **no** current capacities),
- additional open- and combined-cycle gas turbines (if ``OCGT`` and/or ``CCGT`` is listed in the config setting ``electricity: extendable_carriers``)
"""

import numpy as np
import pandas as pd
import powerplantmatching as pm
import pypsa
import xarray as xr
from _helpers import (
    apply_currency_conversion,
    build_currency_conversion_cache,
    configure_logging,
    create_logger,
    read_csv_nafix,
    update_p_nom_max,
)
from powerplantmatching.export import map_country_bus

idx = pd.IndexSlice

logger = create_logger(__name__)


def normed(s):
    return s / s.sum()


def calculate_annuity(n, r):
    """
    Calculate the annuity factor for an asset with lifetime n years and
    discount rate of r, e.g. annuity(20, 0.05) * 20 = 1.6.
    """
    if isinstance(r, pd.Series):
        return pd.Series(1 / n, index=r.index).where(
            r == 0, r / (1.0 - 1.0 / (1.0 + r) ** n)
        )
    elif r > 0:
        return r / (1.0 - 1.0 / (1.0 + r) ** n)
    else:
        return 1 / n


def _add_missing_carriers_from_costs(n, costs, carriers):
    missing_carriers = pd.Index(carriers).difference(n.carriers.index)
    if missing_carriers.empty:
        return

    emissions_cols = (
        costs.columns.to_series().loc[lambda s: s.str.endswith("_emissions")].values
    )
    suptechs = missing_carriers.str.split("-").str[0]
    emissions = costs.loc[suptechs, emissions_cols].fillna(0.0)
    emissions.index = missing_carriers
    n.import_components_from_dataframe(emissions, "Carrier")


def load_costs(tech_costs, config, elec_config, Nyears=1):
    """
    Set all asset costs and other parameters.
    """
    costs = pd.read_csv(tech_costs, index_col=["technology", "parameter"]).sort_index()

    # correct units to MW and output_currency
    costs.loc[costs.unit.str.contains("/kW"), "value"] *= 1e3
    costs.unit = costs.unit.str.replace("/kW", "/MW")
<<<<<<< HEAD
    _currency_conversion_cache = build_currency_conversion_cache(
        costs,
        config["output_currency"],
        config["default_exchange_rate"],
        future_exchange_rate_strategy=config.get(
            "future_exchange_rate_strategy", "latest"
        ),
        custom_future_exchange_rate=config.get("custom_future_rate", None),
    )
    costs = apply_currency_conversion(
        costs, config["output_currency"], _currency_conversion_cache
    )
=======
    costs = convert_currency_and_unit(costs, config["output_currency"])

    # apply filter on financial_case and scenario, if they are contained in the cost dataframe
    wished_cost_scenario = config["cost_scenario"]
    wished_financial_case = config["financial_case"]
    for col in ["scenario", "financial_case"]:
        if col in costs.columns:
            costs[col] = costs[col].replace("", pd.NA)

    if "scenario" in costs.columns:
        costs = costs[
            (costs["scenario"].str.casefold() == wished_cost_scenario.casefold())
            | (costs["scenario"].isnull())
        ]

    if "financial_case" in costs.columns:
        costs = costs[
            (costs["financial_case"].str.casefold() == wished_financial_case.casefold())
            | (costs["financial_case"].isnull())
        ]

>>>>>>> 19a74b93
    costs = costs.value.unstack().fillna(config["fill_values"])

    for attr in ("investment", "lifetime", "FOM", "VOM", "efficiency", "fuel"):
        overwrites = config.get(attr)
        if overwrites is not None:
            overwrites = pd.Series(overwrites)
            costs.loc[overwrites.index, attr] = overwrites
            logger.info(
                f"Overwriting {attr} of {overwrites.index} to {overwrites.values}"
            )

    costs["capital_cost"] = (
        (
            calculate_annuity(costs["lifetime"], costs["discount rate"])
            + costs["FOM"] / 100.0
        )
        * costs["investment"]
        * Nyears
    )

    costs.at["OCGT", "fuel"] = costs.at["gas", "fuel"]
    costs.at["CCGT", "fuel"] = costs.at["gas", "fuel"]

    costs["marginal_cost"] = costs["VOM"] + costs["fuel"] / costs["efficiency"]

    costs = costs.rename(columns={"CO2 intensity": "co2_emissions"})
    # rename because technology data & pypsa earth costs.csv use different names
    # TODO: rename the technologies in hosted tutorial data to match technology data
    costs = costs.rename(
        {
            "hydrogen storage": "hydrogen storage tank",
            "hydrogen storage tank": "hydrogen storage tank",
            "hydrogen storage tank type 1": "hydrogen storage tank",
            "hydrogen underground storage": "hydrogen storage underground",
        },
    )

    costs.at["OCGT", "co2_emissions"] = costs.at["gas", "co2_emissions"]
    costs.at["CCGT", "co2_emissions"] = costs.at["gas", "co2_emissions"]

    costs.at["solar", "capital_cost"] = (
        config["rooftop_share"] * costs.at["solar-rooftop", "capital_cost"]
        + (1 - config["rooftop_share"]) * costs.at["solar-utility", "capital_cost"]
    )
    costs.loc["csp"] = costs.loc["csp-tower"]

    def costs_for_storage(store, link1, link2=None, max_hours=1.0):
        capital_cost = link1["capital_cost"] + max_hours * store["capital_cost"]
        if link2 is not None:
            capital_cost += link2["capital_cost"]
        return pd.Series(
            dict(capital_cost=capital_cost, marginal_cost=0.0, co2_emissions=0.0)
        )

    max_hours = elec_config["max_hours"]
    costs.loc["battery"] = costs_for_storage(
        costs.loc["battery storage"],
        costs.loc["battery inverter"],
        max_hours=max_hours["battery"],
    )
    costs.loc["H2"] = costs_for_storage(
        costs.loc["hydrogen storage tank"],
        costs.loc["fuel cell"],
        costs.loc["electrolysis"],
        max_hours=max_hours["H2"],
    )

    for attr in ("marginal_cost", "capital_cost"):
        overwrites = config.get(attr)
        if overwrites is not None:
            overwrites = pd.Series(overwrites)
            costs.loc[overwrites.index, attr] = overwrites
            logger.info(
                f"Overwriting {attr} of {overwrites.index} to {overwrites.values}"
            )

    return costs


def load_powerplants(ppl_fn):
    carrier_dict = {
        "ocgt": "OCGT",
        "ccgt": "CCGT",
        "bioenergy": "biomass",
        "ccgt, thermal": "CCGT",
        "hard coal": "coal",
    }
    ppl = (
        read_csv_nafix(ppl_fn, index_col=0, dtype={"bus": "str"})
        .powerplant.to_pypsa_names()
        .powerplant.convert_country_to_alpha2()
        .rename(columns=str.lower)
        .drop(columns=["efficiency"])
        .replace({"carrier": carrier_dict})
    )
    # drop powerplants with null capacity
    null_ppls = ppl[ppl.p_nom <= 0]
    if not null_ppls.empty:
        logger.warning(f"Drop powerplants with null capacity: {list(null_ppls.name)}.")
        ppl = ppl.drop(null_ppls.index)
    return ppl


def attach_load(n, demand_profiles):
    """
    Add load profiles to network buses.

    Parameters
    ----------
    n: pypsa network

    demand_profiles: str
        Path to csv file of elecric demand time series, e.g. "resources/demand_profiles.csv"
        Demand profile has snapshots as rows and bus names as columns.

    Returns
    -------
    n : pypsa network
        Now attached with load time series
    """
    demand_df = read_csv_nafix(demand_profiles, index_col=0, parse_dates=True)

    n.madd("Load", demand_df.columns, bus=demand_df.columns, p_set=demand_df)


def attach_dc_costs(lines_or_links, costs, length_factor=1.0, simple_hvdc_costs=False):
    if lines_or_links.empty:
        return

    if lines_or_links.loc[lines_or_links.carrier == "DC"].empty:
        return

    dc_b = lines_or_links.carrier == "DC"
    if simple_hvdc_costs:
        costs = (
            lines_or_links.loc[dc_b, "length"]
            * length_factor
            * costs.at["HVDC overhead", "capital_cost"]
        )
    else:
        costs = (
            lines_or_links.loc[dc_b, "length"]
            * length_factor
            * (
                (1.0 - lines_or_links.loc[dc_b, "underwater_fraction"])
                * costs.at["HVDC overhead", "capital_cost"]
                + lines_or_links.loc[dc_b, "underwater_fraction"]
                * costs.at["HVDC submarine", "capital_cost"]
            )
            + costs.at["HVDC inverter pair", "capital_cost"]
        )
    lines_or_links.loc[dc_b, "capital_cost"] = costs


def update_transmission_costs(n, costs, length_factor=1.0, simple_hvdc_costs=False):
    n.lines["capital_cost"] = (
        n.lines["length"] * length_factor * costs.at["HVAC overhead", "capital_cost"]
    )

    attach_dc_costs(
        lines_or_links=n.links,
        costs=costs,
        length_factor=length_factor,
        simple_hvdc_costs=simple_hvdc_costs,
    )
    attach_dc_costs(
        lines_or_links=n.lines,
        costs=costs,
        length_factor=length_factor,
        simple_hvdc_costs=simple_hvdc_costs,
    )


def attach_wind_and_solar(
    n,
    costs,
    ppl,
    input_files,
    technologies,
    extendable_carriers,
    line_length_factor,
):
    # TODO: rename tech -> carrier, technologies -> carriers
    _add_missing_carriers_from_costs(n, costs, technologies)

    df = ppl.rename(columns={"country": "Country"})

    for tech in technologies:
        if tech == "hydro":
            continue

        if tech == "offwind-ac":
            # add all offwind wind power plants by default as offwind-ac
            df["carrier"] = df["carrier"].mask(
                df.technology == "Offshore", "offwind-ac"
            )

        df["carrier"] = df["carrier"].mask(df.technology == "Onshore", "onwind")

        with xr.open_dataset(getattr(input_files, "profile_" + tech)) as ds:
            if ds.indexes["bus"].empty:
                continue

            suptech = tech.split("-", 2)[0]
            if suptech == "offwind":
                underwater_fraction = ds["underwater_fraction"].to_pandas()
                connection_cost = (
                    line_length_factor
                    * ds["average_distance"].to_pandas()
                    * (
                        underwater_fraction
                        * costs.at[tech + "-connection-submarine", "capital_cost"]
                        + (1.0 - underwater_fraction)
                        * costs.at[tech + "-connection-underground", "capital_cost"]
                    )
                )
                capital_cost = (
                    costs.at["offwind", "capital_cost"]
                    + costs.at[tech + "-station", "capital_cost"]
                    + connection_cost
                )
                logger.info(
                    "Added connection cost of {:0.0f}-{:0.0f} {}/MW/a to {}".format(
                        connection_cost.min(),
                        connection_cost.max(),
                        snakemake.params.costs["output_currency"],
                        tech,
                    )
                )
            else:
                capital_cost = costs.at[tech, "capital_cost"]

            if not df.query("carrier == @tech").empty:
                buses = n.buses.loc[ds.indexes["bus"]]
                caps = map_country_bus(df.query("carrier == @tech"), buses)
                caps = caps.groupby(["bus"]).p_nom.sum()
                caps = pd.Series(data=caps, index=ds.indexes["bus"]).fillna(0)
            else:
                caps = pd.Series(index=ds.indexes["bus"]).fillna(0)

            n.madd(
                "Generator",
                ds.indexes["bus"],
                " " + tech,
                bus=ds.indexes["bus"],
                carrier=tech,
                p_nom=caps,
                p_nom_extendable=tech in extendable_carriers["Generator"],
                p_nom_min=caps,
                p_nom_max=ds["p_nom_max"].to_pandas(),
                p_max_pu=ds["profile"].transpose("time", "bus").to_pandas(),
                weight=ds["weight"].to_pandas(),
                marginal_cost=costs.at[suptech, "marginal_cost"],
                capital_cost=capital_cost,
                efficiency=costs.at[suptech, "efficiency"],
            )


def attach_conventional_generators(
    n,
    costs,
    ppl,
    conventional_carriers,
    extendable_carriers,
    renewable_carriers,
    conventional_config,
    conventional_inputs,
):
    carriers = set(conventional_carriers) | (
        set(extendable_carriers["Generator"]) - set(renewable_carriers)
    )
    _add_missing_carriers_from_costs(n, costs, carriers)

    ppl = (
        ppl.query("carrier in @carriers")
        .join(costs, on="carrier", rsuffix="_r")
        .rename(index=lambda s: "C" + str(s))
    )
    ppl["efficiency"] = ppl.efficiency.fillna(ppl.efficiency)

    logger.info(
        "Adding {} generators with capacities [GW] \n{}".format(
            len(ppl), ppl.groupby("carrier").p_nom.sum().div(1e3).round(2)
        )
    )

    n.madd(
        "Generator",
        ppl.index,
        carrier=ppl.carrier,
        bus=ppl.bus,
        p_nom_min=ppl.p_nom.where(ppl.carrier.isin(conventional_carriers), 0),
        p_nom=ppl.p_nom.where(ppl.carrier.isin(conventional_carriers), 0),
        p_nom_extendable=ppl.carrier.isin(extendable_carriers["Generator"]),
        efficiency=ppl.efficiency,
        marginal_cost=ppl.marginal_cost,
        capital_cost=ppl.capital_cost,
        build_year=ppl.datein.fillna(0).astype(int),
        lifetime=(ppl.dateout - ppl.datein).fillna(np.inf),
    )

    for carrier in conventional_config:
        # Generators with technology affected
        idx = n.generators.query("carrier == @carrier").index

        for attr in list(set(conventional_config[carrier]) & set(n.generators)):
            values = conventional_config[carrier][attr]

            if f"conventional_{carrier}_{attr}" in conventional_inputs:
                # Values affecting generators of technology k country-specific
                # First map generator buses to countries; then map countries to p_max_pu
                values = read_csv_nafix(values, index_col=0).iloc[:, 0]
                bus_values = n.buses.country.map(values)
                n.generators[attr].update(
                    n.generators.loc[idx].bus.map(bus_values).dropna()
                )
            else:
                # Single value affecting all generators of technology k indiscriminantely of country
                n.generators.loc[idx, attr] = values


def attach_hydro(n, costs, ppl):
    if "hydro" not in snakemake.params.renewable:
        return
    c = snakemake.params.renewable["hydro"]
    carriers = c.get("carriers", ["ror", "PHS", "hydro"])

    _add_missing_carriers_from_costs(n, costs, carriers)

    ppl = (
        ppl.query('carrier == "hydro"')
        .assign(ppl_id=lambda df: df.index)
        .reset_index(drop=True)
        .rename(index=lambda s: str(s) + " hydro")
    )

    # Current fix, NaN technologies set to ROR
    if ppl.technology.isna().any():
        n_nans = ppl.technology.isna().sum()
        logger.warning(
            f"Identified {n_nans} hydro powerplants with unknown technology.\n"
            "Initialized to 'Run-Of-River'"
        )
        ppl.loc[ppl.technology.isna(), "technology"] = "Run-Of-River"

    ror = ppl.query('technology == "Run-Of-River"')
    phs = ppl.query('technology == "Pumped Storage"')
    hydro = ppl.query('technology == "Reservoir"')

    inflow_idx = ror.index.union(hydro.index)
    if not inflow_idx.empty:
        with xr.open_dataarray(snakemake.input.profile_hydro) as inflow:
            found_plants = ppl.ppl_id[ppl.ppl_id.isin(inflow.indexes["plant"])]
            missing_plants_idxs = ppl.index.difference(found_plants.index)

            # if missing time series are found, notify the user and exclude missing hydro plants
            if not missing_plants_idxs.empty:
                # original total p_nom
                total_p_nom = ror.p_nom.sum() + hydro.p_nom.sum()

                ror = ror.loc[ror.index.intersection(found_plants.index)]
                hydro = hydro.loc[hydro.index.intersection(found_plants.index)]
                # loss of p_nom
                loss_p_nom = ror.p_nom.sum() + hydro.p_nom.sum() - total_p_nom

                logger.warning(
                    f"'{snakemake.input.profile_hydro}' is missing inflow time-series for at least one bus: {', '.join(missing_plants_idxs)}."
                    f"Corresponding hydro plants are dropped, corresponding to a total loss of {loss_p_nom:.2f}MW out of {total_p_nom:.2f}MW."
                )

            # if there are any plants for which runoff data are available
            if not found_plants.empty:
                inflow_t = (
                    inflow.sel(plant=found_plants.values)
                    .assign_coords(plant=found_plants.index)
                    .rename({"plant": "name"})
                    .transpose("time", "name")
                    .to_pandas()
                )

    if "ror" in carriers and not ror.empty:
        n.madd(
            "Generator",
            ror.index,
            carrier="ror",
            bus=ror["bus"],
            p_nom=ror["p_nom"],
            efficiency=costs.at["ror", "efficiency"],
            capital_cost=costs.at["ror", "capital_cost"],
            weight=ror["p_nom"],
            p_max_pu=(
                inflow_t[ror.index]
                .divide(ror["p_nom"], axis=1)
                .where(lambda df: df <= 1.0, other=1.0)
            ),
        )

    if "PHS" in carriers and not phs.empty:
        # fill missing max hours to config value and
        # assume no natural inflow due to lack of data
        phs = phs.replace({"max_hours": {0: c["PHS_max_hours"]}})
        n.madd(
            "StorageUnit",
            phs.index,
            carrier="PHS",
            bus=phs["bus"],
            p_nom=phs["p_nom"],
            capital_cost=costs.at["PHS", "capital_cost"],
            max_hours=phs["max_hours"],
            efficiency_store=np.sqrt(costs.at["PHS", "efficiency"]),
            efficiency_dispatch=np.sqrt(costs.at["PHS", "efficiency"]),
            cyclic_state_of_charge=True,
        )

    if "hydro" in carriers and not hydro.empty:
        hydro_max_hours = c.get("hydro_max_hours")
        hydro_stats = (
            pd.read_csv(
                snakemake.input.hydro_capacities,
                comment="#",
                na_values=["-"],
                index_col=0,
            )
            .groupby("Country")
            .sum()
        )
        e_target = hydro_stats["E_store[TWh]"].clip(lower=0.2) * 1e6
        e_installed = hydro.eval("p_nom * max_hours").groupby(hydro.country).sum()
        e_missing = e_target - e_installed
        missing_mh_i = hydro.query("max_hours.isnull()").index

        if hydro_max_hours == "energy_capacity_totals_by_country":
            max_hours_country = (
                e_missing / hydro.loc[missing_mh_i].groupby("country").p_nom.sum()
            )

        elif hydro_max_hours == "estimate_by_large_installations":
            max_hours_country = (
                hydro_stats["E_store[TWh]"] * 1e3 / hydro_stats["p_nom_discharge[GW]"]
            )

        max_hours_country.clip(lower=0, inplace=True)

        missing_countries = pd.Index(hydro["country"].unique()).difference(
            max_hours_country.dropna().index
        )
        if not missing_countries.empty:
            logger.warning(
                "Assuming max_hours=6 for hydro reservoirs in the countries: {}".format(
                    ", ".join(missing_countries)
                )
            )
        hydro_max_hours_default = c.get("hydro_max_hours_default", 6.0)
        hydro_max_hours = hydro.max_hours.where(
            hydro.max_hours > 0, hydro.country.map(max_hours_country)
        ).fillna(hydro_max_hours_default)

        n.madd(
            "StorageUnit",
            hydro.index,
            carrier="hydro",
            bus=hydro["bus"],
            p_nom=hydro["p_nom"],
            max_hours=hydro_max_hours,
            capital_cost=(
                costs.at["hydro", "capital_cost"]
                if c.get("hydro_capital_cost")
                else 0.0
            ),
            marginal_cost=costs.at["hydro", "marginal_cost"],
            p_max_pu=1.0,  # dispatch
            p_min_pu=0.0,  # store
            efficiency_dispatch=costs.at["hydro", "efficiency"],
            efficiency_store=0.0,
            cyclic_state_of_charge=True,
            inflow=inflow_t.loc[:, hydro.index],
        )


def attach_extendable_generators(n, costs, ppl):
    logger.warning("The function is deprecated with the next release")
    elec_opts = snakemake.params.electricity
    carriers = pd.Index(elec_opts["extendable_carriers"]["Generator"])

    _add_missing_carriers_from_costs(n, costs, carriers)

    for tech in carriers:
        if tech.startswith("OCGT"):
            ocgt = (
                ppl.query("carrier in ['OCGT', 'CCGT']")
                .groupby("bus", as_index=False)
                .first()
            )
            n.madd(
                "Generator",
                ocgt.index,
                suffix=" OCGT",
                bus=ocgt["bus"],
                carrier=tech,
                p_nom_extendable=True,
                p_nom=0.0,
                capital_cost=costs.at["OCGT", "capital_cost"],
                marginal_cost=costs.at["OCGT", "marginal_cost"],
                efficiency=costs.at["OCGT", "efficiency"],
            )

        elif tech.startswith("CCGT"):
            ccgt = (
                ppl.query("carrier in ['OCGT', 'CCGT']")
                .groupby("bus", as_index=False)
                .first()
            )
            n.madd(
                "Generator",
                ccgt.index,
                suffix=" CCGT",
                bus=ccgt["bus"],
                carrier=tech,
                p_nom_extendable=True,
                p_nom=0.0,
                capital_cost=costs.at["CCGT", "capital_cost"],
                marginal_cost=costs.at["CCGT", "marginal_cost"],
                efficiency=costs.at["CCGT", "efficiency"],
            )

        elif tech.startswith("nuclear"):
            nuclear = (
                ppl.query("carrier == 'nuclear'").groupby("bus", as_index=False).first()
            )
            n.madd(
                "Generator",
                nuclear.index,
                suffix=" nuclear",
                bus=nuclear["bus"],
                carrier=tech,
                p_nom_extendable=True,
                p_nom=0.0,
                capital_cost=costs.at["nuclear", "capital_cost"],
                marginal_cost=costs.at["nuclear", "marginal_cost"],
                efficiency=costs.at["nuclear", "efficiency"],
            )

        else:
            raise NotImplementedError(
                f"Adding extendable generators for carrier "
                "'{tech}' is not implemented, yet. "
                "Only OCGT, CCGT and nuclear are allowed at the moment."
            )


def estimate_renewable_capacities_irena(
    n, estimate_renewable_capacities_config, countries_config
):
    stats = estimate_renewable_capacities_config["stats"]
    if not stats:
        return

    year = estimate_renewable_capacities_config["year"]
    tech_map = estimate_renewable_capacities_config["technology_mapping"]
    tech_keys = list(tech_map.keys())
    countries = countries_config

    p_nom_max = estimate_renewable_capacities_config["p_nom_max"]
    p_nom_min = estimate_renewable_capacities_config["p_nom_min"]

    if len(countries) == 0:
        return
    if len(tech_map) == 0:
        return

    if stats == "irena":
        capacities = pm.data.IRENASTAT().powerplant.convert_country_to_alpha2()
    else:
        logger.info(
            f"Selected renewable capacity estimation statistics {stats} is not available, applying greenfield scenario instead"
        )
        return

    # Check if countries are in country list of stats
    missing = list(set(countries).difference(capacities.Country.unique()))
    if missing:
        logger.info(
            f"The countries {missing} are not provided in the stats and hence not scaled"
        )

    capacities = capacities.query(
        "Year == @year and Technology in @tech_keys and Country in @countries"
    )
    capacities = capacities.groupby(["Technology", "Country"]).Capacity.sum()

    logger.info(
        f"Heuristics applied to distribute renewable capacities [MW] "
        f"{capacities.groupby('Country').sum()}"
    )

    for ppm_technology, techs in tech_map.items():
        if ppm_technology not in capacities.index:
            logger.info(
                f"technology {ppm_technology} is not provided by {stats} and therefore not estimated"
            )
            continue

        tech_capacities = capacities.loc[ppm_technology].reindex(
            countries, fill_value=0.0
        )
        tech_i = n.generators.query("carrier in @techs").index
        n.generators.loc[tech_i, "p_nom"] = (
            (
                n.generators_t.p_max_pu[tech_i].mean()
                * n.generators.loc[tech_i, "p_nom_max"]
            )
            # maximal yearly generation
            .groupby(n.generators.bus.map(n.buses.country))
            .transform(lambda s: normed(s) * tech_capacities.at[s.name])
            .where(lambda s: s > 0.1, 0.0)
        )  # only capacities above 100kW
        n.generators.loc[tech_i, "p_nom_min"] = n.generators.loc[tech_i, "p_nom"]

        if p_nom_min:
            assert np.isscalar(p_nom_min)
            logger.info(
                f"Scaling capacity stats to {p_nom_min*100:.2f}% of installed capacity acquired from stats."
            )
            n.generators.loc[tech_i, "p_nom_min"] = n.generators.loc[
                tech_i, "p_nom"
            ] * float(p_nom_min)

        if p_nom_max:
            assert np.isscalar(p_nom_max)
            logger.info(
                f"Scaling capacity expansion limit to {p_nom_max*100:.2f}% of installed capacity acquired from stats."
            )
            n.generators.loc[tech_i, "p_nom_max"] = n.generators.loc[
                tech_i, "p_nom_min"
            ] * float(p_nom_max)


def add_nice_carrier_names(n, config):
    carrier_i = n.carriers.index
    nice_names = (
        pd.Series(config["plotting"]["nice_names"])
        .reindex(carrier_i)
        .fillna(carrier_i.to_series().str.title())
    )
    n.carriers["nice_name"] = nice_names
    colors = pd.Series(config["plotting"]["tech_colors"]).reindex(carrier_i)
    if colors.isna().any():
        missing_i = list(colors.index[colors.isna()])
        logger.warning(
            f"tech_colors for carriers {missing_i} not defined " "in config."
        )
    n.carriers["color"] = colors


if __name__ == "__main__":
    if "snakemake" not in globals():
        from _helpers import mock_snakemake

        snakemake = mock_snakemake("add_electricity")

    configure_logging(snakemake)

    n = pypsa.Network(snakemake.input.base_network)
    Nyears = n.snapshot_weightings.objective.sum() / 8760.0

    # Snakemake imports:
    demand_profiles = snakemake.input["demand_profiles"]

    costs = load_costs(
        snakemake.input.tech_costs,
        snakemake.params.costs,
        snakemake.params.electricity,
        Nyears,
    )
    ppl = load_powerplants(snakemake.input.powerplants)
    if "renewable_carriers" in snakemake.params.electricity:
        renewable_carriers = set(snakemake.params.electricity["renewable_carriers"])
    else:
        logger.warning(
            "Missing key `renewable_carriers` under config entry `electricity`. "
            "In future versions, this will raise an error. "
            "Falling back to carriers listed under `renewable`."
        )
        renewable_carriers = set(snakemake.params.renewable)

    extendable_carriers = snakemake.params.electricity["extendable_carriers"]
    if not (set(renewable_carriers) & set(extendable_carriers["Generator"])):
        logger.warning(
            "No renewables found in config entry `extendable_carriers`. "
            "In future versions, these have to be explicitly listed. "
            "Falling back to all renewables."
        )

    conventional_carriers = snakemake.params.electricity["conventional_carriers"]
    attach_load(n, demand_profiles)
    update_transmission_costs(n, costs, snakemake.params.length_factor)
    conventional_inputs = {
        k: v for k, v in snakemake.input.items() if k.startswith("conventional_")
    }
    attach_conventional_generators(
        n,
        costs,
        ppl,
        conventional_carriers,
        extendable_carriers,
        renewable_carriers,
        snakemake.params.conventional,
        conventional_inputs,
    )
    attach_wind_and_solar(
        n,
        costs,
        ppl,
        snakemake.input,
        renewable_carriers,
        extendable_carriers,
        snakemake.params.length_factor,
    )
    attach_hydro(n, costs, ppl)

    if snakemake.params.electricity.get("estimate_renewable_capacities"):
        estimate_renewable_capacities_irena(
            n,
            snakemake.params.electricity["estimate_renewable_capacities"],
            snakemake.params.countries,
        )

    update_p_nom_max(n)
    add_nice_carrier_names(n, snakemake.config)

    if not ("weight" in n.generators.columns):
        logger.warning(
            "Unexpected missing 'weight' column, which has been manually added. It may be due to missing generators."
        )
        n.generators["weight"] = pd.Series()

    n.meta = snakemake.config
    n.export_to_netcdf(snakemake.output[0])<|MERGE_RESOLUTION|>--- conflicted
+++ resolved
@@ -146,7 +146,6 @@
     # correct units to MW and output_currency
     costs.loc[costs.unit.str.contains("/kW"), "value"] *= 1e3
     costs.unit = costs.unit.str.replace("/kW", "/MW")
-<<<<<<< HEAD
     _currency_conversion_cache = build_currency_conversion_cache(
         costs,
         config["output_currency"],
@@ -159,8 +158,6 @@
     costs = apply_currency_conversion(
         costs, config["output_currency"], _currency_conversion_cache
     )
-=======
-    costs = convert_currency_and_unit(costs, config["output_currency"])
 
     # apply filter on financial_case and scenario, if they are contained in the cost dataframe
     wished_cost_scenario = config["cost_scenario"]
@@ -181,7 +178,6 @@
             | (costs["financial_case"].isnull())
         ]
 
->>>>>>> 19a74b93
     costs = costs.value.unstack().fillna(config["fill_values"])
 
     for attr in ("investment", "lifetime", "FOM", "VOM", "efficiency", "fuel"):
