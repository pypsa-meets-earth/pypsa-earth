--- conflicted
+++ resolved
@@ -91,20 +91,15 @@
 import powerplantmatching as pm
 import pypsa
 import xarray as xr
-<<<<<<< HEAD
 from _helpers import (
     add_storage_col_to_costs,
     configure_logging,
-    getContinent,
+    create_logger,
     nested_storage_dict,
+    read_csv_nafix,
     update_p_nom_max,
 )
-from shapely.validation import make_valid
-from vresutils import transfer as vtransfer
-=======
-from _helpers import configure_logging, create_logger, read_csv_nafix, update_p_nom_max
 from powerplantmatching.export import map_country_bus
->>>>>>> 88d9cc9e
 
 idx = pd.IndexSlice
 
@@ -157,9 +152,6 @@
 
     costs = costs.value.unstack().fillna(config["fill_values"])
 
-<<<<<<< HEAD
-    # set marginal cost to all components generators, charger, discharger, store, ...
-=======
     for attr in ("investment", "lifetime", "FOM", "VOM", "efficiency", "fuel"):
         overwrites = config.get(attr)
         if overwrites is not None:
@@ -170,7 +162,6 @@
                 f"Overwriting {attr} of {overwrites.index} to {overwrites.values}"
             )
 
->>>>>>> 88d9cc9e
     costs["capital_cost"] = (
         (
             calculate_annuity(costs["lifetime"], costs["discount rate"])
