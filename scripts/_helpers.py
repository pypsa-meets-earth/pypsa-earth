# -*- coding: utf-8 -*-
# SPDX-FileCopyrightText:  PyPSA-Earth and PyPSA-Eur Authors
#
# SPDX-License-Identifier: AGPL-3.0-or-later

# -*- coding: utf-8 -*-

import io
import logging
import os
import shutil
import subprocess
import sys
import time
import zipfile
from pathlib import Path

import country_converter as coco
import geopandas as gpd
import numpy as np
import pandas as pd
import requests
import yaml
from fake_useragent import UserAgent
from pypsa.components import component_attrs, components
from shapely.geometry import Point
from vresutils.costdata import annuity

logger = logging.getLogger(__name__)

# list of recognised nan values (NA and na excluded as may be confused with Namibia 2-letter country code)
NA_VALUES = ["NULL", "", "N/A", "NAN", "NaN", "nan", "Nan", "n/a", "null"]

REGION_COLS = ["geometry", "name", "x", "y", "country"]

# filename of the regions definition config file
REGIONS_CONFIG = "regions_definition_config.yaml"


def check_config_version(config, fp_config="config.default.yaml"):
    """
    Check that a version of the local config.yaml matches to the actual config
    version as defined in config.default.yaml.
    """

    # using snakemake capabilities to deal with yanl configs
    with open(fp_config, "r") as f:
        actual_config = yaml.safe_load(f)
    actual_config_version = actual_config.get("version")

    current_config_version = config.get("version")

    if actual_config_version != current_config_version:
        logger.error(
            f"The current version of 'config.yaml' doesn't match to the code version:\n\r"
            f" {current_config_version} provided, {actual_config_version} expected.\n\r"
            f"That can lead to weird errors during execution of the workflow.\n\r"
            f"Please update 'config.yaml' according to 'config.default.yaml' ."
        )


def handle_exception(exc_type, exc_value, exc_traceback):
    """
    Customise errors traceback.
    """
    tb = exc_traceback
    while tb.tb_next:
        tb = tb.tb_next
    flname = tb.tb_frame.f_globals.get("__file__")
    funcname = tb.tb_frame.f_code.co_name

    if issubclass(exc_type, KeyboardInterrupt):
        logger.error(
            "Manual interruption %r, function %r: %s",
            flname,
            funcname,
            exc_value,
        )
    else:
        logger.error(
            "An error happened in module %r, function %r: %s",
            flname,
            funcname,
            exc_value,
            exc_info=(exc_type, exc_value, exc_traceback),
        )


def copy_default_files():
    fn = Path("config.yaml")
    if not fn.exists():
        fn.write_text(
            "# Write down config entries differing from config.default.yaml\n\nrun: {}"
        )


def create_logger(logger_name, level=logging.INFO):
    """
    Create a logger for a module and adds a handler needed to capture in logs
    traceback from exceptions emerging during the workflow.
    """
    logger = logging.getLogger(logger_name)
    logger.setLevel(level)
    handler = logging.StreamHandler(stream=sys.stdout)
    logger.addHandler(handler)
    sys.excepthook = handle_exception
    return logger


def read_osm_config(*args):
    """
    Read values from the regions config file based on provided key arguments.

    Parameters
    ----------
    *args : str
        One or more key arguments corresponding to the values to retrieve
        from the config file. Typical arguments include "world_iso",
        "continent_regions", "iso_to_geofk_dict", and "osm_clean_columns".

    Returns
    -------
    tuple or str or dict
        If a single key is provided, returns the corresponding value from the
        regions config file. If multiple keys are provided, returns a tuple
        containing values corresponding to the provided keys.

    Examples
    --------
    >>> values = read_osm_config("key1", "key2")
    >>> print(values)
    ('value1', 'value2')

    >>> world_iso = read_osm_config("world_iso")
    >>> print(world_iso)
    {"Africa": {"DZ": "algeria", ...}, ...}
    """
    if "__file__" in globals():
        base_folder = os.path.dirname(__file__)
        if not os.path.exists(os.path.join(base_folder, "configs")):
            base_folder = os.path.dirname(base_folder)
    else:
        base_folder = os.getcwd()
    osm_config_path = os.path.join(base_folder, "configs", REGIONS_CONFIG)
    with open(osm_config_path, "r") as f:
        osm_config = yaml.safe_load(f)
    if len(args) == 0:
        return osm_config
    elif len(args) == 1:
        return osm_config[args[0]]
    else:
        return tuple([osm_config[a] for a in args])


def configure_logging(snakemake, skip_handlers=False):
    """
    Configure the basic behaviour for the logging module.

    Note: Must only be called once from the __main__ section of a script.

    The setup includes printing log messages to STDERR and to a log file defined
    by either (in priority order): snakemake.log.python, snakemake.log[0] or "logs/{rulename}.log".
    Additional keywords from logging.basicConfig are accepted via the snakemake configuration
    file under snakemake.config.logging.

    Parameters
    ----------
    snakemake : snakemake object
        Your snakemake object containing a snakemake.config and snakemake.log.
    skip_handlers : True | False (default)
        Do (not) skip the default handlers created for redirecting output to STDERR and file.
    """
    import logging

    kwargs = snakemake.config.get("logging", dict()).copy()
    kwargs.setdefault("level", "INFO")

    if skip_handlers is False:
        fallback_path = Path(__file__).parent.joinpath(
            "..", "logs", f"{snakemake.rule}.log"
        )
        logfile = snakemake.log.get(
            "python", snakemake.log[0] if snakemake.log else fallback_path
        )
        kwargs.update(
            {
                "handlers": [
                    # Prefer the "python" log, otherwise take the first log for each
                    # Snakemake rule
                    logging.FileHandler(logfile),
                    logging.StreamHandler(),
                ]
            }
        )
    logging.basicConfig(**kwargs, force=True)


def load_network(import_name=None, custom_components=None):
    """
    Helper for importing a pypsa.Network with additional custom components.

    Parameters
    ----------
    import_name : str
        As in pypsa.Network(import_name)
    custom_components : dict
        Dictionary listing custom components.
        For using ``snakemake.params.override_components"]``
        in ``config.yaml`` define:

        .. code:: yaml

            override_components:
                ShadowPrice:
                    component: ["shadow_prices","Shadow price for a global constraint.",np.nan]
                    attributes:
                    name: ["string","n/a","n/a","Unique name","Input (required)"]
                    value: ["float","n/a",0.,"shadow value","Output"]

    Returns
    -------
    pypsa.Network
    """
    import pypsa
    from pypsa.descriptors import Dict

    override_components = None
    override_component_attrs = None

    if custom_components is not None:
        override_components = pypsa.components.components.copy()
        override_component_attrs = Dict(
            {k: v.copy() for k, v in pypsa.components.component_attrs.items()}
        )
        for k, v in custom_components.items():
            override_components.loc[k] = v["component"]
            override_component_attrs[k] = pd.DataFrame(
                columns=["type", "unit", "default", "description", "status"]
            )
            for attr, val in v["attributes"].items():
                override_component_attrs[k].loc[attr] = val

    return pypsa.Network(
        import_name=import_name,
        override_components=override_components,
        override_component_attrs=override_component_attrs,
    )


def pdbcast(v, h):
    return pd.DataFrame(
        v.values.reshape((-1, 1)) * h.values, index=v.index, columns=h.index
    )


def load_network_for_plots(
    fn, tech_costs, cost_config, elec_config, combine_hydro_ps=True
):
    import pypsa
    from add_electricity import load_costs, update_transmission_costs

    n = pypsa.Network(fn)

    n.loads["carrier"] = n.loads.bus.map(n.buses.carrier) + " load"
    n.stores["carrier"] = n.stores.bus.map(n.buses.carrier)

    n.links["carrier"] = (
        n.links.bus0.map(n.buses.carrier) + "-" + n.links.bus1.map(n.buses.carrier)
    )
    n.lines["carrier"] = "AC line"
    n.transformers["carrier"] = "AC transformer"

    n.lines["s_nom"] = n.lines["s_nom_min"]
    n.links["p_nom"] = n.links["p_nom_min"]

    if combine_hydro_ps:
        n.storage_units.loc[
            n.storage_units.carrier.isin({"PHS", "hydro"}), "carrier"
        ] = "hydro+PHS"

    # if the carrier was not set on the heat storage units
    # bus_carrier = n.storage_units.bus.map(n.buses.carrier)
    # n.storage_units.loc[bus_carrier == "heat","carrier"] = "water tanks"

    Nyears = n.snapshot_weightings.objective.sum() / 8760.0
    costs = load_costs(tech_costs, cost_config, elec_config, Nyears)
    update_transmission_costs(n, costs)

    return n


def update_p_nom_max(n):
    # if extendable carriers (solar/onwind/...) have capacity >= 0,
    # e.g. existing assets from the OPSD project are included to the network,
    # the installed capacity might exceed the expansion limit.
    # Hence, we update the assumptions.

    n.generators.p_nom_max = n.generators[["p_nom_min", "p_nom_max"]].max(1)


def aggregate_p_nom(n):
    return pd.concat(
        [
            n.generators.groupby("carrier").p_nom_opt.sum(),
            n.storage_units.groupby("carrier").p_nom_opt.sum(),
            n.links.groupby("carrier").p_nom_opt.sum(),
            n.loads_t.p.groupby(n.loads.carrier, axis=1).sum().mean(),
        ]
    )


def aggregate_p(n):
    return pd.concat(
        [
            n.generators_t.p.sum().groupby(n.generators.carrier).sum(),
            n.storage_units_t.p.sum().groupby(n.storage_units.carrier).sum(),
            n.stores_t.p.sum().groupby(n.stores.carrier).sum(),
            -n.loads_t.p.sum().groupby(n.loads.carrier).sum(),
        ]
    )


def aggregate_e_nom(n):
    return pd.concat(
        [
            (n.storage_units["p_nom_opt"] * n.storage_units["max_hours"])
            .groupby(n.storage_units["carrier"])
            .sum(),
            n.stores["e_nom_opt"].groupby(n.stores.carrier).sum(),
        ]
    )


def aggregate_p_curtailed(n):
    return pd.concat(
        [
            (
                (
                    n.generators_t.p_max_pu.sum().multiply(n.generators.p_nom_opt)
                    - n.generators_t.p.sum()
                )
                .groupby(n.generators.carrier)
                .sum()
            ),
            (
                (n.storage_units_t.inflow.sum() - n.storage_units_t.p.sum())
                .groupby(n.storage_units.carrier)
                .sum()
            ),
        ]
    )


def aggregate_costs(n, flatten=False, opts=None, existing_only=False):
    components = dict(
        Link=("p_nom", "p0"),
        Generator=("p_nom", "p"),
        StorageUnit=("p_nom", "p"),
        Store=("e_nom", "p"),
        Line=("s_nom", None),
        Transformer=("s_nom", None),
    )

    costs = {}
    for c, (p_nom, p_attr) in zip(
        n.iterate_components(components.keys(), skip_empty=False), components.values()
    ):
        if c.df.empty:
            continue
        if not existing_only:
            p_nom += "_opt"
        costs[(c.list_name, "capital")] = (
            (c.df[p_nom] * c.df.capital_cost).groupby(c.df.carrier).sum()
        )
        if p_attr is not None:
            p = c.pnl[p_attr].sum()
            if c.name == "StorageUnit":
                p = p.loc[p > 0]
            costs[(c.list_name, "marginal")] = (
                (p * c.df.marginal_cost).groupby(c.df.carrier).sum()
            )
    costs = pd.concat(costs)

    if flatten:
        assert opts is not None
        conv_techs = opts["conv_techs"]

        costs = costs.reset_index(level=0, drop=True)
        costs = costs["capital"].add(
            costs["marginal"].rename({t: t + " marginal" for t in conv_techs}),
            fill_value=0.0,
        )

    return costs


def progress_retrieve(
    url, file, data=None, headers=None, disable_progress=False, roundto=1.0
):
    """
    Function to download data from a url with a progress bar progress in
    retrieving data.

    Parameters
    ----------
    url : str
        Url to download data from
    file : str
        File where to save the output
    data : dict
        Data for the request (default None), when not none Post method is used
    disable_progress : bool
        When true, no progress bar is shown
    roundto : float
        (default 0) Precision used to report the progress
        e.g. 0.1 stands for 88.1, 10 stands for 90, 80
    """
    import urllib

    from tqdm import tqdm

    pbar = tqdm(total=100, disable=disable_progress)

    def dlProgress(count, blockSize, totalSize, roundto=roundto):
        pbar.n = round(count * blockSize * 100 / totalSize / roundto) * roundto
        pbar.refresh()

    if data is not None:
        data = urllib.parse.urlencode(data).encode()

    if headers:
        req = urllib.request.Request(url, headers=headers)
        with urllib.request.urlopen(req) as response:
            with open(file, "wb") as f:
                f.write(response.read())

    else:
        urllib.request.urlretrieve(url, file, reporthook=dlProgress, data=data)


def content_retrieve(url, data=None, headers=None, max_retries=3, backoff_factor=0.3):
    """
    Retrieve the content of a url with improved robustness.

    This function uses a more robust approach to handle permission issues
    and avoid being blocked by the server. It implements exponential backoff
    for retries and rotates user agents.

    Parameters
    ----------
    url : str
        URL to retrieve the content from
    data : dict, optional
        Data for the request, by default None
    headers : dict, optional
        Headers for the request, defaults to a fake user agent
        If no headers are wanted at all, pass an empty dict.
    max_retries : int, optional
        Maximum number of retries, by default 3
    backoff_factor : float, optional
        Factor to apply between attempts, by default 0.3
    """
    if headers is None:
        ua = UserAgent()
        headers = {
            "User-Agent": ua.random,
            "Upgrade-Insecure-Requests": "1",
            "Accept": "text/html,application/xhtml+xml,application/xml;q=0.9,image/webp,*/*;q=0.8",
            "Accept-Language": "en-US,en;q=0.5",
            "Accept-Encoding": "gzip, deflate, br",
            "DNT": "1",
            "Connection": "keep-alive",
            "Referer": "https://www.google.com/",
        }

    session = requests.Session()

    for i in range(max_retries):
        try:
            response = session.get(url, headers=headers, data=data)
            response.raise_for_status()
            return io.BytesIO(response.content)
        except (
            requests.exceptions.RequestException,
            requests.exceptions.HTTPError,
        ) as e:
            if i == max_retries - 1:  # last attempt
                raise
            else:
                # Exponential backoff
                wait_time = backoff_factor * (2**i) + np.random.uniform(0, 0.1)
                time.sleep(wait_time)

                # Rotate user agent for next attempt
                headers["User-Agent"] = UserAgent().random

    raise Exception("Max retries exceeded")


<<<<<<< HEAD
def mock_snakemake(rulename, **wildcards):
=======
def get_aggregation_strategies(aggregation_strategies):
    """
    Default aggregation strategies that cannot be defined in .yaml format must
    be specified within the function, otherwise (when defaults are passed in
    the function's definition) they get lost when custom values are specified
    in the config.
    """
    import numpy as np

    # to handle the new version of PyPSA.
    try:
        from pypsa.clustering.spatial import _make_consense
    except Exception:
        # TODO: remove after new release and update minimum pypsa version
        from pypsa.clustering.spatial import _make_consense

    bus_strategies = dict(country=_make_consense("Bus", "country"))
    bus_strategies.update(aggregation_strategies.get("buses", {}))

    generator_strategies = {"build_year": lambda x: 0, "lifetime": lambda x: np.inf}
    generator_strategies.update(aggregation_strategies.get("generators", {}))

    return bus_strategies, generator_strategies


def mock_snakemake(rulename, root_dir=None, submodule_dir=None, **wildcards):
>>>>>>> 2cda6d76
    """
    This function is expected to be executed from the "scripts"-directory of "
    the snakemake project. It returns a snakemake.script.Snakemake object,
    based on the Snakefile.

    If a rule has wildcards, you have to specify them in **wildcards**.

    Parameters
    ----------
    rulename: str
        name of the rule for which the snakemake object should be generated
    wildcards:
        keyword arguments fixing the wildcards. Only necessary if wildcards are
        needed.
    """
    import os

    import snakemake as sm
    from pypsa.descriptors import Dict
    from snakemake.script import Snakemake

    script_dir = Path(__file__).parent.resolve()
    if root_dir is None:
        root_dir = script_dir.parent
    else:
        root_dir = Path(root_dir).resolve()

    user_in_script_dir = Path.cwd().resolve() == script_dir
    if str(submodule_dir) in __file__:
        # the submodule_dir path is only need to locate the project dir
        os.chdir(Path(__file__[: __file__.find(str(submodule_dir))]))
    elif user_in_script_dir:
        os.chdir(root_dir)
    elif Path.cwd().resolve() != root_dir:
        raise RuntimeError(
            "mock_snakemake has to be run from the repository root"
            f" {root_dir} or scripts directory {script_dir}"
        )
    try:
        for p in sm.SNAKEFILE_CHOICES:
            if os.path.exists(p):
                snakefile = p
                break
        workflow = sm.Workflow(
            snakefile, overwrite_configfiles=[], rerun_triggers=[]
        )  # overwrite_config=config
        workflow.include(snakefile)
        workflow.global_resources = {}
        try:
            rule = workflow.get_rule(rulename)
        except Exception as exception:
            print(
                exception,
                f"The {rulename} might be a conditional rule in the Snakefile.\n"
                f"Did you enable {rulename} in the config?",
            )
            raise
        dag = sm.dag.DAG(workflow, rules=[rule])
        wc = Dict(wildcards)
        job = sm.jobs.Job(rule, dag, wc)

        def make_accessable(*ios):
            for io in ios:
                for i in range(len(io)):
                    io[i] = os.path.abspath(io[i])

        make_accessable(job.input, job.output, job.log)
        snakemake = Snakemake(
            job.input,
            job.output,
            job.params,
            job.wildcards,
            job.threads,
            job.resources,
            job.log,
            job.dag.workflow.config,
            job.rule.name,
            None,
        )
        snakemake.benchmark = job.benchmark

        # create log and output dir if not existent
        for path in list(snakemake.log) + list(snakemake.output):
            Path(path).parent.mkdir(parents=True, exist_ok=True)

    finally:
        if user_in_script_dir:
            os.chdir(script_dir)
    return snakemake


def two_2_three_digits_country(two_code_country):
    """
    Convert 2-digit to 3-digit country code:

    Parameters
    ----------
    two_code_country: str
        2-digit country name

    Returns
    ----------
    three_code_country: str
        3-digit country name
    """
    if two_code_country == "SN-GM":
        return f"{two_2_three_digits_country('SN')}-{two_2_three_digits_country('GM')}"

    three_code_country = coco.convert(two_code_country, to="ISO3")
    return three_code_country


def three_2_two_digits_country(three_code_country):
    """
    Convert 3-digit to 2-digit country code:

    Parameters
    ----------
    three_code_country: str
        3-digit country name

    Returns
    ----------
    two_code_country: str
        2-digit country name
    """
    if three_code_country == "SEN-GMB":
        return f"{three_2_two_digits_country('SN')}-{three_2_two_digits_country('GM')}"

    two_code_country = coco.convert(three_code_country, to="ISO2")
    return two_code_country


def two_digits_2_name_country(two_code_country, nocomma=False, remove_start_words=[]):
    """
    Convert 2-digit country code to full name country:

    Parameters
    ----------
    two_code_country: str
        2-digit country name
    nocomma: bool (optional, default False)
        When true, country names with comma are extended to remove the comma.
        Example CD -> Congo, The Democratic Republic of -> The Democratic Republic of Congo
    remove_start_words: list (optional, default empty)
        When a sentence starts with any of the provided words, the beginning is removed.
        e.g. The Democratic Republic of Congo -> Democratic Republic of Congo (remove_start_words=["The"])

    Returns
    ----------
    full_name: str
        full country name
    """
    if two_code_country == "SN-GM":
        return f"{two_digits_2_name_country('SN')}-{two_digits_2_name_country('GM')}"

    full_name = coco.convert(two_code_country, to="name_short")

    if nocomma:
        # separate list by delim
        splits = full_name.split(", ")

        # reverse the order
        splits.reverse()

        # return the merged string
        full_name = " ".join(splits)

    # when list is non empty
    if remove_start_words:
        # loop over every provided word
        for word in remove_start_words:
            # when the full_name starts with the desired word, then remove it
            if full_name.startswith(word):
                full_name = full_name.replace(word, "", 1)

    return full_name


def country_name_2_two_digits(country_name):
    """
    Convert full country name to 2-digit country code.

    Parameters
    ----------
    country_name: str
        country name

    Returns
    ----------
    two_code_country: str
        2-digit country name
    """
    if (
        country_name
        == f"{two_digits_2_name_country('SN')}-{two_digits_2_name_country('GM')}"
    ):
        return "SN-GM"

    full_name = coco.convert(country_name, to="ISO2")
    return full_name


def read_csv_nafix(file, **kwargs):
    "Function to open a csv as pandas file and standardize the na value"
    if "keep_default_na" not in kwargs:
        kwargs["keep_default_na"] = False
    if "na_values" not in kwargs:
        kwargs["na_values"] = NA_VALUES

    if os.stat(file).st_size > 0:
        return pd.read_csv(file, **kwargs)
    else:
        return pd.DataFrame()


def to_csv_nafix(df, path, **kwargs):
    if "na_rep" in kwargs:
        del kwargs["na_rep"]
    # if len(df) > 0:
    if not df.empty or not df.columns.empty:
        return df.to_csv(path, **kwargs, na_rep=NA_VALUES[0])
    else:
        with open(path, "w") as fp:
            pass


def save_to_geojson(df, fn):
    if os.path.exists(fn):
        os.unlink(fn)  # remove file if it exists

    # save file if the (Geo)DataFrame is non-empty
    if df.empty:
        # create empty file to avoid issues with snakemake
        with open(fn, "w") as fp:
            pass
    else:
        # save file
        df.to_file(fn, driver="GeoJSON")


def read_geojson(fn, cols=[], dtype=None, crs="EPSG:4326"):
    """
    Function to read a geojson file fn. When the file is empty, then an empty
    GeoDataFrame is returned having columns cols, the specified crs and the
    columns specified by the dtype dictionary it not none.

    Parameters:
    ------------
    fn : str
        Path to the file to read
    cols : list
        List of columns of the GeoDataFrame
    dtype : dict
        Dictionary of the type of the object by column
    crs : str
        CRS of the GeoDataFrame
    """
    # if the file is non-zero, read the geodataframe and return it
    if os.path.getsize(fn) > 0:
        return gpd.read_file(fn)
    else:
        # else return an empty GeoDataFrame
        df = gpd.GeoDataFrame(columns=cols, geometry=[], crs=crs)
        if isinstance(dtype, dict):
            for k, v in dtype.items():
                df[k] = df[k].astype(v)
        return df


def create_country_list(input, iso_coding=True):
    """
    Create a country list for defined regions..

    Parameters
    ----------
    input : str
        Any two-letter country name, regional name, or continent given in the regions config file.
        Country name duplications won't distort the result.
        Examples are:
        ["NG","ZA"], downloading osm data for Nigeria and South Africa
        ["africa"], downloading data for Africa
        ["NAR"], downloading data for the North African Power Pool
        ["TEST"], downloading data for a customized test set.
        ["NG","ZA","NG"], won't distort result.

    Returns
    -------
    full_codes_list : list
        Example ["NG","ZA"]
    """
    import logging

    _logger = logging.getLogger(__name__)
    _logger.setLevel(logging.INFO)

    def filter_codes(c_list, iso_coding=True):
        """
        Filter list according to the specified coding.

        When iso code are implemented (iso_coding=True), then remove the
        geofabrik-specific ones. When geofabrik codes are
        selected(iso_coding=False), ignore iso-specific names.
        """
        if (
            iso_coding
        ):  # if country lists are in iso coding, then check if they are 2-string
            # 2-code countries
            ret_list = [c for c in c_list if len(c) == 2]

            # check if elements have been removed and return a working if so
            if len(ret_list) < len(c_list):
                _logger.warning(
                    "Specified country list contains the following non-iso codes: "
                    + ", ".join(list(set(c_list) - set(ret_list)))
                )

            return ret_list
        else:
            return c_list  # [c for c in c_list if c not in iso_to_geofk_dict]

    full_codes_list = []

    world_iso, continent_regions = read_osm_config("world_iso", "continent_regions")

    for value1 in input:
        codes_list = []
        # extract countries in world
        if value1 == "Earth":
            for continent in world_iso.keys():
                codes_list.extend(list(world_iso[continent]))

        # extract countries in continent
        elif value1 in world_iso.keys():
            codes_list = list(world_iso[value1])

        # extract countries in regions
        elif value1 in continent_regions.keys():
            codes_list = continent_regions[value1]

        # extract countries
        else:
            codes_list.extend([value1])

        # create a list with all countries
        full_codes_list.extend(codes_list)

    # Removing duplicates and filter outputs by coding
    full_codes_list = filter_codes(list(set(full_codes_list)), iso_coding=iso_coding)

    return full_codes_list


def get_last_commit_message(path):
    """
    Function to get the last PyPSA-Earth Git commit message.

    Returns
    -------
    result : string
    """
    _logger = logging.getLogger(__name__)
    last_commit_message = None
    backup_cwd = os.getcwd()
    try:
        os.chdir(path)
        last_commit_message = (
            subprocess.check_output(
                ["git", "log", "-n", "1", "--pretty=format:%H %s"],
                stderr=subprocess.STDOUT,
            )
            .decode()
            .strip()
        )
    except subprocess.CalledProcessError as e:
        _logger.warning(f"Error executing Git: {e}")

    os.chdir(backup_cwd)
    return last_commit_message


<<<<<<< HEAD
def update_config_dictionary(
    config_dict,
    parameter_key_to_fill="lines",
    dict_to_use={"geometry": "first", "bounds": "first"},
):
    config_dict.setdefault(parameter_key_to_fill, {})
    config_dict[parameter_key_to_fill].update(dict_to_use)
    return config_dict
=======
# PYPSA-EARTH-SEC


def prepare_costs(
    cost_file: str, USD_to_EUR: float, fill_values: dict, Nyears: float | int = 1
):
    # set all asset costs and other parameters
    costs = pd.read_csv(cost_file, index_col=[0, 1]).sort_index()

    # correct units to MW and EUR
    costs.loc[costs.unit.str.contains("/kW"), "value"] *= 1e3
    costs.loc[costs.unit.str.contains("USD"), "value"] *= USD_to_EUR

    # min_count=1 is important to generate NaNs which are then filled by fillna
    costs = (
        costs.loc[:, "value"].unstack(level=1).groupby("technology").sum(min_count=1)
    )
    costs = costs.fillna(fill_values)

    def annuity_factor(v):
        return annuity(v["lifetime"], v["discount rate"]) + v["FOM"] / 100

    costs["fixed"] = [
        annuity_factor(v) * v["investment"] * Nyears for i, v in costs.iterrows()
    ]

    return costs


def create_network_topology(
    n, prefix, like="ac", connector=" <-> ", bidirectional=True
):
    """
    Create a network topology like the power transmission network.

    Parameters
    ----------
    n : pypsa.Network
    prefix : str
    connector : str
    bidirectional : bool, default True
        True: one link for each connection
        False: one link for each connection and direction (back and forth)

    Returns
    -------
    pd.DataFrame with columns bus0, bus1 and length
    """

    ln_attrs = ["bus0", "bus1", "length"]
    lk_attrs = ["bus0", "bus1", "length", "underwater_fraction"]

    # TODO: temporary fix for when underwater_fraction is not found
    if "underwater_fraction" not in n.links.columns:
        if n.links.empty:
            n.links["underwater_fraction"] = None
        else:
            n.links["underwater_fraction"] = 0.0

    candidates = pd.concat(
        [n.lines[ln_attrs], n.links.loc[n.links.carrier == "DC", lk_attrs]]
    ).fillna(0)

    positive_order = candidates.bus0 < candidates.bus1
    candidates_p = candidates[positive_order]
    swap_buses = {"bus0": "bus1", "bus1": "bus0"}
    candidates_n = candidates[~positive_order].rename(columns=swap_buses)
    candidates = pd.concat([candidates_p, candidates_n])

    def make_index(c):
        return prefix + c.bus0 + connector + c.bus1

    topo = candidates.groupby(["bus0", "bus1"], as_index=False).mean()
    topo.index = topo.apply(make_index, axis=1)

    if not bidirectional:
        topo_reverse = topo.copy()
        topo_reverse.rename(columns=swap_buses, inplace=True)
        topo_reverse.index = topo_reverse.apply(make_index, axis=1)
        topo = pd.concat([topo, topo_reverse])

    return topo


def create_dummy_data(n, sector, carriers):
    ind = n.buses_t.p.index
    ind = n.buses.index[n.buses.carrier == "AC"]

    if sector == "industry":
        col = [
            "electricity",
            "coal",
            "coke",
            "solid biomass",
            "methane",
            "hydrogen",
            "low-temperature heat",
            "naphtha",
            "process emission",
            "process emission from feedstock",
            "current electricity",
        ]
    else:
        raise Exception("sector not found")
    data = (
        np.random.randint(10, 500, size=(len(ind), len(col))) * 1000 * 1
    )  # TODO change 1 with temp. resolution

    return pd.DataFrame(data, index=ind, columns=col)


# def create_transport_data_dummy(pop_layout,
#                                 transport_data,
#                                 cars=4000000,
#                                 average_fuel_efficiency=0.7):

#     for country in pop_layout.ct.unique():

#         country_data = pd.DataFrame(
#             data=[[cars, average_fuel_efficiency]],
#             columns=transport_data.columns,
#             index=[country],
#         )
#         transport_data = pd.concat([transport_data, country_data], axis=0)

#     transport_data_dummy = transport_data

#     return transport_data_dummy

# def create_temperature_dummy(pop_layout, temperature):

#     temperature_dummy = pd.DataFrame(index=temperature.index)

#     for index in pop_layout.index:
#         temperature_dummy[index] = temperature["ES0 0"]

#     return temperature_dummy

# def create_energy_totals_dummy(pop_layout, energy_totals):
#     """
#     Function to add additional countries specified in pop_layout.index to energy_totals, these countries take the same values as Spain
#     """
#     # All countries in pop_layout get the same values as Spain
#     for country in pop_layout.ct.unique():
#         energy_totals.loc[country] = energy_totals.loc["ES"]

#     return energy_totals


def cycling_shift(df, steps=1):
    """
    Cyclic shift on index of pd.Series|pd.DataFrame by number of steps.
    """
    df = df.copy()
    new_index = np.roll(df.index, steps)
    df.values[:] = df.reindex(index=new_index).values
    return df


def override_component_attrs(directory):
    """Tell PyPSA that links can have multiple outputs by
    overriding the component_attrs. This can be done for
    as many buses as you need with format busi for i = 2,3,4,5,....
    See https://pypsa.org/doc/components.html#link-with-multiple-outputs-or-inputs

    Parameters
    ----------
    directory : string
        Folder where component attributes to override are stored
        analogous to ``pypsa/component_attrs``, e.g. `links.csv`.

    Returns
    -------
    Dictionary of overridden component attributes.
    """

    attrs = {k: v.copy() for k, v in component_attrs.items()}

    for component, list_name in components.list_name.items():
        fn = f"{directory}/{list_name}.csv"
        if os.path.isfile(fn):
            overrides = pd.read_csv(fn, index_col=0, na_values="n/a")
            attrs[component] = overrides.combine_first(attrs[component])

    return attrs


def get_country(target, **keys):
    """
    Function to convert country codes using pycountry.

    Parameters
    ----------
    target: str
        Desired type of country code.
        Examples:
            - 'alpha_3' for 3-digit
            - 'alpha_2' for 2-digit
            - 'name' for full country name
    keys: dict
        Specification of the country name and reference system.
        Examples:
            - alpha_3="ZAF" for 3-digit
            - alpha_2="ZA" for 2-digit
            - name="South Africa" for full country name
    Returns
    -------
    country code as requested in keys or np.nan, when country code is not recognized
    Example of usage
    -------
    - Convert 2-digit code to 3-digit codes: get_country('alpha_3', alpha_2="ZA")
    - Convert 3-digit code to 2-digit codes: get_country('alpha_2', alpha_3="ZAF")
    - Convert 2-digit code to full name: get_country('name', alpha_2="ZA")
    """
    import pycountry as pyc

    assert len(keys) == 1
    try:
        return getattr(pyc.countries.get(**keys), target)
    except (KeyError, AttributeError):
        return np.nan


def download_GADM(country_code, update=False, out_logging=False):
    """
    Download gpkg file from GADM for a given country code.

    Parameters
    ----------
    country_code : str
        Two letter country codes of the downloaded files
    update : bool
        Update = true, forces re-download of files

    Returns
    -------
    gpkg file per country
    """

    GADM_filename = f"gadm36_{two_2_three_digits_country(country_code)}"
    GADM_url = f"https://biogeo.ucdavis.edu/data/gadm3.6/gpkg/{GADM_filename}_gpkg.zip"
    _logger = logging.getLogger(__name__)
    GADM_inputfile_zip = os.path.join(
        os.getcwd(),
        "data",
        "raw",
        "gadm",
        GADM_filename,
        GADM_filename + ".zip",
    )  # Input filepath zip

    GADM_inputfile_gpkg = os.path.join(
        os.getcwd(),
        "data",
        "raw",
        "gadm",
        GADM_filename,
        GADM_filename + ".gpkg",
    )  # Input filepath gpkg

    if not os.path.exists(GADM_inputfile_gpkg) or update is True:
        if out_logging:
            _logger.warning(
                f"Stage 4/4: {GADM_filename} of country {two_digits_2_name_country(country_code)} does not exist, downloading to {GADM_inputfile_zip}"
            )
        #  create data/osm directory
        os.makedirs(os.path.dirname(GADM_inputfile_zip), exist_ok=True)

        with requests.get(GADM_url, stream=True) as r:
            with open(GADM_inputfile_zip, "wb") as f:
                shutil.copyfileobj(r.raw, f)

        with zipfile.ZipFile(GADM_inputfile_zip, "r") as zip_ref:
            zip_ref.extractall(os.path.dirname(GADM_inputfile_zip))

    return GADM_inputfile_gpkg, GADM_filename


def get_GADM_layer(country_list, layer_id, update=False, outlogging=False):
    """
    Function to retrieve a specific layer id of a geopackage for a selection of
    countries.

    Parameters
    ----------
    country_list : str
        List of the countries
    layer_id : int
        Layer to consider in the format GID_{layer_id}.
        When the requested layer_id is greater than the last available layer, then the last layer is selected.
        When a negative value is requested, then, the last layer is requested
    """
    # initialization of the list of geodataframes
    geodf_list = []

    for country_code in country_list:
        # download file gpkg
        file_gpkg, name_file = download_GADM(country_code, update, outlogging)

        # get layers of a geopackage
        list_layers = fiona.listlayers(file_gpkg)

        # get layer name
        if layer_id < 0 | layer_id >= len(list_layers):
            # when layer id is negative or larger than the number of layers, select the last layer
            layer_id = len(list_layers) - 1
        code_layer = np.mod(layer_id, len(list_layers))
        layer_name = (
            f"gadm36_{two_2_three_digits_country(country_code).upper()}_{code_layer}"
        )

        # read gpkg file
        geodf_temp = gpd.read_file(file_gpkg, layer=layer_name)

        # convert country name representation of the main country (GID_0 column)
        geodf_temp["GID_0"] = [
            three_2_two_digits_country(twoD_c) for twoD_c in geodf_temp["GID_0"]
        ]

        # create a subindex column that is useful
        # in the GADM processing of sub-national zones
        geodf_temp["GADM_ID"] = geodf_temp[f"GID_{code_layer}"]

        # concatenate geodataframes
        geodf_list = pd.concat([geodf_list, geodf_temp])

    geodf_GADM = gpd.GeoDataFrame(pd.concat(geodf_list, ignore_index=True))
    geodf_GADM.set_crs(geodf_list[0].crs, inplace=True)

    return geodf_GADM


def locate_bus(
    coords,
    co,
    gadm_level,
    path_to_gadm=None,
    gadm_clustering=False,
    col="name",
):
    """
    Function to locate the right node for a coordinate set input coords of
    point.

    Parameters
    ----------
    coords: pandas dataseries
        dataseries with 2 rows x & y representing the longitude and latitude
    co: string (code for country where coords are MA Morocco)
        code of the countries where the coordinates are
    """
    col = "name"
    if not gadm_clustering:
        gdf = gpd.read_file(path_to_gadm)
    else:
        if path_to_gadm:
            gdf = gpd.read_file(path_to_gadm)
            if "GADM_ID" in gdf.columns:
                col = "GADM_ID"

                if gdf[col][0][
                    :3
                ].isalpha():  # TODO clean later by changing all codes to 2 letters
                    gdf[col] = gdf[col].apply(
                        lambda name: three_2_two_digits_country(name[:3]) + name[3:]
                    )
        else:
            gdf = get_GADM_layer(co, gadm_level)
            col = "GID_{}".format(gadm_level)

        # gdf.set_index("GADM_ID", inplace=True)
    gdf_co = gdf[
        gdf[col].str.contains(co)
    ]  # geodataframe of entire continent - output of prev function {} are placeholders
    # in strings - conditional formatting
    # insert any variable into that place using .format - extract string and filter for those containing co (MA)
    point = Point(coords["x"], coords["y"])  # point object

    try:
        return gdf_co[gdf_co.contains(point)][
            col
        ].item()  # filter gdf_co which contains point and returns the bus

    except ValueError:
        return gdf_co[gdf_co.geometry == min(gdf_co.geometry, key=(point.distance))][
            col
        ].item()  # looks for closest one shape=node


def get_conv_factors(sector):
    # Create a dictionary with all the conversion factors from ktons or m3 to TWh based on https://unstats.un.org/unsd/energy/balance/2014/05.pdf
    if sector == "industry":
        fuels_conv_toTWh = {
            "Gas Oil/ Diesel Oil": 0.01194,
            "Motor Gasoline": 0.01230,
            "Kerosene-type Jet Fuel": 0.01225,
            "Aviation gasoline": 0.01230,
            "Biodiesel": 0.01022,
            "Natural gas liquids": 0.01228,
            "Biogasoline": 0.007444,
            "Bitumen": 0.01117,
            "Fuel oil": 0.01122,
            "Liquefied petroleum gas (LPG)": 0.01313,
            "Liquified Petroleum Gas (LPG)": 0.01313,
            "Lubricants": 0.01117,
            "Naphtha": 0.01236,
            "Fuelwood": 0.00254,
            "Charcoal": 0.00819,
            "Patent fuel": 0.00575,
            "Brown coal briquettes": 0.00575,
            "Hard coal": 0.007167,
            "Hrad coal": 0.007167,
            "Other bituminous coal": 0.005556,
            "Anthracite": 0.005,
            "Peat": 0.00271,
            "Peat products": 0.00271,
            "Lignite": 0.003889,
            "Brown coal": 0.003889,
            "Sub-bituminous coal": 0.005555,
            "Coke-oven coke": 0.0078334,
            "Coke oven coke": 0.0078334,
            "Coke Oven Coke": 0.0078334,
            "Gasoline-type jet fuel": 0.01230,
            "Conventional crude oil": 0.01175,
            "Brown Coal Briquettes": 0.00575,
            "Refinery Gas": 0.01375,
            "Petroleum coke": 0.009028,
            "Coking coal": 0.007833,
            "Peat Products": 0.00271,
            "Petroleum Coke": 0.009028,
            "Additives and Oxygenates": 0.008333,
            "Bagasse": 0.002144,
            "Bio jet kerosene": 0.011111,
            "Crude petroleum": 0.011750,
            "Gas coke": 0.007326,
            "Gas Coke": 0.007326,
            "Refinery gas": 0.01375,
            "Coal Tar": 0.007778,
            "Paraffin waxes": 0.01117,
            "Ethane": 0.01289,
            "Oil shale": 0.00247,
            "Other kerosene": 0.01216,
        }
    return fuels_conv_toTWh


def aggregate_fuels(sector):
    gas_fuels = [
        "Natural gas (including LNG)",  #
        "Natural Gas (including LNG)",  #
    ]

    oil_fuels = [
        "Motor Gasoline",  ##
        "Liquefied petroleum gas (LPG)",  ##
        "Liquified Petroleum Gas (LPG)",  ##
        "Fuel oil",  ##
        "Kerosene-type Jet Fuel",  ##
        "Conventional crude oil",  #
        "Crude petroleum",  ##
        "Lubricants",
        "Naphtha",  ##
        "Gas Oil/ Diesel Oil",  ##
        "Petroleum coke",  ##
        "Petroleum Coke",  ##
        "Ethane",  ##
        "Bitumen",  ##
        "Refinery gas",  ##
        "Additives and Oxygenates",  #
        "Refinery Gas",  ##
        "Aviation gasoline",  ##
        "Gasoline-type jet fuel",  ##
        "Paraffin waxes",  ##
        "Natural gas liquids",  #
        "Other kerosene",
    ]

    biomass_fuels = [
        "Bagasse",  #
        "Fuelwood",  #
        "Biogases",
        "Biogasoline",  #
        "Biodiesel",  #
        "Charcoal",  #
        "Black Liquor",  #
        "Bio jet kerosene",  #
        "Animal waste",  #
        "Industrial Waste",  #
        "Industrial waste",
        "Municipal Wastes",  #
        "Vegetal waste",
    ]

    coal_fuels = [
        "Anthracite",
        "Brown coal",  #
        "Brown coal briquettes",  #
        "Coke oven coke",
        "Coke-oven coke",
        "Coke Oven Coke",
        "Coking coal",
        "Hard coal",  #
        "Hrad coal",  #
        "Other bituminous coal",
        "Sub-bituminous coal",
        "Coking coal",
        "Coke Oven Gas",  ##
        "Gas Coke",
        "Gasworks Gas",  ##
        "Lignite",  #
        "Peat",  #
        "Peat products",
        "Coal Tar",  ##
        "Brown Coal Briquettes",  ##
        "Gas coke",
        "Peat Products",
        "Oil shale",  #
        "Oil Shale",  #
        "Coal coke",  ##
        "Patent fuel",  ##
        "Blast Furnace Gas",  ##
        "Recovered gases",  ##
    ]

    electricity = ["Electricity"]

    heat = ["Heat", "Direct use of geothermal heat", "Direct use of solar thermal heat"]

    return gas_fuels, oil_fuels, biomass_fuels, coal_fuels, heat, electricity


def safe_divide(numerator, denominator, default_value=np.nan):
    """
    Safe division function that returns NaN when the denominator is zero.
    """
    if denominator != 0.0:
        return numerator / denominator
    else:
        logging.warning(
            f"Division by zero: {numerator} / {denominator}, returning NaN."
        )
        return np.nan
>>>>>>> 2cda6d76
<|MERGE_RESOLUTION|>--- conflicted
+++ resolved
@@ -496,10 +496,6 @@
 
     raise Exception("Max retries exceeded")
 
-
-<<<<<<< HEAD
-def mock_snakemake(rulename, **wildcards):
-=======
 def get_aggregation_strategies(aggregation_strategies):
     """
     Default aggregation strategies that cannot be defined in .yaml format must
@@ -526,7 +522,6 @@
 
 
 def mock_snakemake(rulename, root_dir=None, submodule_dir=None, **wildcards):
->>>>>>> 2cda6d76
     """
     This function is expected to be executed from the "scripts"-directory of "
     the snakemake project. It returns a snakemake.script.Snakemake object,
@@ -907,8 +902,7 @@
     os.chdir(backup_cwd)
     return last_commit_message
 
-
-<<<<<<< HEAD
+  
 def update_config_dictionary(
     config_dict,
     parameter_key_to_fill="lines",
@@ -917,7 +911,7 @@
     config_dict.setdefault(parameter_key_to_fill, {})
     config_dict[parameter_key_to_fill].update(dict_to_use)
     return config_dict
-=======
+
 # PYPSA-EARTH-SEC
 
 
@@ -1459,5 +1453,4 @@
         logging.warning(
             f"Division by zero: {numerator} / {denominator}, returning NaN."
         )
-        return np.nan
->>>>>>> 2cda6d76
+        return np.nan