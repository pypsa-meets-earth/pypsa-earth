# -*- coding: utf-8 -*-
# SPDX-FileCopyrightText:  PyPSA-Earth and PyPSA-Eur Authors
#
# SPDX-License-Identifier: AGPL-3.0-or-later

# -*- coding: utf-8 -*-

import io
import logging
import os
import shutil
import subprocess
import sys
import time
import zipfile
from pathlib import Path

import country_converter as coco
import geopandas as gpd
import numpy as np
import pandas as pd
import requests
import yaml
from fake_useragent import UserAgent
from pypsa.components import component_attrs, components
from shapely.geometry import Point
from vresutils.costdata import annuity

logger = logging.getLogger(__name__)

# list of recognised nan values (NA and na excluded as may be confused with Namibia 2-letter country code)
NA_VALUES = ["NULL", "", "N/A", "NAN", "NaN", "nan", "Nan", "n/a", "null"]

REGION_COLS = ["geometry", "name", "x", "y", "country"]

# filename of the regions definition config file
REGIONS_CONFIG = "regions_definition_config.yaml"


def check_config_version(config, fp_config="config.default.yaml"):
    """
    Check that a version of the local config.yaml matches to the actual config
    version as defined in config.default.yaml.
    """

    # using snakemake capabilities to deal with yanl configs
    with open(fp_config, "r") as f:
        actual_config = yaml.safe_load(f)
    actual_config_version = actual_config.get("version")

    current_config_version = config.get("version")

    if actual_config_version != current_config_version:
        logger.error(
            f"The current version of 'config.yaml' doesn't match to the code version:\n\r"
            f" {current_config_version} provided, {actual_config_version} expected.\n\r"
            f"That can lead to weird errors during execution of the workflow.\n\r"
            f"Please update 'config.yaml' according to 'config.default.yaml' ."
        )


def handle_exception(exc_type, exc_value, exc_traceback):
    """
    Customise errors traceback.
    """
    tb = exc_traceback
    while tb.tb_next:
        tb = tb.tb_next
    flname = tb.tb_frame.f_globals.get("__file__")
    funcname = tb.tb_frame.f_code.co_name

    if issubclass(exc_type, KeyboardInterrupt):
        logger.error(
            "Manual interruption %r, function %r: %s",
            flname,
            funcname,
            exc_value,
        )
    else:
        logger.error(
            "An error happened in module %r, function %r: %s",
            flname,
            funcname,
            exc_value,
            exc_info=(exc_type, exc_value, exc_traceback),
        )


def copy_default_files():
    fn = Path("config.yaml")
    if not fn.exists():
        fn.write_text(
            "# Write down config entries differing from config.default.yaml\n\nrun: {}"
        )


def create_logger(logger_name, level=logging.INFO):
    """
    Create a logger for a module and adds a handler needed to capture in logs
    traceback from exceptions emerging during the workflow.
    """
    logger = logging.getLogger(logger_name)
    logger.setLevel(level)
    handler = logging.StreamHandler(stream=sys.stdout)
    logger.addHandler(handler)
    sys.excepthook = handle_exception
    return logger


def read_osm_config(*args):
    """
    Read values from the regions config file based on provided key arguments.

    Parameters
    ----------
    *args : str
        One or more key arguments corresponding to the values to retrieve
        from the config file. Typical arguments include "world_iso",
        "continent_regions", "iso_to_geofk_dict", and "osm_clean_columns".

    Returns
    -------
    tuple or str or dict
        If a single key is provided, returns the corresponding value from the
        regions config file. If multiple keys are provided, returns a tuple
        containing values corresponding to the provided keys.

    Examples
    --------
    >>> values = read_osm_config("key1", "key2")
    >>> print(values)
    ('value1', 'value2')

    >>> world_iso = read_osm_config("world_iso")
    >>> print(world_iso)
    {"Africa": {"DZ": "algeria", ...}, ...}
    """
    if "__file__" in globals():
        base_folder = os.path.dirname(__file__)
        if not os.path.exists(os.path.join(base_folder, "configs")):
            base_folder = os.path.dirname(base_folder)
    else:
        base_folder = os.getcwd()
    osm_config_path = os.path.join(base_folder, "configs", REGIONS_CONFIG)
    with open(osm_config_path, "r") as f:
        osm_config = yaml.safe_load(f)
    if len(args) == 0:
        return osm_config
    elif len(args) == 1:
        return osm_config[args[0]]
    else:
        return tuple([osm_config[a] for a in args])


def configure_logging(snakemake, skip_handlers=False):
    """
    Configure the basic behaviour for the logging module.

    Note: Must only be called once from the __main__ section of a script.

    The setup includes printing log messages to STDERR and to a log file defined
    by either (in priority order): snakemake.log.python, snakemake.log[0] or "logs/{rulename}.log".
    Additional keywords from logging.basicConfig are accepted via the snakemake configuration
    file under snakemake.config.logging.

    Parameters
    ----------
    snakemake : snakemake object
        Your snakemake object containing a snakemake.config and snakemake.log.
    skip_handlers : True | False (default)
        Do (not) skip the default handlers created for redirecting output to STDERR and file.
    """
    import logging

    kwargs = snakemake.config.get("logging", dict()).copy()
    kwargs.setdefault("level", "INFO")

    if skip_handlers is False:
        fallback_path = Path(__file__).parent.joinpath(
            "..", "logs", f"{snakemake.rule}.log"
        )
        logfile = snakemake.log.get(
            "python", snakemake.log[0] if snakemake.log else fallback_path
        )
        kwargs.update(
            {
                "handlers": [
                    # Prefer the "python" log, otherwise take the first log for each
                    # Snakemake rule
                    logging.FileHandler(logfile),
                    logging.StreamHandler(),
                ]
            }
        )
    logging.basicConfig(**kwargs, force=True)


def load_network(import_name=None, custom_components=None):
    """
    Helper for importing a pypsa.Network with additional custom components.

    Parameters
    ----------
    import_name : str
        As in pypsa.Network(import_name)
    custom_components : dict
        Dictionary listing custom components.
        For using ``snakemake.params.override_components"]``
        in ``config.yaml`` define:

        .. code:: yaml

            override_components:
                ShadowPrice:
                    component: ["shadow_prices","Shadow price for a global constraint.",np.nan]
                    attributes:
                    name: ["string","n/a","n/a","Unique name","Input (required)"]
                    value: ["float","n/a",0.,"shadow value","Output"]

    Returns
    -------
    pypsa.Network
    """
    import pypsa
    from pypsa.descriptors import Dict

    override_components = None
    override_component_attrs = None

    if custom_components is not None:
        override_components = pypsa.components.components.copy()
        override_component_attrs = Dict(
            {k: v.copy() for k, v in pypsa.components.component_attrs.items()}
        )
        for k, v in custom_components.items():
            override_components.loc[k] = v["component"]
            override_component_attrs[k] = pd.DataFrame(
                columns=["type", "unit", "default", "description", "status"]
            )
            for attr, val in v["attributes"].items():
                override_component_attrs[k].loc[attr] = val

    return pypsa.Network(
        import_name=import_name,
        override_components=override_components,
        override_component_attrs=override_component_attrs,
    )


def pdbcast(v, h):
    return pd.DataFrame(
        v.values.reshape((-1, 1)) * h.values, index=v.index, columns=h.index
    )


def load_network_for_plots(
    fn, tech_costs, cost_config, elec_config, combine_hydro_ps=True
):
    import pypsa
    from add_electricity import load_costs, update_transmission_costs

    n = pypsa.Network(fn)

    n.loads["carrier"] = n.loads.bus.map(n.buses.carrier) + " load"
    n.stores["carrier"] = n.stores.bus.map(n.buses.carrier)

    n.links["carrier"] = (
        n.links.bus0.map(n.buses.carrier) + "-" + n.links.bus1.map(n.buses.carrier)
    )
    n.lines["carrier"] = "AC line"
    n.transformers["carrier"] = "AC transformer"

    n.lines["s_nom"] = n.lines["s_nom_min"]
    n.links["p_nom"] = n.links["p_nom_min"]

    if combine_hydro_ps:
        n.storage_units.loc[
            n.storage_units.carrier.isin({"PHS", "hydro"}), "carrier"
        ] = "hydro+PHS"

    # if the carrier was not set on the heat storage units
    # bus_carrier = n.storage_units.bus.map(n.buses.carrier)
    # n.storage_units.loc[bus_carrier == "heat","carrier"] = "water tanks"

    Nyears = n.snapshot_weightings.objective.sum() / 8760.0
    costs = load_costs(tech_costs, cost_config, elec_config, Nyears)
    update_transmission_costs(n, costs)

    return n


def update_p_nom_max(n):
    # if extendable carriers (solar/onwind/...) have capacity >= 0,
    # e.g. existing assets from the OPSD project are included to the network,
    # the installed capacity might exceed the expansion limit.
    # Hence, we update the assumptions.

    n.generators.p_nom_max = n.generators[["p_nom_min", "p_nom_max"]].max(1)


def aggregate_p_nom(n):
    return pd.concat(
        [
            n.generators.groupby("carrier").p_nom_opt.sum(),
            n.storage_units.groupby("carrier").p_nom_opt.sum(),
            n.links.groupby("carrier").p_nom_opt.sum(),
            n.loads_t.p.groupby(n.loads.carrier, axis=1).sum().mean(),
        ]
    )


def aggregate_p(n):
    return pd.concat(
        [
            n.generators_t.p.sum().groupby(n.generators.carrier).sum(),
            n.storage_units_t.p.sum().groupby(n.storage_units.carrier).sum(),
            n.stores_t.p.sum().groupby(n.stores.carrier).sum(),
            -n.loads_t.p.sum().groupby(n.loads.carrier).sum(),
        ]
    )


def aggregate_e_nom(n):
    return pd.concat(
        [
            (n.storage_units["p_nom_opt"] * n.storage_units["max_hours"])
            .groupby(n.storage_units["carrier"])
            .sum(),
            n.stores["e_nom_opt"].groupby(n.stores.carrier).sum(),
        ]
    )


def aggregate_p_curtailed(n):
    return pd.concat(
        [
            (
                (
                    n.generators_t.p_max_pu.sum().multiply(n.generators.p_nom_opt)
                    - n.generators_t.p.sum()
                )
                .groupby(n.generators.carrier)
                .sum()
            ),
            (
                (n.storage_units_t.inflow.sum() - n.storage_units_t.p.sum())
                .groupby(n.storage_units.carrier)
                .sum()
            ),
        ]
    )


def aggregate_costs(n, flatten=False, opts=None, existing_only=False):
    components = dict(
        Link=("p_nom", "p0"),
        Generator=("p_nom", "p"),
        StorageUnit=("p_nom", "p"),
        Store=("e_nom", "p"),
        Line=("s_nom", None),
        Transformer=("s_nom", None),
    )

    costs = {}
    for c, (p_nom, p_attr) in zip(
        n.iterate_components(components.keys(), skip_empty=False), components.values()
    ):
        if c.df.empty:
            continue
        if not existing_only:
            p_nom += "_opt"
        costs[(c.list_name, "capital")] = (
            (c.df[p_nom] * c.df.capital_cost).groupby(c.df.carrier).sum()
        )
        if p_attr is not None:
            p = c.pnl[p_attr].sum()
            if c.name == "StorageUnit":
                p = p.loc[p > 0]
            costs[(c.list_name, "marginal")] = (
                (p * c.df.marginal_cost).groupby(c.df.carrier).sum()
            )
    costs = pd.concat(costs)

    if flatten:
        assert opts is not None
        conv_techs = opts["conv_techs"]

        costs = costs.reset_index(level=0, drop=True)
        costs = costs["capital"].add(
            costs["marginal"].rename({t: t + " marginal" for t in conv_techs}),
            fill_value=0.0,
        )

    return costs


def progress_retrieve(
    url, file, data=None, headers=None, disable_progress=False, roundto=1.0
):
    """
    Function to download data from a url with a progress bar progress in
    retrieving data.

    Parameters
    ----------
    url : str
        Url to download data from
    file : str
        File where to save the output
    data : dict
        Data for the request (default None), when not none Post method is used
    disable_progress : bool
        When true, no progress bar is shown
    roundto : float
        (default 0) Precision used to report the progress
        e.g. 0.1 stands for 88.1, 10 stands for 90, 80
    """
    import urllib

    from tqdm import tqdm

    pbar = tqdm(total=100, disable=disable_progress)

    def dlProgress(count, blockSize, totalSize, roundto=roundto):
        pbar.n = round(count * blockSize * 100 / totalSize / roundto) * roundto
        pbar.refresh()

    if data is not None:
        data = urllib.parse.urlencode(data).encode()

    if headers:
        req = urllib.request.Request(url, headers=headers)
        with urllib.request.urlopen(req) as response:
            with open(file, "wb") as f:
                f.write(response.read())
<<<<<<< HEAD

    else:
        urllib.request.urlretrieve(url, file, reporthook=dlProgress, data=data)


def content_retrieve(url, data=None, headers=None, max_retries=3, backoff_factor=0.3):
    """
    Retrieve the content of a url with improved robustness.

=======

    else:
        urllib.request.urlretrieve(url, file, reporthook=dlProgress, data=data)


def content_retrieve(url, data=None, headers=None, max_retries=3, backoff_factor=0.3):
    """
    Retrieve the content of a url with improved robustness.

>>>>>>> 489ff8f9
    This function uses a more robust approach to handle permission issues
    and avoid being blocked by the server. It implements exponential backoff
    for retries and rotates user agents.

    Parameters
    ----------
    url : str
        URL to retrieve the content from
    data : dict, optional
        Data for the request, by default None
    headers : dict, optional
        Headers for the request, defaults to a fake user agent
        If no headers are wanted at all, pass an empty dict.
    max_retries : int, optional
        Maximum number of retries, by default 3
    backoff_factor : float, optional
        Factor to apply between attempts, by default 0.3
    """
    if headers is None:
        ua = UserAgent()
        headers = {
            "User-Agent": ua.random,
            "Upgrade-Insecure-Requests": "1",
            "Accept": "text/html,application/xhtml+xml,application/xml;q=0.9,image/webp,*/*;q=0.8",
            "Accept-Language": "en-US,en;q=0.5",
            "Accept-Encoding": "gzip, deflate, br",
            "DNT": "1",
            "Connection": "keep-alive",
            "Referer": "https://www.google.com/",
        }

    session = requests.Session()

    for i in range(max_retries):
        try:
            response = session.get(url, headers=headers, data=data)
            response.raise_for_status()
            return io.BytesIO(response.content)
        except (
            requests.exceptions.RequestException,
            requests.exceptions.HTTPError,
        ) as e:
            if i == max_retries - 1:  # last attempt
                raise
            else:
                # Exponential backoff
                wait_time = backoff_factor * (2**i) + np.random.uniform(0, 0.1)
                time.sleep(wait_time)

                # Rotate user agent for next attempt
                headers["User-Agent"] = UserAgent().random

    raise Exception("Max retries exceeded")


def get_aggregation_strategies(aggregation_strategies):
    """
    Default aggregation strategies that cannot be defined in .yaml format must
    be specified within the function, otherwise (when defaults are passed in
    the function's definition) they get lost when custom values are specified
    in the config.
    """
    import numpy as np

    # to handle the new version of PyPSA.
    try:
        from pypsa.clustering.spatial import _make_consense
    except Exception:
        # TODO: remove after new release and update minimum pypsa version
        from pypsa.clustering.spatial import _make_consense

    bus_strategies = dict(country=_make_consense("Bus", "country"))
    bus_strategies.update(aggregation_strategies.get("buses", {}))

    generator_strategies = {"build_year": lambda x: 0, "lifetime": lambda x: np.inf}
    generator_strategies.update(aggregation_strategies.get("generators", {}))

    return bus_strategies, generator_strategies


<<<<<<< HEAD
def mock_snakemake(rulename, root_dir=None, submodule_dir=None, **wildcards):
=======
def mock_snakemake(
    rulename, root_dir=None, submodule_dir=None, configfile=None, **wildcards
):
>>>>>>> 489ff8f9
    """
    This function is expected to be executed from the "scripts"-directory of "
    the snakemake project. It returns a snakemake.script.Snakemake object,
    based on the Snakefile.

    If a rule has wildcards, you have to specify them in **wildcards**.

    Parameters
    ----------
    rulename: str
        name of the rule for which the snakemake object should be generated
    configfile: str
        path to config file to be used in mock_snakemake
    wildcards:
        keyword arguments fixing the wildcards. Only necessary if wildcards are
        needed.
    """
    import os

    import snakemake as sm
    from pypsa.descriptors import Dict
    from snakemake.script import Snakemake

    script_dir = Path(__file__).parent.resolve()
    if root_dir is None:
        root_dir = script_dir.parent
    else:
        root_dir = Path(root_dir).resolve()

    user_in_script_dir = Path.cwd().resolve() == script_dir
    if str(submodule_dir) in __file__:
        # the submodule_dir path is only need to locate the project dir
        os.chdir(Path(__file__[: __file__.find(str(submodule_dir))]))
    elif user_in_script_dir:
        os.chdir(root_dir)
    elif Path.cwd().resolve() != root_dir:
        raise RuntimeError(
            "mock_snakemake has to be run from the repository root"
            f" {root_dir} or scripts directory {script_dir}"
        )
    try:
        for p in sm.SNAKEFILE_CHOICES:
            if os.path.exists(p):
                snakefile = p
                break
<<<<<<< HEAD
        workflow = sm.Workflow(
            snakefile, overwrite_configfiles=[], rerun_triggers=[]
        )  # overwrite_config=config
        workflow.include(snakefile)
        workflow.global_resources = {}
        try:
            rule = workflow.get_rule(rulename)
        except Exception as exception:
            print(
                exception,
                f"The {rulename} might be a conditional rule in the Snakefile.\n"
                f"Did you enable {rulename} in the config?",
            )
            raise
        dag = sm.dag.DAG(workflow, rules=[rule])
        wc = Dict(wildcards)
        job = sm.jobs.Job(rule, dag, wc)

        def make_accessable(*ios):
            for io in ios:
                for i in range(len(io)):
                    io[i] = os.path.abspath(io[i])

        make_accessable(job.input, job.output, job.log)
        snakemake = Snakemake(
            job.input,
            job.output,
            job.params,
            job.wildcards,
            job.threads,
            job.resources,
            job.log,
            job.dag.workflow.config,
            job.rule.name,
            None,
        )
=======

        if isinstance(configfile, str):
            with open(configfile, "r") as file:
                configfile = yaml.safe_load(file)

        workflow = sm.Workflow(
            snakefile,
            overwrite_configfiles=[],
            rerun_triggers=[],
            overwrite_config=configfile,
        )
        workflow.include(snakefile)
        workflow.global_resources = {}
        try:
            rule = workflow.get_rule(rulename)
        except Exception as exception:
            print(
                exception,
                f"The {rulename} might be a conditional rule in the Snakefile.\n"
                f"Did you enable {rulename} in the config?",
            )
            raise
        dag = sm.dag.DAG(workflow, rules=[rule])
        wc = Dict(wildcards)
        job = sm.jobs.Job(rule, dag, wc)

        def make_accessable(*ios):
            for io in ios:
                for i in range(len(io)):
                    io[i] = os.path.abspath(io[i])

        make_accessable(job.input, job.output, job.log)
        snakemake = Snakemake(
            job.input,
            job.output,
            job.params,
            job.wildcards,
            job.threads,
            job.resources,
            job.log,
            job.dag.workflow.config,
            job.rule.name,
            None,
        )
>>>>>>> 489ff8f9
        snakemake.benchmark = job.benchmark

        # create log and output dir if not existent
        for path in list(snakemake.log) + list(snakemake.output):
            Path(path).parent.mkdir(parents=True, exist_ok=True)

    finally:
        if user_in_script_dir:
            os.chdir(script_dir)
    return snakemake


def two_2_three_digits_country(two_code_country):
    """
    Convert 2-digit to 3-digit country code:

    Parameters
    ----------
    two_code_country: str
        2-digit country name

    Returns
    ----------
    three_code_country: str
        3-digit country name
    """
    if two_code_country == "SN-GM":
        return f"{two_2_three_digits_country('SN')}-{two_2_three_digits_country('GM')}"

    three_code_country = coco.convert(two_code_country, to="ISO3")
    return three_code_country


def three_2_two_digits_country(three_code_country):
    """
    Convert 3-digit to 2-digit country code:

    Parameters
    ----------
    three_code_country: str
        3-digit country name

    Returns
    ----------
    two_code_country: str
        2-digit country name
    """
    if three_code_country == "SEN-GMB":
        return f"{three_2_two_digits_country('SN')}-{three_2_two_digits_country('GM')}"

    two_code_country = coco.convert(three_code_country, to="ISO2")
    return two_code_country


def two_digits_2_name_country(two_code_country, nocomma=False, remove_start_words=[]):
    """
    Convert 2-digit country code to full name country:

    Parameters
    ----------
    two_code_country: str
        2-digit country name
    nocomma: bool (optional, default False)
        When true, country names with comma are extended to remove the comma.
        Example CD -> Congo, The Democratic Republic of -> The Democratic Republic of Congo
    remove_start_words: list (optional, default empty)
        When a sentence starts with any of the provided words, the beginning is removed.
        e.g. The Democratic Republic of Congo -> Democratic Republic of Congo (remove_start_words=["The"])

    Returns
    ----------
    full_name: str
        full country name
    """
    if two_code_country == "SN-GM":
        return f"{two_digits_2_name_country('SN')}-{two_digits_2_name_country('GM')}"

    full_name = coco.convert(two_code_country, to="name_short")

    if nocomma:
        # separate list by delim
        splits = full_name.split(", ")

        # reverse the order
        splits.reverse()

        # return the merged string
        full_name = " ".join(splits)

    # when list is non empty
    if remove_start_words:
        # loop over every provided word
        for word in remove_start_words:
            # when the full_name starts with the desired word, then remove it
            if full_name.startswith(word):
                full_name = full_name.replace(word, "", 1)

    return full_name


def country_name_2_two_digits(country_name):
    """
    Convert full country name to 2-digit country code.

    Parameters
    ----------
    country_name: str
        country name

    Returns
    ----------
    two_code_country: str
        2-digit country name
    """
    if (
        country_name
        == f"{two_digits_2_name_country('SN')}-{two_digits_2_name_country('GM')}"
    ):
        return "SN-GM"

    full_name = coco.convert(country_name, to="ISO2")
    return full_name


def read_csv_nafix(file, **kwargs):
    "Function to open a csv as pandas file and standardize the na value"
    if "keep_default_na" not in kwargs:
        kwargs["keep_default_na"] = False
    if "na_values" not in kwargs:
        kwargs["na_values"] = NA_VALUES

    if os.stat(file).st_size > 0:
        return pd.read_csv(file, **kwargs)
    else:
        return pd.DataFrame()


def to_csv_nafix(df, path, **kwargs):
    if "na_rep" in kwargs:
        del kwargs["na_rep"]
    # if len(df) > 0:
    if not df.empty or not df.columns.empty:
        return df.to_csv(path, **kwargs, na_rep=NA_VALUES[0])
    else:
        with open(path, "w") as fp:
            pass


def save_to_geojson(df, fn):
    if os.path.exists(fn):
        os.unlink(fn)  # remove file if it exists

    # save file if the (Geo)DataFrame is non-empty
    if df.empty:
        # create empty file to avoid issues with snakemake
        with open(fn, "w") as fp:
            pass
    else:
        # save file
        df.to_file(fn, driver="GeoJSON")


def read_geojson(fn, cols=[], dtype=None, crs="EPSG:4326"):
    """
    Function to read a geojson file fn. When the file is empty, then an empty
    GeoDataFrame is returned having columns cols, the specified crs and the
    columns specified by the dtype dictionary it not none.

    Parameters:
    ------------
    fn : str
        Path to the file to read
    cols : list
        List of columns of the GeoDataFrame
    dtype : dict
        Dictionary of the type of the object by column
    crs : str
        CRS of the GeoDataFrame
    """
    # if the file is non-zero, read the geodataframe and return it
    if os.path.getsize(fn) > 0:
        return gpd.read_file(fn)
    else:
        # else return an empty GeoDataFrame
        df = gpd.GeoDataFrame(columns=cols, geometry=[], crs=crs)
        if isinstance(dtype, dict):
            for k, v in dtype.items():
                df[k] = df[k].astype(v)
        return df


def create_country_list(input, iso_coding=True):
    """
    Create a country list for defined regions..

    Parameters
    ----------
    input : str
        Any two-letter country name, regional name, or continent given in the regions config file.
        Country name duplications won't distort the result.
        Examples are:
        ["NG","ZA"], downloading osm data for Nigeria and South Africa
        ["africa"], downloading data for Africa
        ["NAR"], downloading data for the North African Power Pool
        ["TEST"], downloading data for a customized test set.
        ["NG","ZA","NG"], won't distort result.

    Returns
    -------
    full_codes_list : list
        Example ["NG","ZA"]
    """
    import logging

    _logger = logging.getLogger(__name__)
    _logger.setLevel(logging.INFO)

    def filter_codes(c_list, iso_coding=True):
        """
        Filter list according to the specified coding.

        When iso code are implemented (iso_coding=True), then remove the
        geofabrik-specific ones. When geofabrik codes are
        selected(iso_coding=False), ignore iso-specific names.
        """
        if (
            iso_coding
        ):  # if country lists are in iso coding, then check if they are 2-string
            # 2-code countries
            ret_list = [c for c in c_list if len(c) == 2]

            # check if elements have been removed and return a working if so
            if len(ret_list) < len(c_list):
                _logger.warning(
                    "Specified country list contains the following non-iso codes: "
                    + ", ".join(list(set(c_list) - set(ret_list)))
                )

            return ret_list
        else:
            return c_list  # [c for c in c_list if c not in iso_to_geofk_dict]

    full_codes_list = []

    world_iso, continent_regions = read_osm_config("world_iso", "continent_regions")

    for value1 in input:
        codes_list = []
        # extract countries in world
        if value1 == "Earth":
            for continent in world_iso.keys():
                codes_list.extend(list(world_iso[continent]))

        # extract countries in continent
        elif value1 in world_iso.keys():
            codes_list = list(world_iso[value1])

        # extract countries in regions
        elif value1 in continent_regions.keys():
            codes_list = continent_regions[value1]

        # extract countries
        else:
            codes_list.extend([value1])

        # create a list with all countries
        full_codes_list.extend(codes_list)

    # Removing duplicates and filter outputs by coding
    full_codes_list = filter_codes(list(set(full_codes_list)), iso_coding=iso_coding)

    return full_codes_list


def get_last_commit_message(path):
    """
    Function to get the last PyPSA-Earth Git commit message.

    Returns
    -------
    result : string
    """
    _logger = logging.getLogger(__name__)
    last_commit_message = None
    backup_cwd = os.getcwd()
    try:
        os.chdir(path)
        last_commit_message = (
            subprocess.check_output(
                ["git", "log", "-n", "1", "--pretty=format:%H %s"],
                stderr=subprocess.STDOUT,
            )
            .decode()
            .strip()
        )
    except subprocess.CalledProcessError as e:
        _logger.warning(f"Error executing Git: {e}")

    os.chdir(backup_cwd)
    return last_commit_message


# PYPSA-EARTH-SEC


def prepare_costs(
    cost_file: str, USD_to_EUR: float, fill_values: dict, Nyears: float | int = 1
):
    # set all asset costs and other parameters
    costs = pd.read_csv(cost_file, index_col=[0, 1]).sort_index()

    # correct units to MW and EUR
    costs.loc[costs.unit.str.contains("/kW"), "value"] *= 1e3
    costs.loc[costs.unit.str.contains("USD"), "value"] *= USD_to_EUR

    # min_count=1 is important to generate NaNs which are then filled by fillna
    costs = (
        costs.loc[:, "value"].unstack(level=1).groupby("technology").sum(min_count=1)
    )
    costs = costs.fillna(fill_values)

    def annuity_factor(v):
        return annuity(v["lifetime"], v["discount rate"]) + v["FOM"] / 100

    costs["fixed"] = [
        annuity_factor(v) * v["investment"] * Nyears for i, v in costs.iterrows()
    ]

    return costs


def create_network_topology(
    n, prefix, like="ac", connector=" <-> ", bidirectional=True
):
    """
    Create a network topology like the power transmission network.

    Parameters
    ----------
    n : pypsa.Network
    prefix : str
    connector : str
    bidirectional : bool, default True
        True: one link for each connection
        False: one link for each connection and direction (back and forth)

    Returns
    -------
    pd.DataFrame with columns bus0, bus1 and length
    """

    ln_attrs = ["bus0", "bus1", "length"]
    lk_attrs = ["bus0", "bus1", "length", "underwater_fraction"]

    # TODO: temporary fix for when underwater_fraction is not found
    if "underwater_fraction" not in n.links.columns:
        if n.links.empty:
            n.links["underwater_fraction"] = None
        else:
            n.links["underwater_fraction"] = 0.0

    candidates = pd.concat(
        [n.lines[ln_attrs], n.links.loc[n.links.carrier == "DC", lk_attrs]]
    ).fillna(0)

    positive_order = candidates.bus0 < candidates.bus1
    candidates_p = candidates[positive_order]
    swap_buses = {"bus0": "bus1", "bus1": "bus0"}
    candidates_n = candidates[~positive_order].rename(columns=swap_buses)
    candidates = pd.concat([candidates_p, candidates_n])

    def make_index(c):
        return prefix + c.bus0 + connector + c.bus1

    topo = candidates.groupby(["bus0", "bus1"], as_index=False).mean()
    topo.index = topo.apply(make_index, axis=1)

    if not bidirectional:
        topo_reverse = topo.copy()
        topo_reverse.rename(columns=swap_buses, inplace=True)
        topo_reverse.index = topo_reverse.apply(make_index, axis=1)
        topo = pd.concat([topo, topo_reverse])

    return topo


def create_dummy_data(n, sector, carriers):
    ind = n.buses_t.p.index
    ind = n.buses.index[n.buses.carrier == "AC"]

    if sector == "industry":
        col = [
            "electricity",
            "coal",
            "coke",
            "solid biomass",
            "methane",
            "hydrogen",
            "low-temperature heat",
            "naphtha",
            "process emission",
            "process emission from feedstock",
            "current electricity",
        ]
    else:
        raise Exception("sector not found")
    data = (
        np.random.randint(10, 500, size=(len(ind), len(col))) * 1000 * 1
    )  # TODO change 1 with temp. resolution

    return pd.DataFrame(data, index=ind, columns=col)


# def create_transport_data_dummy(pop_layout,
#                                 transport_data,
#                                 cars=4000000,
#                                 average_fuel_efficiency=0.7):

#     for country in pop_layout.ct.unique():

#         country_data = pd.DataFrame(
#             data=[[cars, average_fuel_efficiency]],
#             columns=transport_data.columns,
#             index=[country],
#         )
#         transport_data = pd.concat([transport_data, country_data], axis=0)

#     transport_data_dummy = transport_data

#     return transport_data_dummy

# def create_temperature_dummy(pop_layout, temperature):

#     temperature_dummy = pd.DataFrame(index=temperature.index)

#     for index in pop_layout.index:
#         temperature_dummy[index] = temperature["ES0 0"]

#     return temperature_dummy

# def create_energy_totals_dummy(pop_layout, energy_totals):
#     """
#     Function to add additional countries specified in pop_layout.index to energy_totals, these countries take the same values as Spain
#     """
#     # All countries in pop_layout get the same values as Spain
#     for country in pop_layout.ct.unique():
#         energy_totals.loc[country] = energy_totals.loc["ES"]

#     return energy_totals


def cycling_shift(df, steps=1):
    """
    Cyclic shift on index of pd.Series|pd.DataFrame by number of steps.
    """
    df = df.copy()
    new_index = np.roll(df.index, steps)
    df.values[:] = df.reindex(index=new_index).values
    return df


def override_component_attrs(directory):
    """Tell PyPSA that links can have multiple outputs by
    overriding the component_attrs. This can be done for
    as many buses as you need with format busi for i = 2,3,4,5,....
    See https://pypsa.org/doc/components.html#link-with-multiple-outputs-or-inputs

    Parameters
    ----------
    directory : string
        Folder where component attributes to override are stored
        analogous to ``pypsa/component_attrs``, e.g. `links.csv`.

    Returns
    -------
    Dictionary of overridden component attributes.
    """

    attrs = {k: v.copy() for k, v in component_attrs.items()}

    for component, list_name in components.list_name.items():
        fn = f"{directory}/{list_name}.csv"
        if os.path.isfile(fn):
            overrides = pd.read_csv(fn, index_col=0, na_values="n/a")
            attrs[component] = overrides.combine_first(attrs[component])

    return attrs


def get_country(target, **keys):
    """
    Function to convert country codes using pycountry.

    Parameters
    ----------
    target: str
        Desired type of country code.
        Examples:
            - 'alpha_3' for 3-digit
            - 'alpha_2' for 2-digit
            - 'name' for full country name
    keys: dict
        Specification of the country name and reference system.
        Examples:
            - alpha_3="ZAF" for 3-digit
            - alpha_2="ZA" for 2-digit
            - name="South Africa" for full country name
    Returns
    -------
    country code as requested in keys or np.nan, when country code is not recognized
    Example of usage
    -------
    - Convert 2-digit code to 3-digit codes: get_country('alpha_3', alpha_2="ZA")
    - Convert 3-digit code to 2-digit codes: get_country('alpha_2', alpha_3="ZAF")
    - Convert 2-digit code to full name: get_country('name', alpha_2="ZA")
    """
    import pycountry as pyc

    assert len(keys) == 1
    try:
        return getattr(pyc.countries.get(**keys), target)
    except (KeyError, AttributeError):
        return np.nan


def download_GADM(country_code, update=False, out_logging=False):
    """
    Download gpkg file from GADM for a given country code.

    Parameters
    ----------
    country_code : str
        Two letter country codes of the downloaded files
    update : bool
        Update = true, forces re-download of files

    Returns
    -------
    gpkg file per country
    """

    GADM_filename = f"gadm36_{two_2_three_digits_country(country_code)}"
    GADM_url = f"https://biogeo.ucdavis.edu/data/gadm3.6/gpkg/{GADM_filename}_gpkg.zip"
    _logger = logging.getLogger(__name__)
    GADM_inputfile_zip = os.path.join(
        os.getcwd(),
        "data",
        "raw",
        "gadm",
        GADM_filename,
        GADM_filename + ".zip",
    )  # Input filepath zip

    GADM_inputfile_gpkg = os.path.join(
        os.getcwd(),
        "data",
        "raw",
        "gadm",
        GADM_filename,
        GADM_filename + ".gpkg",
    )  # Input filepath gpkg

    if not os.path.exists(GADM_inputfile_gpkg) or update is True:
        if out_logging:
            _logger.warning(
                f"Stage 4/4: {GADM_filename} of country {two_digits_2_name_country(country_code)} does not exist, downloading to {GADM_inputfile_zip}"
            )
        #  create data/osm directory
        os.makedirs(os.path.dirname(GADM_inputfile_zip), exist_ok=True)

        with requests.get(GADM_url, stream=True) as r:
            with open(GADM_inputfile_zip, "wb") as f:
                shutil.copyfileobj(r.raw, f)

        with zipfile.ZipFile(GADM_inputfile_zip, "r") as zip_ref:
            zip_ref.extractall(os.path.dirname(GADM_inputfile_zip))

    return GADM_inputfile_gpkg, GADM_filename


def get_GADM_layer(country_list, layer_id, update=False, outlogging=False):
    """
    Function to retrieve a specific layer id of a geopackage for a selection of
    countries.

    Parameters
    ----------
    country_list : str
        List of the countries
    layer_id : int
        Layer to consider in the format GID_{layer_id}.
        When the requested layer_id is greater than the last available layer, then the last layer is selected.
        When a negative value is requested, then, the last layer is requested
    """
    # initialization of the list of geodataframes
    geodf_list = []

    for country_code in country_list:
        # download file gpkg
        file_gpkg, name_file = download_GADM(country_code, update, outlogging)

        # get layers of a geopackage
        list_layers = fiona.listlayers(file_gpkg)

        # get layer name
        if layer_id < 0 | layer_id >= len(list_layers):
            # when layer id is negative or larger than the number of layers, select the last layer
            layer_id = len(list_layers) - 1
        code_layer = np.mod(layer_id, len(list_layers))
        layer_name = (
            f"gadm36_{two_2_three_digits_country(country_code).upper()}_{code_layer}"
        )

        # read gpkg file
        geodf_temp = gpd.read_file(file_gpkg, layer=layer_name)

        # convert country name representation of the main country (GID_0 column)
        geodf_temp["GID_0"] = [
            three_2_two_digits_country(twoD_c) for twoD_c in geodf_temp["GID_0"]
        ]

        # create a subindex column that is useful
        # in the GADM processing of sub-national zones
        geodf_temp["GADM_ID"] = geodf_temp[f"GID_{code_layer}"]

        # concatenate geodataframes
        geodf_list = pd.concat([geodf_list, geodf_temp])

    geodf_GADM = gpd.GeoDataFrame(pd.concat(geodf_list, ignore_index=True))
    geodf_GADM.set_crs(geodf_list[0].crs, inplace=True)

    return geodf_GADM


def locate_bus(
    coords,
    co,
    gadm_level,
    path_to_gadm=None,
    gadm_clustering=False,
    col="name",
):
    """
    Function to locate the right node for a coordinate set input coords of
    point.

    Parameters
    ----------
    coords: pandas dataseries
        dataseries with 2 rows x & y representing the longitude and latitude
    co: string (code for country where coords are MA Morocco)
        code of the countries where the coordinates are
    """
    col = "name"
    if not gadm_clustering:
        gdf = gpd.read_file(path_to_gadm)
    else:
        if path_to_gadm:
            gdf = gpd.read_file(path_to_gadm)
            if "GADM_ID" in gdf.columns:
                col = "GADM_ID"

                if gdf[col][0][
                    :3
                ].isalpha():  # TODO clean later by changing all codes to 2 letters
                    gdf[col] = gdf[col].apply(
                        lambda name: three_2_two_digits_country(name[:3]) + name[3:]
                    )
        else:
            gdf = get_GADM_layer(co, gadm_level)
            col = "GID_{}".format(gadm_level)

        # gdf.set_index("GADM_ID", inplace=True)
    gdf_co = gdf[
        gdf[col].str.contains(co)
    ]  # geodataframe of entire continent - output of prev function {} are placeholders
    # in strings - conditional formatting
    # insert any variable into that place using .format - extract string and filter for those containing co (MA)
    point = Point(coords["x"], coords["y"])  # point object

    try:
        return gdf_co[gdf_co.contains(point)][
            col
        ].item()  # filter gdf_co which contains point and returns the bus

    except ValueError:
        return gdf_co[gdf_co.geometry == min(gdf_co.geometry, key=(point.distance))][
            col
        ].item()  # looks for closest one shape=node


def get_conv_factors(sector):
    # Create a dictionary with all the conversion factors from ktons or m3 to TWh based on https://unstats.un.org/unsd/energy/balance/2014/05.pdf
    if sector == "industry":
        fuels_conv_toTWh = {
            "Gas Oil/ Diesel Oil": 0.01194,
            "Motor Gasoline": 0.01230,
            "Kerosene-type Jet Fuel": 0.01225,
            "Aviation gasoline": 0.01230,
            "Biodiesel": 0.01022,
            "Natural gas liquids": 0.01228,
            "Biogasoline": 0.007444,
            "Bitumen": 0.01117,
            "Fuel oil": 0.01122,
            "Liquefied petroleum gas (LPG)": 0.01313,
            "Liquified Petroleum Gas (LPG)": 0.01313,
            "Lubricants": 0.01117,
            "Naphtha": 0.01236,
            "Fuelwood": 0.00254,
            "Charcoal": 0.00819,
            "Patent fuel": 0.00575,
            "Brown coal briquettes": 0.00575,
            "Hard coal": 0.007167,
            "Hrad coal": 0.007167,
            "Other bituminous coal": 0.005556,
            "Anthracite": 0.005,
            "Peat": 0.00271,
            "Peat products": 0.00271,
            "Lignite": 0.003889,
            "Brown coal": 0.003889,
            "Sub-bituminous coal": 0.005555,
            "Coke-oven coke": 0.0078334,
            "Coke oven coke": 0.0078334,
            "Coke Oven Coke": 0.0078334,
            "Gasoline-type jet fuel": 0.01230,
            "Conventional crude oil": 0.01175,
            "Brown Coal Briquettes": 0.00575,
            "Refinery Gas": 0.01375,
            "Petroleum coke": 0.009028,
            "Coking coal": 0.007833,
            "Peat Products": 0.00271,
            "Petroleum Coke": 0.009028,
            "Additives and Oxygenates": 0.008333,
            "Bagasse": 0.002144,
            "Bio jet kerosene": 0.011111,
            "Crude petroleum": 0.011750,
            "Gas coke": 0.007326,
            "Gas Coke": 0.007326,
            "Refinery gas": 0.01375,
            "Coal Tar": 0.007778,
            "Paraffin waxes": 0.01117,
            "Ethane": 0.01289,
            "Oil shale": 0.00247,
            "Other kerosene": 0.01216,
        }
    return fuels_conv_toTWh


def aggregate_fuels(sector):
    gas_fuels = [
        "Natural gas (including LNG)",  #
        "Natural Gas (including LNG)",  #
    ]

    oil_fuels = [
        "Motor Gasoline",  ##
        "Liquefied petroleum gas (LPG)",  ##
        "Liquified Petroleum Gas (LPG)",  ##
        "Fuel oil",  ##
        "Kerosene-type Jet Fuel",  ##
        "Conventional crude oil",  #
        "Crude petroleum",  ##
        "Lubricants",
        "Naphtha",  ##
        "Gas Oil/ Diesel Oil",  ##
        "Petroleum coke",  ##
        "Petroleum Coke",  ##
        "Ethane",  ##
        "Bitumen",  ##
        "Refinery gas",  ##
        "Additives and Oxygenates",  #
        "Refinery Gas",  ##
        "Aviation gasoline",  ##
        "Gasoline-type jet fuel",  ##
        "Paraffin waxes",  ##
        "Natural gas liquids",  #
        "Other kerosene",
    ]

    biomass_fuels = [
        "Bagasse",  #
        "Fuelwood",  #
        "Biogases",
        "Biogasoline",  #
        "Biodiesel",  #
        "Charcoal",  #
        "Black Liquor",  #
        "Bio jet kerosene",  #
        "Animal waste",  #
        "Industrial Waste",  #
        "Industrial waste",
        "Municipal Wastes",  #
        "Vegetal waste",
    ]

    coal_fuels = [
        "Anthracite",
        "Brown coal",  #
        "Brown coal briquettes",  #
        "Coke oven coke",
        "Coke-oven coke",
        "Coke Oven Coke",
        "Coking coal",
        "Hard coal",  #
        "Hrad coal",  #
        "Other bituminous coal",
        "Sub-bituminous coal",
        "Coking coal",
        "Coke Oven Gas",  ##
        "Gas Coke",
        "Gasworks Gas",  ##
        "Lignite",  #
        "Peat",  #
        "Peat products",
        "Coal Tar",  ##
        "Brown Coal Briquettes",  ##
        "Gas coke",
        "Peat Products",
        "Oil shale",  #
        "Oil Shale",  #
        "Coal coke",  ##
        "Patent fuel",  ##
        "Blast Furnace Gas",  ##
        "Recovered gases",  ##
    ]

    electricity = ["Electricity"]

    heat = ["Heat", "Direct use of geothermal heat", "Direct use of solar thermal heat"]

    return gas_fuels, oil_fuels, biomass_fuels, coal_fuels, heat, electricity


def safe_divide(numerator, denominator, default_value=np.nan):
    """
    Safe division function that returns NaN when the denominator is zero.
    """
    if denominator != 0.0:
        return numerator / denominator
    else:
        logging.warning(
            f"Division by zero: {numerator} / {denominator}, returning NaN."
        )
        return np.nan<|MERGE_RESOLUTION|>--- conflicted
+++ resolved
@@ -433,7 +433,6 @@
         with urllib.request.urlopen(req) as response:
             with open(file, "wb") as f:
                 f.write(response.read())
-<<<<<<< HEAD
 
     else:
         urllib.request.urlretrieve(url, file, reporthook=dlProgress, data=data)
@@ -443,17 +442,6 @@
     """
     Retrieve the content of a url with improved robustness.
 
-=======
-
-    else:
-        urllib.request.urlretrieve(url, file, reporthook=dlProgress, data=data)
-
-
-def content_retrieve(url, data=None, headers=None, max_retries=3, backoff_factor=0.3):
-    """
-    Retrieve the content of a url with improved robustness.
-
->>>>>>> 489ff8f9
     This function uses a more robust approach to handle permission issues
     and avoid being blocked by the server. It implements exponential backoff
     for retries and rotates user agents.
@@ -534,13 +522,9 @@
     return bus_strategies, generator_strategies
 
 
-<<<<<<< HEAD
-def mock_snakemake(rulename, root_dir=None, submodule_dir=None, **wildcards):
-=======
 def mock_snakemake(
     rulename, root_dir=None, submodule_dir=None, configfile=None, **wildcards
 ):
->>>>>>> 489ff8f9
     """
     This function is expected to be executed from the "scripts"-directory of "
     the snakemake project. It returns a snakemake.script.Snakemake object,
@@ -586,10 +570,17 @@
             if os.path.exists(p):
                 snakefile = p
                 break
-<<<<<<< HEAD
+
+        if isinstance(configfile, str):
+            with open(configfile, "r") as file:
+                configfile = yaml.safe_load(file)
+
         workflow = sm.Workflow(
-            snakefile, overwrite_configfiles=[], rerun_triggers=[]
-        )  # overwrite_config=config
+            snakefile,
+            overwrite_configfiles=[],
+            rerun_triggers=[],
+            overwrite_config=configfile,
+        )
         workflow.include(snakefile)
         workflow.global_resources = {}
         try:
@@ -623,52 +614,6 @@
             job.rule.name,
             None,
         )
-=======
-
-        if isinstance(configfile, str):
-            with open(configfile, "r") as file:
-                configfile = yaml.safe_load(file)
-
-        workflow = sm.Workflow(
-            snakefile,
-            overwrite_configfiles=[],
-            rerun_triggers=[],
-            overwrite_config=configfile,
-        )
-        workflow.include(snakefile)
-        workflow.global_resources = {}
-        try:
-            rule = workflow.get_rule(rulename)
-        except Exception as exception:
-            print(
-                exception,
-                f"The {rulename} might be a conditional rule in the Snakefile.\n"
-                f"Did you enable {rulename} in the config?",
-            )
-            raise
-        dag = sm.dag.DAG(workflow, rules=[rule])
-        wc = Dict(wildcards)
-        job = sm.jobs.Job(rule, dag, wc)
-
-        def make_accessable(*ios):
-            for io in ios:
-                for i in range(len(io)):
-                    io[i] = os.path.abspath(io[i])
-
-        make_accessable(job.input, job.output, job.log)
-        snakemake = Snakemake(
-            job.input,
-            job.output,
-            job.params,
-            job.wildcards,
-            job.threads,
-            job.resources,
-            job.log,
-            job.dag.workflow.config,
-            job.rule.name,
-            None,
-        )
->>>>>>> 489ff8f9
         snakemake.benchmark = job.benchmark
 
         # create log and output dir if not existent
