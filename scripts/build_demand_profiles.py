--- conflicted
+++ resolved
@@ -52,11 +52,7 @@
 import pypsa
 import scipy.sparse as sparse
 import xarray as xr
-<<<<<<< HEAD
-from _helpers import configure_logging, create_logger, getContinent, update_p_nom_max
-=======
 from _helpers import configure_logging, create_logger, read_csv_nafix, read_osm_config
->>>>>>> 2c33699d
 from shapely.prepared import prep
 from shapely.validation import make_valid
 
