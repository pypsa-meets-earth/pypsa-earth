#!/usr/bin/env python
# -*- coding: utf-8 -*-
# SPDX-FileCopyrightText: : 2017-2020 The PyPSA-Eur Authors, 2021 PyPSA-Africa authors
#
# SPDX-License-Identifier: GPL-3.0-or-later
"""Calculates for each network node the
(i) installable capacity (based on land-use), (ii) the available generation time
series (based on weather data), and (iii) the average distance from the node for
onshore wind, AC-connected offshore wind, DC-connected offshore wind and solar
PV generators. For hydro generators, it calculates the expected inflows.
In addition for offshore wind it calculates the fraction of the grid connection
which is under water.

Relevant settings
-----------------

.. code:: yaml

    snapshots:

    atlite:
        nprocesses:

    renewable:
        {technology}:
            cutout:
            copernicus:
                grid_codes:
                distance:
                distance_grid_codes:
            natura:
            max_depth:
            max_shore_distance:
            min_shore_distance:
            capacity_per_sqkm:
            correction_factor:
            potential:
            min_p_max_pu:
            clip_p_max_pu:
            resource:
            clip_min_inflow:

.. seealso::
    Documentation of the configuration file ``config.yaml`` at
    :ref:`snapshots_cf`, :ref:`atlite_cf`, :ref:`renewable_cf`

Inputs
------

- ``data/copernicus/PROBAV_LC100_global_v3.0.1_2019-nrt_Discrete-Classification-map_EPSG-4326.tif``: `Copernicus Land Service <https://land.copernicus.eu/global/products/lc>`_ inventory on 23 land use classes (e.g. forests, arable land, industrial, urban areas) based on UN-FAO classification. See `Table 4 in the PUM <https://land.copernicus.eu/global/sites/cgls.vito.be/files/products/CGLOPS1_PUM_LC100m-V3_I3.4.pdf>`_ for a list of all classes.

    .. image:: ../img/copernicus.png
        :scale: 33 %

- ``data/gebco/GEBCO_2021_TID.nc``: A `bathymetric <https://en.wikipedia.org/wiki/Bathymetry>`_ data set with a global terrain model for ocean and land at 15 arc-second intervals by the `General Bathymetric Chart of the Oceans (GEBCO) <https://www.gebco.net/data_and_products/gridded_bathymetry_data/>`_.

    .. image:: ../img/gebco_2021_grid_image.jpg
        :scale: 50 %

    **Source:** `GEBCO <https://www.gebco.net/data_and_products/images/gebco_2019_grid_image.jpg>`_

- ``resources/natura.tiff``: confer :ref:`natura`
- ``resources/offshore_shapes.geojson``: confer :ref:`shapes`
- ``resources/.geojson``: (if not offshore wind), confer :ref:`busregions`
- ``resources/regions_offshore.geojson``: (if offshore wind), :ref:`busregions`
- ``"cutouts/" + config["renewable"][{technology}]['cutout']``: :ref:`cutout`
- ``networks/base.nc``: :ref:`base`

Outputs
-------

- ``resources/profile_{technology}.nc``, except hydro technology, with the following structure

    ===================  ==========  =========================================================
    Field                Dimensions  Description
    ===================  ==========  =========================================================
    profile              bus, time   the per unit hourly availability factors for each node
    -------------------  ----------  ---------------------------------------------------------
    weight               bus         sum of the layout weighting for each node
    -------------------  ----------  ---------------------------------------------------------
    p_nom_max            bus         maximal installable capacity at the node (in MW)
    -------------------  ----------  ---------------------------------------------------------
    potential            y, x        layout of generator units at cutout grid cells inside the
                                     Voronoi cell (maximal installable capacity at each grid
                                     cell multiplied by capacity factor)
    -------------------  ----------  ---------------------------------------------------------
    average_distance     bus         average distance of units in the Voronoi cell to the
                                     grid node (in km)
    -------------------  ----------  ---------------------------------------------------------
    underwater_fraction  bus         fraction of the average connection distance which is
                                     under water (only for offshore)
    ===================  ==========  =========================================================

- ``resources/profile_hydro.nc`` for the hydro technology
    ===================  ================  ========================================================
    Field                Dimensions        Description
    ===================  ================  ========================================================
    inflow               plant, time       Inflow to the state of charge (in MW),
                                           e.g. due to river inflow in hydro reservoir.
    ===================  ================  ========================================================

    - **profile**

    .. image:: ../img/profile_ts.png
        :scale: 33 %
        :align: center

    - **p_nom_max**

    .. image:: ../img/p_nom_max_hist.png
        :scale: 33 %
        :align: center

    - **potential**

    .. image:: ../img/potential_heatmap.png
        :scale: 33 %
        :align: center

    - **average_distance**

    .. image:: ../img/distance_hist.png
        :scale: 33 %
        :align: center

    - **underwater_fraction**

    .. image:: ../img/underwater_hist.png
        :scale: 33 %
        :align: center

Description
-----------

This script leverages on atlite function to derivate hourly time series for an entire year
for solar, wind (onshore and offshore), and hydro data.

This script functions at two main spatial resolutions: the resolution of the
network nodes and their `Voronoi cells
<https://en.wikipedia.org/wiki/Voronoi_diagram>`_, and the resolution of the
cutout grid cells for the weather data. Typically the weather data grid is
finer than the network nodes, so we have to work out the distribution of
generators across the grid cells within each Voronoi cell. This is done by
taking account of a combination of the available land at each grid cell and the
capacity factor there.

This uses the Copernicus land use data,
Natura2000 nature reserves and GEBCO bathymetry data.

.. image:: ../img/eligibility.png
    :scale: 50 %
    :align: center

To compute the layout of generators in each node's Voronoi cell, the
installable potential in each grid cell is multiplied with the capacity factor
at each grid cell. This is done since we assume more generators are installed
at cells with a higher capacity factor.

.. image:: ../img/offwinddc-gridcell.png
    :scale: 50 %
    :align: center

.. image:: ../img/offwindac-gridcell.png
    :scale: 50 %
    :align: center

.. image:: ../img/onwind-gridcell.png
    :scale: 50 %
    :align: center

.. image:: ../img/solar-gridcell.png
    :scale: 50 %
    :align: center

This layout is then used to compute the generation availability time series
from the weather data cutout from ``atlite``.

Two methods are available to compute the maximal installable potential for the
node (`p_nom_max`): ``simple`` and ``conservative``:

- ``simple`` adds up the installable potentials of the individual grid cells.
  If the model comes close to this limit, then the time series may slightly
  overestimate production since it is assumed the geographical distribution is
  proportional to capacity factor.

- ``conservative`` assertains the nodal limit by increasing capacities
  proportional to the layout until the limit of an individual grid cell is
  reached.

"""
import functools
import logging
import os
import time

import atlite
import country_converter as coco
import geopandas as gpd
import numpy as np
import pandas as pd
import progressbar as pgb
import xarray as xr
from _helpers import configure_logging, read_csv_nafix, sets_path_to_root
from add_electricity import load_powerplants
from pypsa.geo import haversine
from shapely.geometry import LineString

cc = coco.CountryConverter()

logger = logging.getLogger(__name__)

COPERNICUS_CRS = "EPSG:4326"
GEBCO_CRS = "EPSG:4326"


def get_eia_annual_hydro_generation(fn, countries):

    # in billion kWh/a = TWh/a
    df = pd.read_csv(fn, skiprows=1, index_col=1, na_values=[" ", "--"]).iloc[1:, 1:]
    df.index = df.index.str.strip()

    df.loc["Germany"] = df.filter(like="Germany", axis=0).sum()
    df.loc["Serbia"] += df.loc["Kosovo"]
    df = df.loc[~df.index.str.contains("Former")]
    df.drop(["World", "Germany, West", "Germany, East"], inplace=True)

    df.index = cc.convert(df.index, to="iso2")
    df.index.name = "countries"

    df = df.T[countries] * 1e6  # in MWh/a

    return df


def get_hydro_capacity_annual_hydro_generation(
    fn, countries, year_start=2000, year_end=2020
):
    hydro_stats = (
        pd.read_csv(
            fn,
            comment="#",
            keep_default_na=False,
            na_values=["-", ""],
            index_col=0,
        )
        .rename({"Country": "countries"}, axis=1)
        .set_index("countries")
    )
    hydro_prod_by_country = (
        hydro_stats[hydro_stats.index.isin(countries)][
            ["InflowHourlyAvg[GWh]"]
        ].transpose()
        * 1e3
        * 8760
    )  # change unit to MWh/y

    range_years = range(year_start, year_end + 1)

    normalize_using_yearly = pd.concat(
        [hydro_prod_by_country] * len(range_years), ignore_index=True
    )
    normalize_using_yearly.index = pd.Index(range_years)

    return normalize_using_yearly


def check_cutout_completness(cf):
    """
    Check if a cutout contains missed values.
    That may be the case due to some issues witht accessibility of ERA5 data
    See for details https://confluence.ecmwf.int/display/CUSF/Missing+data+in+ERA5T
    Returns share of cutout cells with missed data
    """
    n_missed_cells = pd.isnull(cf).sum()
    n_cells = len(np.ndarray.flatten(cf.data))
    share_missed_cells = 100 * (n_missed_cells / n_cells)
    if share_missed_cells > 0:
        logger.warning(
            f"A provided cutout contains missed data:\r\n content of {share_missed_cells:2.1f}% all cutout cells is lost"
        )
    return share_missed_cells


<<<<<<< HEAD
def estimate_busses_loss(data_column):
=======
def estimate_busses_data_loss(data_column):
>>>>>>> 87c27a50
    """
    Calculated share of buses with data loss due to flaws in the cutout data.
    Returns share of the buses with missed data
    """
    n_weights_initial = len(data_column)
    n_lost_weights = pd.isnull(data_column).sum()
    share_missed_buses = 100 * (n_lost_weights / n_weights_initial)
    if share_missed_buses >= 30:
        recommend_msg = "\r\nYou may want to re-generate the cutout"
    else:
        recommend_msg = ""

    if n_lost_weights > 0:
        logger.warning(
            f"Missed cutout cells have resulted in data loss:\r\n for {tech} {share_missed_buses:2.1f}% buses overall {recommend_msg}"
        )
    return share_missed_buses



if __name__ == "__main__":
    if "snakemake" not in globals():
        from _helpers import mock_snakemake

        os.chdir(os.path.dirname(os.path.abspath(__file__)))
        snakemake = mock_snakemake("build_renewable_profiles", technology="onwind")
        sets_path_to_root("pypsa-earth")
    configure_logging(snakemake)

    pgb.streams.wrap_stderr()
    countries = snakemake.config["countries"]
    paths = snakemake.input
    nprocesses = snakemake.config["atlite"].get("nprocesses")
    noprogress = not snakemake.config["atlite"].get("show_progress", False)
    config = snakemake.config["renewable"][snakemake.wildcards.technology]
    resource = config["resource"]
    correction_factor = config.get("correction_factor", 1.0)
    p_nom_max_meth = config.get("potential", "conservative")

    tech = snakemake.wildcards.technology

    # crs
    geo_crs = snakemake.config["crs"]["geo_crs"]
    area_crs = snakemake.config["crs"]["area_crs"]

    if isinstance(config.get("copernicus", {}), list):
        config["copernicus"] = {"grid_codes": config["copernicus"]}

    if correction_factor != 1.0:
        logger.info(f"correction_factor is set as {correction_factor}")

    cutout = atlite.Cutout(paths["cutout"])
    regions = gpd.read_file(paths.regions)  # .set_index("name").rename_axis("bus")

    assert not regions.empty, (
        f"List of regions in {snakemake.input.regions} is empty, please "
        "disable the corresponding renewable technology"
    )

    # do not pull up, set_index does not work if geo dataframe is empty
    regions = regions.set_index("name").rename_axis("bus")

    if snakemake.config["cluster_options"]["alternative_clustering"]:
        regions = gpd.GeoDataFrame(
            regions.reset_index()
            .groupby("shape_id")
            .agg(
                {
                    "x": "mean",
                    "y": "mean",
                    "country": "first",
                    "geometry": "first",
                    "bus": "first",
                }
            )
            .reset_index()
            .set_index("bus"),
            crs=regions.crs,
        )

    buses = regions.index

    func = getattr(cutout, resource.pop("method"))
    resource["dask_kwargs"] = {"num_workers": nprocesses}

    # filter plants for hydro
    if snakemake.wildcards.technology.startswith("hydro"):
        country_shapes = gpd.read_file(paths.country_shapes)
        hydrobasins = gpd.read_file(resource["hydrobasins"])
        ppls = load_powerplants(snakemake.input.powerplants)

        hydro_ppls = ppls[ppls.carrier == "hydro"]

        # commented out as rivers may span across multiple countries
        # hydrobasins = hydrobasins[
        #     [
        #         any(country_shapes.geometry.intersects(geom))
        #         for geom in hydrobasins.geometry
        #     ]
        # ]  # exclude hydrobasins shapes that do not intersect the countries of interest

        # select busbar whose location (p) belongs to at least one hydrobasin geometry
        # if extendable option is true, all buses are included
        # otherwise only where hydro powerplants are available are considered
        if snakemake.config["cluster_options"]["alternative_clustering"]:
            busbus_to_consider = [
                (
                    config.get("extendable", False)
                    | (bus_id in hydro_ppls.region_id.values)
                )
                & any(hydrobasins.geometry.intersects(p))
                for (p, bus_id) in zip(
                    gpd.points_from_xy(regions.x, regions.y, crs=regions.crs),
                    regions.shape_id,
                )
            ]
        ### TODO: quickfix. above case and the below case should by unified
        if snakemake.config["cluster_options"]["alternative_clustering"] == False:
            busbus_to_consider = [
                (config.get("extendable", False) | (bus_id in hydro_ppls.bus.values))
                & any(hydrobasins.geometry.intersects(p))
                for (p, bus_id) in zip(
                    gpd.points_from_xy(regions.x, regions.y, crs=regions.crs),
                    regions.index,
                )
            ]

        resource["plants"] = regions.rename(
            columns={"x": "lon", "y": "lat", "country": "countries"}
        ).loc[busbus_to_consider, ["lon", "lat", "countries"]]

        resource["plants"]["installed_hydro"] = [
            True if (bus_id in hydro_ppls.bus.values) else False
            for bus_id in resource["plants"].index
        ]

        # check if normalization field belongs to the settings and it is not false
        if ("normalization" in resource) & (type(resource["normalization"]) == str):

            normalization = resource.pop("normalization")

            if normalization == "hydro_capacities":
                path_hydro_capacities = snakemake.input.hydro_capacities
                normalize_using_yearly = get_hydro_capacity_annual_hydro_generation(
                    path_hydro_capacities, countries
                ) * config.get("normalization_multiplier", 1.0)

            elif normalization == "eia":
                path_eia_stats = snakemake.input.eia_hydro_generation
                normalize_using_yearly = get_eia_annual_hydro_generation(
                    path_eia_stats, countries
                ) * config.get("normalization_multiplier", 1.0)

            resource["normalize_using_yearly"] = normalize_using_yearly
            logger.info(f"Hydro normalization mode {normalization}")
        else:
            logger.info("No hydro normalization")

            if "normalization" in resource:
                resource.pop("normalization")

        # check if there are hydro powerplants
        if resource["plants"].empty:
            # when no powerplants are available save an empty file
            xr.DataArray(
                dims=["plant", "time"], coords={"plant": []}, name="inflow"
            ).to_netcdf(snakemake.output.profile)
        else:
            # otherwise perform the calculations
            inflow = correction_factor * func(capacity_factor=True, **resource)
            if snakemake.config["cluster_options"]["alternative_clustering"]:
                inflow["plant"] = regions.shape_id.loc[inflow["plant"]].values

            if "clip_min_inflow" in config:
                inflow = inflow.where(inflow > config["clip_min_inflow"], 0)

            inflow.rename("inflow").to_netcdf(snakemake.output.profile)
    else:

        capacity_per_sqkm = config["capacity_per_sqkm"]

        excluder = atlite.ExclusionContainer(crs=area_crs, res=100)

        if "natura" in config and config["natura"]:
            excluder.add_raster(paths.natura, nodata=0, allow_no_overlap=True)

        if "copernicus" in config and config["copernicus"]:
            copernicus = config["copernicus"]
            excluder.add_raster(
                paths.copernicus,
                codes=copernicus["grid_codes"],
                invert=True,
                crs=COPERNICUS_CRS,
            )
            if "distance" in copernicus and config["copernicus"]["distance"] > 0:
                excluder.add_raster(
                    paths.copernicus,
                    codes=copernicus["distance_grid_codes"],
                    buffer=copernicus["distance"],
                    crs=COPERNICUS_CRS,
                )

        if "max_depth" in config:
            # lambda not supported for atlite + multiprocessing
            # use named function np.greater with partially frozen argument instead
            # and exclude areas where: -max_depth > grid cell depth
            func_depth = functools.partial(np.greater, -config["max_depth"])
            excluder.add_raster(
                paths.gebco, codes=func_depth, crs=GEBCO_CRS, nodata=-1000
            )

        if "min_shore_distance" in config:
            buffer = config["min_shore_distance"]
            excluder.add_geometry(paths.country_shapes, buffer=buffer)

        if "max_shore_distance" in config:
            buffer = config["max_shore_distance"]
            excluder.add_geometry(paths.country_shapes, buffer=buffer, invert=True)

        kwargs = dict(nprocesses=nprocesses, disable_progressbar=noprogress)
        if noprogress:
            logger.info("Calculate landuse availabilities...")
            start = time.time()
            availability = cutout.availabilitymatrix(regions, excluder, **kwargs)

            duration = time.time() - start
            logger.info(f"Completed availability calculation ({duration:2.2f}s)")
        else:
            availability = cutout.availabilitymatrix(regions, excluder, **kwargs)
        area = cutout.grid.to_crs(area_crs).area / 1e6
        area = xr.DataArray(
            area.values.reshape(cutout.shape), [cutout.coords["y"], cutout.coords["x"]]
        )

        potential = capacity_per_sqkm * availability.sum("bus") * area

        capacity_factor = correction_factor * func(capacity_factor=True, **resource)
        layout = capacity_factor * area * capacity_per_sqkm

        is_data_loss = check_cutout_completness(capacity_factor)

        profile, capacities = func(
            matrix=availability.stack(spatial=["y", "x"]),
            layout=layout,
            index=buses,
            per_unit=True,
            return_capacity=True,
            **resource,
        )

        logger.info(f"Calculating maximal capacity per bus (method '{p_nom_max_meth}')")
        if p_nom_max_meth == "simple":
            p_nom_max = capacity_per_sqkm * availability @ area
        elif p_nom_max_meth == "conservative":
            max_cap_factor = capacity_factor.where(availability != 0).max(["x", "y"])
            p_nom_max = capacities / max_cap_factor
        else:
            raise AssertionError(
                'Config key `potential` should be one of "simple" '
                f'(default) or "conservative", not "{p_nom_max_meth}"'
            )

        logger.info("Calculate average distances.")
        layoutmatrix = (layout * availability).stack(spatial=["y", "x"])

        coords = cutout.grid[["x", "y"]]
        bus_coords = regions[["x", "y"]]

        average_distance = []
        centre_of_mass = []
        for bus in buses:
            row = layoutmatrix.sel(bus=bus).data
            nz_b = (row != 0) & (~pd.isnull(row))
            row = row[nz_b]
            co = coords[nz_b]
            distances = haversine(bus_coords.loc[bus], co)
            average_distance.append((distances * (row / row.sum())).sum())
            centre_of_mass.append(co.values.T @ (row / row.sum()))

        average_distance = xr.DataArray(average_distance, [buses])
        centre_of_mass = xr.DataArray(centre_of_mass, [buses, ("spatial", ["x", "y"])])

        ds = xr.merge(
            [
                (correction_factor * profile).rename("profile"),
                capacities.rename("weight"),
                p_nom_max.rename("p_nom_max"),
                potential.rename("potential"),
                average_distance.rename("average_distance"),
            ]
        )

<<<<<<< HEAD
        if is_data_loss > 0: 
            estimate_busses_loss(data_column = ds.weight)
=======
        if is_data_loss > 0:
            estimate_busses_data_loss(data_column=ds.weight)
>>>>>>> 87c27a50

        if snakemake.wildcards.technology.startswith("offwind"):
            logger.info("Calculate underwater fraction of connections.")
            offshore_shape = gpd.read_file(paths["offshore_shapes"]).unary_union
            underwater_fraction = []
            for bus in buses:
                p = centre_of_mass.sel(bus=bus).data
                line = LineString([p, regions.loc[bus, ["x", "y"]]])
                frac = line.intersection(offshore_shape).length / line.length
                underwater_fraction.append(frac)

            ds["underwater_fraction"] = xr.DataArray(underwater_fraction, [buses])

        # select only buses with some capacity and minimal capacity factor
        ds = ds.sel(
            bus=(
                (ds["profile"].mean("time") > config.get("min_p_max_pu", 0.0))
                & (ds["p_nom_max"] > config.get("min_p_nom_max", 0.0))
            )
        )

        if "clip_p_max_pu" in config:
            min_p_max_pu = config["clip_p_max_pu"]
            ds["profile"] = ds["profile"].where(ds["profile"] >= min_p_max_pu, 0)

        ds.to_netcdf(snakemake.output.profile)<|MERGE_RESOLUTION|>--- conflicted
+++ resolved
@@ -281,11 +281,7 @@
     return share_missed_cells
 
 
-<<<<<<< HEAD
 def estimate_busses_loss(data_column):
-=======
-def estimate_busses_data_loss(data_column):
->>>>>>> 87c27a50
     """
     Calculated share of buses with data loss due to flaws in the cutout data.
     Returns share of the buses with missed data
@@ -578,13 +574,8 @@
             ]
         )
 
-<<<<<<< HEAD
         if is_data_loss > 0: 
             estimate_busses_loss(data_column = ds.weight)
-=======
-        if is_data_loss > 0:
-            estimate_busses_data_loss(data_column=ds.weight)
->>>>>>> 87c27a50
 
         if snakemake.wildcards.technology.startswith("offwind"):
             logger.info("Calculate underwater fraction of connections.")
