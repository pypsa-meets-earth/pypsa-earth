# -*- coding: utf-8 -*-
# SPDX-FileCopyrightText:  PyPSA-Earth and PyPSA-Eur Authors
#
# SPDX-License-Identifier: AGPL-3.0-or-later

# -*- coding: utf-8 -*-

import multiprocessing as mp
import pathlib
import shutil
from itertools import takewhile
from operator import attrgetter

import geopandas as gpd
import numpy as np
import pandas as pd
import rasterio
import requests
import xarray as xr
from _helpers import (
<<<<<<< HEAD
    build_directory,
=======
    BASE_DIR,
>>>>>>> 4bf2e84d
    configure_logging,
    create_logger,
    get_current_directory_path,
    get_gadm_layer,
    get_path,
    mock_snakemake,
    three_2_two_digits_country,
    two_2_three_digits_country,
)
from numba import njit
from numba.core import types
from numba.typed import Dict
from rasterio.mask import mask
from rasterio.windows import Window
from shapely.geometry import MultiPolygon
from shapely.ops import unary_union
from shapely.validation import make_valid
from tqdm import tqdm

logger = create_logger(__name__)


<<<<<<< HEAD
=======
def get_GADM_filename(country_code):
    """
    Function to get the GADM filename given the country code.
    """
    special_codes_GADM = {
        "XK": "XKO",  # kosovo
        "CP": "XCL",  # clipperton island
        "SX": "MAF",  # sint maartin
        "TF": "ATF",  # french southern territories
        "AX": "ALA",  # aland
        "IO": "IOT",  # british indian ocean territory
        "CC": "CCK",  # cocos island
        "NF": "NFK",  # norfolk
        "PN": "PCN",  # pitcairn islands
        "JE": "JEY",  # jersey
        "XS": "XSP",  # spratly
        "GG": "GGY",  # guernsey
        "UM": "UMI",  # united states minor outlying islands
        "SJ": "SJM",  # svalbard
        "CX": "CXR",  # Christmas island
    }

    if country_code in special_codes_GADM:
        return f"gadm41_{special_codes_GADM[country_code]}"
    else:
        return f"gadm41_{two_2_three_digits_country(country_code)}"


def download_GADM(country_code, update=False, out_logging=False):
    """
    Download gpkg file from GADM for a given country code.

    Parameters
    ----------
    country_code : str
        Two letter country codes of the downloaded files
    update : bool
        Update = true, forces re-download of files

    Returns
    -------
    gpkg file per country
    """
    GADM_filename = get_GADM_filename(country_code)
    GADM_url = f"https://geodata.ucdavis.edu/gadm/gadm4.1/gpkg/{GADM_filename}.gpkg"

    GADM_inputfile_gpkg = os.path.join(
        BASE_DIR,
        "data",
        "gadm",
        GADM_filename,
        GADM_filename + ".gpkg",
    )  # Input filepath gpkg

    if not os.path.exists(GADM_inputfile_gpkg) or update is True:
        if out_logging:
            logger.warning(
                f"Stage 5 of 5: {GADM_filename} of country {two_digits_2_name_country(country_code)} does not exist, downloading to {GADM_inputfile_gpkg}"
            )
        #  create data/osm directory
        os.makedirs(os.path.dirname(GADM_inputfile_gpkg), exist_ok=True)

        try:
            r = requests.get(GADM_url, stream=True, timeout=300)
        except (requests.exceptions.ConnectionError, requests.exceptions.Timeout):
            raise Exception(
                f"GADM server is down at {GADM_url}. Data needed for building shapes can't be extracted.\n\r"
            )
        except Exception as exception:
            raise Exception(
                f"An error happened when trying to load GADM data by {GADM_url}.\n\r"
                + str(exception)
                + "\n\r"
            )
        else:
            with open(GADM_inputfile_gpkg, "wb") as f:
                shutil.copyfileobj(r.raw, f)

    return GADM_inputfile_gpkg, GADM_filename


def filter_gadm(
    geodf,
    layer,
    cc,
    contended_flag,
    output_nonstd_to_csv=False,
):
    # identify non standard geodf rows
    geodf_non_std = geodf[geodf["GID_0"] != two_2_three_digits_country(cc)].copy()

    if not geodf_non_std.empty:
        logger.info(
            f"Contended areas have been found for gadm layer {layer}. They will be treated according to {contended_flag} option"
        )

        # NOTE: in these options GID_0 is not changed because it is modified below
        if contended_flag == "drop":
            geodf.drop(geodf_non_std.index, inplace=True)
        elif contended_flag != "set_by_country":
            # "set_by_country" option is the default; if this elif applies, the desired option falls back to the default
            logger.warning(
                f"Value '{contended_flag}' for option contented_flag is not recognized.\n"
                + "Fallback to 'set_by_country'"
            )

    # force GID_0 to be the country code for the relevant countries
    geodf["GID_0"] = cc

    # country shape should have a single geometry
    if (layer == 0) and (geodf.shape[0] > 1):
        logger.warning(
            f"Country shape is composed by multiple shapes that are being merged in agreement to contented_flag option '{contended_flag}'"
        )
        # take the first row only to re-define geometry keeping other columns
        geodf = geodf.iloc[[0]].set_geometry([geodf.unary_union])

    # debug output to file
    if output_nonstd_to_csv and not geodf_non_std.empty:
        geodf_non_std.to_csv(
            f"resources/non_standard_gadm{layer}_{cc}_raw.csv", index=False
        )

    return geodf


def get_GADM_layer(
    country_list,
    layer_id,
    geo_crs,
    contended_flag,
    update=False,
    outlogging=False,
):
    """
    Function to retrieve a specific layer id of a geopackage for a selection of
    countries.

    Parameters
    ----------
    country_list : str
        List of the countries
    layer_id : int
        Layer to consider in the format GID_{layer_id}.
        When the requested layer_id is greater than the last available layer, then the last layer is selected.
        When a negative value is requested, then, the last layer is requested
    """
    # initialization of the geoDataFrame
    geodf_list = []

    for country_code in country_list:
        # Set the current layer id (cur_layer_id) to global layer_id
        cur_layer_id = layer_id

        # download file gpkg
        file_gpkg, name_file = download_GADM(country_code, update, outlogging)

        # get layers of a geopackage
        list_layers = fiona.listlayers(file_gpkg)

        # get layer name
        if (cur_layer_id < 0) or (cur_layer_id >= len(list_layers)):
            # when layer id is negative or larger than the number of layers, select the last layer
            cur_layer_id = len(list_layers) - 1

        # read gpkg file
        geodf_temp = gpd.read_file(
            file_gpkg, layer="ADM_ADM_" + str(cur_layer_id), engine="pyogrio"
        ).to_crs(geo_crs)

        geodf_temp = filter_gadm(
            geodf=geodf_temp,
            layer=cur_layer_id,
            cc=country_code,
            contended_flag=contended_flag,
            output_nonstd_to_csv=False,
        )

        # create a subindex column that is useful
        # in the GADM processing of sub-national zones
        geodf_temp["GADM_ID"] = geodf_temp[f"GID_{cur_layer_id}"]

        # from pypsa-earth-sec
        # if layer_id == 0:
        #     geodf_temp["GADM_ID"] = geodf_temp[f"GID_{cur_layer_id}"].apply(
        #         lambda x: two_2_three_digits_country(x[:2])
        #     ) + pd.Series(range(1, geodf_temp.shape[0] + 1)).astype(str)
        # else:
        #     # create a subindex column that is useful
        #     # in the GADM processing of sub-national zones
        #     # Fix issues with missing "." in selected cases
        #     geodf_temp["GADM_ID"] = geodf_temp[f"GID_{cur_layer_id}"].apply(
        #         lambda x: x if x[3] == "." else x[:3] + "." + x[3:]
        #     )

        # append geodataframes
        geodf_list.append(geodf_temp)

    geodf_GADM = gpd.GeoDataFrame(pd.concat(geodf_list, ignore_index=True))
    geodf_GADM.set_crs(geo_crs)

    return geodf_GADM


>>>>>>> 4bf2e84d
def _simplify_polys(polys, minarea=0.01, tolerance=0.01, filterremote=False):
    "Function to simplify the shape polygons"
    if isinstance(polys, MultiPolygon):
        polys = sorted(polys.geoms, key=attrgetter("area"), reverse=True)
        mainpoly = polys[0]
        mainlength = np.sqrt(mainpoly.area / (2.0 * np.pi))
        if mainpoly.area > minarea:
            polys = MultiPolygon(
                [
                    p
                    for p in takewhile(lambda p: p.area > minarea, polys)
                    if not filterremote or (mainpoly.distance(p) < mainlength)
                ]
            )
        else:
            polys = mainpoly
    return polys.simplify(tolerance=tolerance)


def get_countries_shapes(
    countries,
    geo_crs,
    file_prefix,
    gadm_url_prefix,
    gadm_input_file_args,
    contended_flag,
    update,
    out_logging,
):
    "Create country shapes"

    if out_logging:
        logger.info("Stage 1 of 5: Create country shapes")

    # download data if needed and get the layer id 0, corresponding to the countries
    df_countries = get_gadm_layer(
        countries,
        0,
        geo_crs,
        file_prefix,
        gadm_url_prefix,
        gadm_input_file_args,
        contended_flag,
        update,
        out_logging,
    )

    # select and rename columns
    df_countries = df_countries[["GID_0", "geometry"]].copy()
    df_countries.rename(columns={"GID_0": "name"}, inplace=True)

    # set index and simplify polygons
    ret_df = df_countries.set_index("name")["geometry"].map(_simplify_polys)
    # there may be "holes" in the countries geometry which cause troubles along the workflow
    # e.g. that is the case for enclaves like Dahagram–Angarpota for IN/BD
    ret_df = ret_df.make_valid()

    return ret_df


def country_cover(country_shapes, eez_shapes=None, out_logging=False, distance=0.02):
    if out_logging:
        logger.info("Stage 3 of 5: Merge country shapes to create continent shape")

    shapes = country_shapes.apply(lambda x: x.buffer(distance))
    shapes_list = list(shapes)
    if eez_shapes is not None:
        shapes_list += list(eez_shapes)

    africa_shape = make_valid(unary_union(shapes_list))

    return africa_shape


def save_to_geojson(df, fn):
    pathlib.Path(fn).unlink(missing_ok=True)  # remove file if it exists
    if not isinstance(df, gpd.GeoDataFrame):
        df = gpd.GeoDataFrame(dict(geometry=df))

    # save file if the GeoDataFrame is non-empty
    if df.shape[0] > 0:
        df = df.reset_index()
        schema = {**gpd.io.file.infer_schema(df), "geometry": "Unknown"}
        df.to_file(fn, driver="GeoJSON", schema=schema)
    else:
        # create empty file to avoid issues with snakemake
        with open(fn, "w") as fp:
            pass


def load_eez(countries_codes, geo_crs, eez_gpkg_file="./data/eez/eez_v11.gpkg"):
    """
    Function to load the database of the Exclusive Economic Zones.

    The dataset shall be downloaded independently by the user (see
    guide) or together with pypsa-earth package.
    """
    if not pathlib.Path(eez_gpkg_file).exists():
        raise Exception(
            f"File EEZ {eez_gpkg_file} not found, please download it from https://www.marineregions.org/download_file.php?name=World_EEZ_v11_20191118_gpkg.zip and copy it in {pathlib.Path(eez_gpkg).parent}"
        )

    geodf_EEZ = gpd.read_file(eez_gpkg_file, engine="pyogrio").to_crs(geo_crs)
    geodf_EEZ.dropna(axis=0, how="any", subset=["ISO_TER1"], inplace=True)
    # [["ISO_TER1", "TERRITORY1", "ISO_SOV1", "ISO_SOV2", "ISO_SOV3", "geometry"]]
    geodf_EEZ = geodf_EEZ[["ISO_TER1", "geometry"]]
    selected_countries_codes_3D = [
        two_2_three_digits_country(x) for x in countries_codes
    ]
    geodf_EEZ = geodf_EEZ[
        [any([x in selected_countries_codes_3D]) for x in geodf_EEZ["ISO_TER1"]]
    ]
    geodf_EEZ["ISO_TER1"] = geodf_EEZ["ISO_TER1"].map(
        lambda x: three_2_two_digits_country(x)
    )
    geodf_EEZ.reset_index(drop=True, inplace=True)

    geodf_EEZ.rename(columns={"ISO_TER1": "name"}, inplace=True)

    return geodf_EEZ


def get_eez(
    countries,
    geo_crs,
    country_shapes,
    eez_gpkg_file,
    out_logging=False,
    distance=0.01,
    minarea=0.01,
    tolerance=0.01,
):
    """
    Creates offshore shapes by buffer smooth countryshape (=offset country
    shape) and differ that with the offshore shape which leads to for instance
    a 100m non-build coastline.
    """

    if out_logging:
        logger.info("Stage 2 of 5: Create offshore shapes")

    # load data
    df_eez = load_eez(countries, geo_crs, eez_gpkg_file)

    eez_countries = [cc for cc in countries if df_eez.name.str.contains(cc).any()]
    ret_df = gpd.GeoDataFrame(
        {
            "name": eez_countries,
            "geometry": [
                df_eez.geometry.loc[df_eez.name == cc].geometry.unary_union
                for cc in eez_countries
            ],
        }
    ).set_index("name")

    ret_df = ret_df.geometry.map(
        lambda x: _simplify_polys(x, minarea=minarea, tolerance=tolerance)
    )

    ret_df = ret_df.apply(lambda x: make_valid(x))

    country_shapes_with_buffer = country_shapes.buffer(distance)
    ret_df_new = ret_df.difference(country_shapes_with_buffer)

    # repeat to simplify after the buffer correction
    ret_df_new = ret_df_new.map(
        lambda x: (
            x if x is None else _simplify_polys(x, minarea=minarea, tolerance=tolerance)
        )
    )
    ret_df_new = ret_df_new.apply(lambda x: x if x is None else make_valid(x))

    # Drops empty geometry
    ret_df = ret_df_new.dropna()
    ret_df = ret_df[ret_df.geometry.is_valid & ~ret_df.geometry.is_empty]

    return ret_df


def download_WorldPop(
    country_code,
    worldpop_method,
    year=2020,
    update=False,
    out_logging=False,
    size_min=300,
):
    """
    Download Worldpop using either the standard method or the API method.

    Parameters
    ----------
    worldpop_method: str
         worldpop_method = "api" will use the API method to access the WorldPop 100mx100m dataset.  worldpop_method = "standard" will use the standard method to access the WorldPop 1KMx1KM dataset.
    country_code : str
        Two-letter country codes of the downloaded files.
        Files downloaded from https://data.worldpop.org/ datasets WorldPop UN adjusted
    year : int
        Year of the data to download
    update : bool
        Update = true, forces re-download of files
    size_min : int
        Minimum size of each file to download
    """
    if worldpop_method == "api":
        return download_WorldPop_API(country_code, year, update)

    elif worldpop_method == "standard":
        return download_WorldPop_standard(
            country_code, year, update, out_logging, size_min
        )


def download_WorldPop_standard(
    country_code,
    year=2020,
    update=False,
    out_logging=False,
    size_min=300,
):
    """
    Download tiff file for each country code using the standard method from
    worldpop datastore with 1kmx1km resolution.

    Parameters
    ----------
    country_code : str
        Two-letter country codes of the downloaded files.
        Files downloaded from https://data.worldpop.org/ datasets WorldPop UN adjusted
    year : int
        Year of the data to download
    update : bool
        Update = true, forces re-download of files
    size_min : int
        Minimum size of each file to download
    Returns
    -------
    WorldPop_inputfile : str
        Path of the file
    WorldPop_filename : str
        Name of the file
    """

    if country_code == "XK":
        WorldPop_filename = f"kos_ppp_{year}_constrained.tif"
        WorldPop_urls = [
            f"https://data.worldpop.org/GIS/Population/Global_2000_2020_Constrained/2020/BSGM/KOS/{WorldPop_filename}",
            f"https://data.worldpop.org/GIS/Population/Global_2000_2020_Constrained/2020/maxar_v1/KOS/{WorldPop_filename}",
        ]
    else:
        WorldPop_filename = f"{two_2_three_digits_country(country_code).lower()}_ppp_{year}_UNadj_constrained.tif"
        # Urls used to possibly download the file
        WorldPop_urls = [
            f"https://data.worldpop.org/GIS/Population/Global_2000_2020_Constrained/2020/BSGM/{two_2_three_digits_country(country_code).upper()}/{WorldPop_filename}",
            f"https://data.worldpop.org/GIS/Population/Global_2000_2020_Constrained/2020/maxar_v1/{two_2_three_digits_country(country_code).upper()}/{WorldPop_filename}",
        ]

<<<<<<< HEAD
    WorldPop_inputfile = get_path(
        get_current_directory_path(), "data", "WorldPop", WorldPop_filename
=======
    WorldPop_inputfile = os.path.join(
        BASE_DIR, "data", "WorldPop", WorldPop_filename
>>>>>>> 4bf2e84d
    )  # Input filepath tif

    if not pathlib.Path(WorldPop_inputfile).exists() or update is True:
        if out_logging:
            logger.warning(
                f"Stage 3 of 5: {WorldPop_filename} does not exist, downloading to {WorldPop_inputfile}"
            )
        #  create data/osm directory
        build_directory(WorldPop_inputfile)

        loaded = False
        for WorldPop_url in WorldPop_urls:
            with requests.get(WorldPop_url, stream=True) as r:
                with open(WorldPop_inputfile, "wb") as f:
                    if float(r.headers["Content-length"]) > size_min:
                        shutil.copyfileobj(r.raw, f)
                        loaded = True
                        break
        if not loaded:
            logger.error(f"Stage 3 of 5: Impossible to download {WorldPop_filename}")

    return WorldPop_inputfile, WorldPop_filename


def download_WorldPop_API(country_code, year=2020, size_min=300):
    """
    Download tiff file for each country code using the api method from worldpop
    API with 100mx100m resolution.

    Parameters
    ----------
    country_code : str
        Two-letter country codes of the downloaded files.
        Files downloaded from https://data.worldpop.org/ datasets WorldPop UN adjusted
    year : int
        Year of the data to download
    Returns
    -------
    WorldPop_inputfile : str
        Path of the file
    WorldPop_filename : str
        Name of the file
    """

    WorldPop_filename = f"{two_2_three_digits_country(country_code).lower()}_ppp_{year}_UNadj_constrained.tif"
    # Request to get the file
<<<<<<< HEAD
    WorldPop_inputfile = get_path(
        get_current_directory_path(), "data", "WorldPop", WorldPop_filename
=======
    WorldPop_inputfile = os.path.join(
        BASE_DIR, "data", "WorldPop", WorldPop_filename
>>>>>>> 4bf2e84d
    )  # Input filepath tif
    build_directory(WorldPop_inputfile)
    year_api = int(str(year)[2:])
    loaded = False
    WorldPop_api_urls = [
        f"https://www.worldpop.org/rest/data/pop/wpgp?iso3={two_2_three_digits_country(country_code)}",
    ]
    for WorldPop_api_url in WorldPop_api_urls:
        with requests.get(WorldPop_api_url, stream=True) as r:
            WorldPop_tif_url = r.json()["data"][year_api]["files"][0]

        with requests.get(WorldPop_tif_url, stream=True) as r:
            with open(WorldPop_inputfile, "wb") as f:
                if float(r.headers["Content-length"]) > size_min:
                    shutil.copyfileobj(r.raw, f)
                    loaded = True
                    break
    if not loaded:
        logger.error(f"Stage 3 of 5: Impossible to download {WorldPop_filename}")

    return WorldPop_inputfile, WorldPop_filename


def convert_gdp(name_file_nc, year=2015, out_logging=False):
    """
    Function to convert the nc database of the GDP to tif, based on the work at https://doi.org/10.1038/sdata.2018.4.
    The dataset shall be downloaded independently by the user (see guide) or together with pypsa-earth package.
    """

    if out_logging:
        logger.info("Stage 5 of 5: Access to GDP raster data")

    # tif namefile
    name_file_tif = name_file_nc[:-2] + "tif"

    # path of the nc file
<<<<<<< HEAD
    GDP_nc = get_path(
        get_current_directory_path(), "data", "GDP", name_file_nc
    )  # Input filepath nc

    # path of the tif file
    GDP_tif = get_path(
        get_current_directory_path(), "data", "GDP", name_file_tif
    )  # Input filepath nc
=======
    GDP_nc = os.path.join(BASE_DIR, "data", "GDP", name_file_nc)  # Input filepath nc

    # path of the tif file
    GDP_tif = os.path.join(BASE_DIR, "data", "GDP", name_file_tif)  # Input filepath nc
>>>>>>> 4bf2e84d

    # Check if file exists, otherwise throw exception
    if not pathlib.Path(GDP_nc).exists():
        raise Exception(
            f"File {name_file_nc} not found, please download it from https://datadryad.org/stash/dataset/doi:10.5061/dryad.dk1j0 and copy it in {pathlib.Path(GDP_nc).parent}"
        )

    # open nc dataset
    GDP_dataset = xr.open_dataset(GDP_nc)

    # get the requested year of data or its closest one
    list_years = GDP_dataset["time"]
    if year not in list_years:
        if out_logging:
            logger.warning(
                f"Stage 5 of 5 GDP data of year {year} not found, selected the most recent data ({int(list_years[-1])})"
            )
        year = float(list_years[-1])

    # subset of the database and conversion to dataframe
    GDP_dataset = GDP_dataset.sel(time=year).drop("time")
    GDP_dataset.rio.to_raster(GDP_tif)

    return GDP_tif, name_file_tif


def load_gdp(
    year=2015,
    update=False,
    out_logging=False,
    name_file_nc="GDP_PPP_1990_2015_5arcmin_v2.nc",
):
    """
    Function to load the database of the GDP, based on the work at https://doi.org/10.1038/sdata.2018.4.
    The dataset shall be downloaded independently by the user (see guide) or together with pypsa-earth package.
    """

    if out_logging:
        logger.info("Stage 5 of 5: Access to GDP raster data")

    # path of the nc file
    name_file_tif = name_file_nc[:-2] + "tif"
<<<<<<< HEAD
    GDP_tif = get_path(
        get_current_directory_path(), "data", "GDP", name_file_tif
    )  # Input filepath tif
=======
    GDP_tif = os.path.join(BASE_DIR, "data", "GDP", name_file_tif)  # Input filepath tif
>>>>>>> 4bf2e84d

    if update | (not pathlib.Path(GDP_tif).exists()):
        if out_logging:
            logger.warning(
                f"Stage 5 of 5: File {name_file_tif} not found, the file will be produced by processing {name_file_nc}"
            )
        convert_gdp(name_file_nc, year, out_logging)

    return GDP_tif, name_file_tif


def generalized_mask(src, geom, **kwargs):
    "Generalize mask function to account for Polygon and MultiPolygon"
    if geom.geom_type == "Polygon":
        return mask(src, [geom], **kwargs)
    elif geom.geom_type == "MultiPolygon":
        return mask(src, geom.geoms, **kwargs)
    else:
        return mask(src, geom, **kwargs)


def _sum_raster_over_mask(shape, img):
    """
    Function to sum the raster value within a shape.
    """
    # select the desired area of the raster corresponding to each polygon
    # Approximation: the population is measured including the pixels
    #   where the border of the shape lays. This leads to slightly overestimate
    #   the output, but the error is limited and it enables halving the
    #   computational time
    out_image, out_transform = generalized_mask(
        img, shape, all_touched=True, invert=False, nodata=0.0
    )
    # calculate total output in the selected geometry
    out_image[np.isnan(out_image)] = 0
    out_sum = out_image.sum()
    # out_sum = out_image.sum()/2 + out_image_int.sum()/2

    return out_sum


def add_gdp_data(
    df_gadm,
    year=2020,
    update=False,
    out_logging=False,
    name_file_nc="GDP_PPP_1990_2015_5arcmin_v2.nc",
):
    """
    Function to add gdp data to arbitrary number of shapes in a country.

    Inputs:
    -------
    df_gadm: Geodataframe with one Multipolygon per row
        - Essential column ["country", "geometry"]
        - Non-essential column ["GADM_ID"]

    Outputs:
    --------
    df_gadm: Geodataframe with one Multipolygon per row
        - Same columns as input
        - Includes a new column ["gdp"]
    """
    if out_logging:
        logger.info("Stage 5 of 5: Add gdp data to GADM GeoDataFrame")

    # initialize new gdp column
    df_gadm["gdp"] = 0.0

    GDP_tif, name_tif = load_gdp(year, update, out_logging, name_file_nc)

    with rasterio.open(GDP_tif) as src:
        # resample data to target shape
        tqdm_kwargs = dict(
            ascii=False,
            unit=" geometries",
            total=df_gadm.shape[0],
            desc="Compute GDP ",
        )
        for i in tqdm(df_gadm.index, **tqdm_kwargs):
            df_gadm.loc[i, "gdp"] = _sum_raster_over_mask(df_gadm.geometry.loc[i], src)
    return df_gadm


def _init_process_pop(df_gadm_, df_tasks_, dict_worldpop_file_locations_):
    global df_gadm, df_tasks
    df_gadm, df_tasks = df_gadm_, df_tasks_

    global dict_worldpop_file_locations
    dict_worldpop_file_locations = dict_worldpop_file_locations_


def process_function_population(row_id):
    """
    Function that reads the task from df_tasks and executes all the methods.

    to obtain population values for the specified region

    Inputs:
    -------
        row_id: integer which indicates a specific row of df_tasks

    Outputs:
    --------
        windowed_pop_count: Dataframe containing "GADM_ID" and "pop" columns
        It represents the amount of population per region (GADM_ID),
        for the settings given by the row in df_tasks
    """
    # Get the current task values
    current_row = df_tasks.iloc[row_id]

    c_code = current_row["c_code"]
    window_dimensions = current_row["window_dimensions"]
    transform = current_row["affine_transform"]
    latlong_topleft = current_row["latlong_coordinate_topleft"]
    latlong_botright = current_row["latlong_coordinate_botright"]

    # Obtain the inputfile location from dict
    WorldPop_inputfile = dict_worldpop_file_locations[c_code]
    # get subset by country code
    country_rows = df_gadm.loc[df_gadm["country"] == c_code]

    np_pop_val, np_pop_xy = get_worldpop_val_xy(WorldPop_inputfile, window_dimensions)

    # If no values are present in the current window skip the remaining steps
    if len(np_pop_val) == 0:
        return []

    # get the geomask with id mappings
    region_geomask, id_mapping = compute_geomask_region(
        country_rows, transform, window_dimensions, latlong_topleft, latlong_botright
    )

    # If no values are present in the id_mapping skip the remaining steps
    if len(id_mapping) == 0:
        return []

    # Calculate the population for each region
    windowed_pop_count = sum_values_using_geomask(
        np_pop_val, np_pop_xy, region_geomask, id_mapping
    )
    return windowed_pop_count


def get_worldpop_val_xy(WorldPop_inputfile, window_dimensions):
    """
    Function to extract data from .tif input file.

    Inputs:
    -------
        WorldPop_inputfile: file location of worldpop file
        window_dimensions: dimensions of window used when reading file

    Outputs:
    --------
        np_pop_valid: array filled with values for each nonzero pixel in the worldpop file
        np_pop_xy: array with [x,y] coordinates of the corresponding nonzero values in np_pop_valid
    """
    col_offset, row_offset, width, height = window_dimensions

    current_window = Window(col_offset, row_offset, width, height)

    # Open the file using rasterio
    with rasterio.open(WorldPop_inputfile) as src:
        # --- Process the pixels in the image for population data ---

        # Read the gray layer (1) to get an np.array of this band
        # Rasterio doesn't support lower than float32 readout
        # Hence np_pop_raster will have nbytes = 4 * width * height
        np_pop_raster = src.read(1, window=current_window)

        # Set 'nodata' values to 0
        np_pop_raster[np_pop_raster == src.nodata] = 0

        # Set np_pop_xy to pixel locations of non zero values
        np_pop_xy = np_pop_raster.nonzero()

        # Transform to get [ x, y ] array
        # np_pop_xy as 'I' (uintc), see
        # https://numpy.org/doc/stable/reference/arrays.scalars.html#numpy.uintc
        np_pop_xy = np.array([np_pop_xy[0], np_pop_xy[1]]).T.astype("I")

        # Extract the values from the locations of non zero pixels
        np_pop_valid = np_pop_raster[np_pop_xy.T[0], np_pop_xy.T[1]]

    return np_pop_valid, np_pop_xy


def compute_geomask_region(
    country_rows, affine_transform, window_dimensions, latlong_topleft, latlong_botright
):
    """
    Function to mask geometries into np_map_ID using an incrementing counter.

    Inputs:
    -------
        country_rows: geoDataFrame filled with geometries and their GADM_ID
        affine_transform: affine transform of current window
        window_dimensions: dimensions of window used when reading file
        latlong_topleft: [latitude, longitude] of top left corner of the window
        latlong_botright: [latitude, longitude] of bottom right corner of the window

    Outputs:
    --------
        np_map_ID.astype("H"): np_map_ID contains an ID for each location (undefined is 0)
            dimensions are taken from window_dimensions, .astype("H") for memory savings
        id_result:
            DataFrame of the mapping from id (from counter) to GADM_ID
    """
    col_offset, row_offset, x_axis_len, y_axis_len = window_dimensions

    # Set an empty numpy array with the dimensions of the country .tif file
    # np_map_ID will contain an ID for each location (undefined is 0)
    # ID corresponds to a specific geometry in country_rows
    np_map_ID = np.zeros((y_axis_len, x_axis_len))

    # List to contain the mappings of id to GADM_ID
    id_to_GADM_ID = []

    # Loop the country_rows geoDataFrame
    for i in range(len(country_rows)):
        # Set the current geometry
        cur_geometry = country_rows.iloc[i]["geometry"]

        latitude_min = cur_geometry.bounds[1]
        latitude_max = cur_geometry.bounds[3]

        # Check if bounds of geometry overlap the window
        # In the following cases we can skip the rest of the loop
        # If the geometry is above the window
        if latitude_min > latlong_topleft[0]:
            continue
        # If the geometry is below the window
        if latitude_max < latlong_botright[0]:
            continue

        # Generate a mask for the specific geometry
        temp_mask = rasterio.features.geometry_mask(
            [cur_geometry],
            (y_axis_len, x_axis_len),
            transform=affine_transform,
            all_touched=True,
            invert=True,
        )

        # Map the values of counter value to np_map_ID
        np_map_ID[temp_mask] = i + 1

        # Store the id -> GADM_ID mapping
        id_to_GADM_ID.append([i + 1, country_rows.iloc[i]["GADM_ID"]])

    if len(id_to_GADM_ID) > 0:
        id_result = pd.DataFrame(id_to_GADM_ID).set_index(0)
    else:
        id_result = pd.DataFrame()

    # Return np_map_ID as type 'H' np.ushort
    # 'H' -> https://numpy.org/doc/stable/reference/arrays.scalars.html#numpy.ushort
    # This lowers memory usage, note: ID has to be within the range [0,65535]
    return np_map_ID.astype("H"), id_result


def sum_values_using_geomask(np_pop_val, np_pop_xy, region_geomask, id_mapping):
    """
    Function that sums all the population values in np_pop_val into the correct
    GADM_ID It uses np_pop_xy to access the key stored in region_geomask[x][y]

    The relation of this key to GADM_ID is stored in id_mapping

    Inputs:
    -------
        np_pop_val: array filled with values for each nonzero pixel in the worldpop file
        np_pop_xy: array with [x,y] coordinates of the corresponding nonzero values in np_pop_valid
        region_geomask: array with dimensions of window, values are keys that map to GADM_ID using id_mapping
        id_mapping: Dataframe that contains mappings of region_geomask values to GADM_IDs

    Outputs:
    --------
        df_pop_count: Dataframe with columns
            - "GADM_ID"
            - "pop" containing population of GADM_ID region
    """
    # Initialize a dictionary
    dict_id = Dict.empty(
        key_type=types.int64,
        value_type=types.int64,
    )
    dict_id[0] = 0
    counter = 1
    # Loop over ip mapping and add indices to the dictionary
    for ID_index in np.array(id_mapping.index):
        dict_id[ID_index] = counter
        counter += 1

    # Declare an array to contain population counts
    np_pop_count = np.zeros(len(id_mapping) + 1)

    # Calculate population count of region using a numba njit compiled function
    np_pop_count = loop_and_extact_val_x_y(
        np_pop_count, np_pop_val, np_pop_xy, region_geomask, dict_id
    )

    df_pop_count = pd.DataFrame(np_pop_count, columns=["pop"])
    df_pop_count["GADM_ID"] = np.append(np.array("NaN"), id_mapping.values)
    df_pop_count = df_pop_count[["GADM_ID", "pop"]]

    return df_pop_count


@njit
def loop_and_extact_val_x_y(
    np_pop_count, np_pop_val, np_pop_xy, region_geomask, dict_id
):
    """
    Function that will be compiled using @njit (numba) It takes all the
    population values from np_pop_val and stores them in np_pop_count.

    where each location in np_pop_count is mapped to a GADM_ID through dict_id (id_mapping by extension)

    Inputs:
    -------
        np_pop_count: np.zeros array, which will store population counts
        np_pop_val: array filled with values for each nonzero pixel in the worldpop file
        np_pop_xy: array with [x,y] coordinates of the corresponding nonzero values in np_pop_valid
        region_geomask: array with dimensions of window, values are keys that map to GADM_ID using id_mapping
        dict_id: numba typed.dict containing id_mapping.index -> location in np_pop_count

    Outputs:
    --------
        np_pop_count: np.array containing population counts
    """
    # Loop the population data
    for i in range(len(np_pop_val)):
        cur_value = np_pop_val[i]
        cur_x, cur_y = np_pop_xy[i]

        # Set the current id to the id at the same coordinate of the geomask
        cur_id = region_geomask[int(cur_x)][int(cur_y)]

        # Add the current value to the population
        np_pop_count[dict_id[cur_id]] += cur_value

    return np_pop_count


def calculate_transform_and_coords_for_window(
    current_transform, window_dimensions, original_window=False
):
    """
    Function which calculates the [lat,long] corners of the window given
    window_dimensions, if not(original_window) it also changes the affine
    transform to match the window.

    Inputs:
    -------
        - current_transform: affine transform of source image
        - window_dimensions: dimensions of window used when reading file
        - original_window: boolean to track if window covers entire country

    Outputs:
    --------
        A list of: [
            adjusted_transform: affine transform adjusted to window
            coordinate_topleft: [latitude, longitude] of top left corner of the window
            coordinate_botright: [latitude, longitude] of bottom right corner of the window ]
    """
    col_offset, row_offset, x_axis_len, y_axis_len = window_dimensions

    # Declare a affine transformer with given current_transform
    transformer = rasterio.transform.AffineTransformer(current_transform)

    # Obtain the coordinates of the upper left corner of window
    window_topleft_longitude, window_topleft_latitude = transformer.xy(
        row_offset, col_offset
    )

    # Obtain the coordinates of the bottom right corner of window
    window_botright_longitude, window_botright_latitude = transformer.xy(
        row_offset + y_axis_len, col_offset + x_axis_len
    )

    if original_window:
        # If the window covers the entire country then use original affine transform
        adjusted_transform = current_transform
    else:
        # Set the adjusted transform to the correct lat and long
        adjusted_transform = rasterio.Affine(
            current_transform[0],
            current_transform[1],
            window_topleft_longitude,
            current_transform[3],
            current_transform[4],
            window_topleft_latitude,
        )

    coordinate_topleft = [window_topleft_latitude, window_topleft_longitude]
    coordinate_botright = [window_botright_latitude, window_botright_longitude]

    return [adjusted_transform, coordinate_topleft, coordinate_botright]


def generate_df_tasks(c_code, mem_read_limit_per_process, WorldPop_inputfile):
    """
    Function to generate a list of tasks based on the memory constraints.

    One task represents a single window of the image

    Inputs:
    -------
        c_code: country code
        mem_read_limit_per_process: memory limit for src.read() operation
        WorldPop_inputfile: file location of worldpop file

    Outputs:
    --------
        Dataframe of task_list
    """
    task_list = []

    # Read out dimensions and transform of image
    with rasterio.open(WorldPop_inputfile) as src:
        worldpop_y_dim, worldpop_x_dim = src.shape
        transform = src.meta["transform"]
        block_y_dim, block_x_dim = [int(i) for i in src.block_shapes[0]]

    # Rasterio doesn't support lower than float32 readout
    # Hence reading the file will take up: nbytes = 4 * y_dim * x_dim
    expected_bytes_input_read = 4 * worldpop_y_dim * worldpop_x_dim

    # Introduce a limit that avoids overfilling RAM during readout
    # Ensure worldpop_byte_limit >= 883 * 10**6 (minimum memory for 'US')
    worldpop_byte_limit = max(883, mem_read_limit_per_process) * 10**6

    if expected_bytes_input_read < worldpop_byte_limit:
        # If the rasterio read will be within byte limit
        bool_original_window = True
        # Set the window to entire image dimensions
        current_window = [0, 0, worldpop_x_dim, worldpop_y_dim]
        # Get latlong coordinates of window
        transform_and_coords = calculate_transform_and_coords_for_window(
            transform, current_window, bool_original_window
        )
        task_list.append(
            [c_code, current_window, bool_original_window] + transform_and_coords
        )
    else:
        # Reading operation has to be split up into multiple windows
        bool_original_window = False
        # Set the windows x dimension to the input x dimension (width)
        window_x_dim = worldpop_x_dim
        # From testing we can assume max x dimension will always fit in memory:
        #   Largest memory requirement is 'US' at ~882.1 MB = 4 * 512 * window_x_dim
        #   Hence worldpop_byte_limit has to be greater than 883 MB

        # As the window spans the x dimension, set column offset to 0
        window_col_offset = 0

        # Calculate the bytes for reading the window using window_x_dim (readout is float32)
        read_block_size = 4 * block_y_dim * window_x_dim

        # Calculate the amount of blocks that fit into the memory budget
        # Using the calculated x dimension
        window_block_count = int(worldpop_byte_limit // read_block_size)

        # Multiply the y_dimension by the amount of blocks in the window
        # window_y_dim will be height of the window
        window_y_dim = window_block_count * block_y_dim

        # Calculate row offsets for all windows
        window_row_offset = np.arange(0, worldpop_y_dim, window_y_dim)

        # Loop the windows and add task for each one to task_list
        for row_offset in window_row_offset:
            current_window = [window_col_offset, row_offset, window_x_dim, window_y_dim]

            transform_and_coords = calculate_transform_and_coords_for_window(
                transform, current_window, bool_original_window
            )

            task_list.append(
                [c_code, current_window, bool_original_window] + transform_and_coords
            )

    return pd.DataFrame(task_list)


def add_population_data(
    df_gadm,
    country_codes,
    worldpop_method,
    year=2020,
    update=False,
    out_logging=False,
    mem_read_limit_per_process=1024,
    nprocesses=2,
):
    """
    Function to add population data to arbitrary number of shapes in a country.
    It loads data from WorldPop raster files where each pixel represents the
    population in that square region. Each square polygon (or pixel) is then
    mapped into the corresponding GADM shape. Then the population in a GADM
    shape is identified by summing over all pixels mapped to that region.

    This is performed with an iterative approach:

    1. All necessary WorldPop data tiff file are downloaded
    2. The so-called windows are created to handle RAM limitations related to large WorldPop files.
       Large WorldPop files require significant RAM to handle, which may not be available,
       hence, the entire activity is decomposed into multiple windows (or tasks).
       Each window represents a subset of a raster file on which the following algorithm is applied.
       Note: when enough RAM is available only a window is created for efficiency purposes.
    3. Execute all tasks by summing the values of the pixels mapped into each GADM shape.
       Parallelization applies in this task.

    Inputs:
    -------
    df_gadm: Geodataframe with one Multipolygon per row
        - Essential column ["country", "geometry"]
        - Non-essential column ["GADM_ID"]

    Outputs:
    --------
    df_gadm: Geodataframe with one Multipolygon per row
        - Same columns as input
        - Includes a new column ["pop"]
    """

    # Initialize new population column
    df_gadm["pop"] = 0.0

    # Initialize new dict to hold worldpop_inputfile strings
    dict_worldpop_file_locations = {}

    # Initialize new dataframe to hold tasks for processing
    df_tasks = pd.DataFrame()

    if out_logging:
        logger.info(
            "Stage 3 of 5: Download WorldPop datasets, method: " + str(worldpop_method)
        )

    tqdm_kwargs_download = dict(
        ascii=False,
        desc="Downloading worldpop file per country and assigning tasks",
    )
    with tqdm(total=len(country_codes), **tqdm_kwargs_download) as pbar:
        for c_code in country_codes:
            # Download worldpop image (if required) and get file location
            WorldPop_inputfile, WorldPop_filename = download_WorldPop(
                c_code, worldpop_method, year, update, out_logging
            )
            dict_worldpop_file_locations[c_code] = WorldPop_inputfile

            # Given the memory constraint, generate a task for all windows to cover the country (c_code)
            df_new_tasks = generate_df_tasks(
                c_code, mem_read_limit_per_process, WorldPop_inputfile
            )

            df_tasks = pd.concat([df_tasks, df_new_tasks], ignore_index=True)

            pbar.update(1)

    df_tasks.columns = [
        "c_code",
        "window_dimensions",
        "is_original_window",
        "affine_transform",
        "latlong_coordinate_topleft",
        "latlong_coordinate_botright",
    ]

    if out_logging:
        logger.info("Stage 4 of 5: Add population data to GADM GeoDataFrame")

    if out_logging:
        logger.info("Stage 4 of 5: Starting multiprocessing")

    tqdm_kwargs_compute = dict(
        ascii=False, desc="Compute population per window", unit=" window"
    )
    lock = mp.Lock()
    kwargs = {
        "initializer": _init_process_pop,
        "initargs": (
            df_gadm,
            df_tasks,
            dict_worldpop_file_locations,
        ),
        "processes": nprocesses,
    }
    # Spawn processes with the parameters from kwargs
    with mp.get_context("spawn").Pool(**kwargs) as pool:
        # Create a progress bar
        with tqdm(total=len(df_tasks), **tqdm_kwargs_compute) as pbar:
            # Give the pool a workload
            for df_pop_count in pool.imap_unordered(
                process_function_population, range(len(df_tasks))
            ):
                # Acquire the lock before accessing df_gadm and pbar
                with lock:
                    # Loop the regions and write population to df_gadm
                    for i in range(len(df_pop_count)):
                        gadm_id, pop_count = df_pop_count.iloc[i]
                        # Select the row with the same "GADM_ID" and set the population count
                        df_gadm.loc[df_gadm["GADM_ID"] == gadm_id, "pop"] += pop_count

                    # update bar
                    pbar.update(1)


def get_gadm_shapes(
    worldpop_method,
    gdp_method,
    countries,
    geo_crs,
    file_prefix,
    gadm_url_prefix,
    gadm_input_file_args,
    contended_flag,
    mem_mb,
    layer_id=2,
    update=False,
    out_logging=False,
    year=2020,
    nprocesses=None,
):
    if out_logging:
        logger.info("Stage 3 of 5: Creation GADM GeoDataFrame")

    # download data if needed and get the desired layer_id
    df_gadm = get_gadm_layer(
        countries,
        layer_id,
        geo_crs,
        file_prefix,
        gadm_url_prefix,
        gadm_input_file_args,
        contended_flag,
        update,
        out_logging,
    )

    # select and rename columns
    df_gadm.rename(columns={"GID_0": "country"}, inplace=True)

    # drop useless columns
    df_gadm.drop(
        df_gadm.columns.difference(["country", "GADM_ID", "geometry"]),
        axis=1,
        inplace=True,
        errors="ignore",
    )

    if worldpop_method != False:
        mem_read_limit_per_process = mem_mb / nprocesses
        # add the population data to the dataset
        add_population_data(
            df_gadm,
            countries,
            worldpop_method,
            year,
            update,
            out_logging,
            mem_read_limit_per_process,
            nprocesses=nprocesses,
        )

    if gdp_method != False:
        # add the gdp data to the dataset
        add_gdp_data(
            df_gadm,
            year,
            update,
            out_logging,
            name_file_nc="GDP_PPP_1990_2015_5arcmin_v2.nc",
        )

    # renaming three-letter to two-letter ISO code before saving GADM file
    # In the case of a contested territory in the form 'Z00.00_0', save 'AA.00_0'
    # Include bugfix for the case of 'XXX00_0' where the "." is missing, such as for Ghana
    df_gadm["GADM_ID"] = df_gadm["country"] + df_gadm["GADM_ID"].str[3:].apply(
        lambda x: x if x.find(".") == 0 else "." + x
    )
    df_gadm.set_index("GADM_ID", inplace=True)
    df_gadm["geometry"] = df_gadm["geometry"].map(_simplify_polys)
    df_gadm.geometry = df_gadm.geometry.apply(
        lambda r: make_valid(r) if not r.is_valid else r
    )
    df_gadm = df_gadm[df_gadm.geometry.is_valid & ~df_gadm.geometry.is_empty]

    return df_gadm


if __name__ == "__main__":
    if "snakemake" not in globals():
        snakemake = mock_snakemake("build_shapes")
    configure_logging(snakemake)

    out = snakemake.output

    eez_gpkg = snakemake.input["eez"]
    mem_mb = snakemake.resources["mem_mb"]

    countries_list = snakemake.params.countries
    geo_crs = snakemake.params.crs["geo_crs"]
    distance_crs = snakemake.params.crs["distance_crs"]

    layer_id = snakemake.params.build_shape_options["gadm_layer_id"]
    update = snakemake.params.build_shape_options["update_file"]
    out_logging = snakemake.params.build_shape_options["out_logging"]
    year = snakemake.params.build_shape_options["year"]
    nprocesses = snakemake.params.build_shape_options["nprocesses"]
    contended_flag = snakemake.params.build_shape_options["contended_flag"]
    worldpop_method = snakemake.params.build_shape_options["worldpop_method"]
    gdp_method = snakemake.params.build_shape_options["gdp_method"]
    file_prefix = snakemake.params.build_shape_options["gadm_file_prefix"]
    gadm_url_prefix = snakemake.params.build_shape_options["gadm_url_prefix"]
    gadm_input_file_args = ["data", "gadm"]

    country_shapes_df = get_countries_shapes(
        countries_list,
        geo_crs,
        file_prefix,
        gadm_url_prefix,
        gadm_input_file_args,
        contended_flag,
        update,
        out_logging,
    )
    country_shapes_df.to_file(snakemake.output.country_shapes)

    offshore_shapes = get_eez(
        countries_list, geo_crs, country_shapes_df, eez_gpkg, out_logging
    )

    offshore_shapes.reset_index().to_file(snakemake.output.offshore_shapes)

    africa_shape = gpd.GeoDataFrame(
        geometry=[country_cover(country_shapes_df, offshore_shapes.geometry)]
    )
    africa_shape.reset_index().to_file(snakemake.output.africa_shape)

    gadm_shapes = get_gadm_shapes(
        worldpop_method,
        gdp_method,
        countries_list,
        geo_crs,
        file_prefix,
        gadm_url_prefix,
        gadm_input_file_args,
        contended_flag,
        mem_mb,
        layer_id,
        update,
        out_logging,
        year,
        nprocesses=nprocesses,
    )
    save_to_geojson(gadm_shapes, out.gadm_shapes)<|MERGE_RESOLUTION|>--- conflicted
+++ resolved
@@ -18,11 +18,8 @@
 import requests
 import xarray as xr
 from _helpers import (
-<<<<<<< HEAD
     build_directory,
-=======
     BASE_DIR,
->>>>>>> 4bf2e84d
     configure_logging,
     create_logger,
     get_current_directory_path,
@@ -45,213 +42,6 @@
 logger = create_logger(__name__)
 
 
-<<<<<<< HEAD
-=======
-def get_GADM_filename(country_code):
-    """
-    Function to get the GADM filename given the country code.
-    """
-    special_codes_GADM = {
-        "XK": "XKO",  # kosovo
-        "CP": "XCL",  # clipperton island
-        "SX": "MAF",  # sint maartin
-        "TF": "ATF",  # french southern territories
-        "AX": "ALA",  # aland
-        "IO": "IOT",  # british indian ocean territory
-        "CC": "CCK",  # cocos island
-        "NF": "NFK",  # norfolk
-        "PN": "PCN",  # pitcairn islands
-        "JE": "JEY",  # jersey
-        "XS": "XSP",  # spratly
-        "GG": "GGY",  # guernsey
-        "UM": "UMI",  # united states minor outlying islands
-        "SJ": "SJM",  # svalbard
-        "CX": "CXR",  # Christmas island
-    }
-
-    if country_code in special_codes_GADM:
-        return f"gadm41_{special_codes_GADM[country_code]}"
-    else:
-        return f"gadm41_{two_2_three_digits_country(country_code)}"
-
-
-def download_GADM(country_code, update=False, out_logging=False):
-    """
-    Download gpkg file from GADM for a given country code.
-
-    Parameters
-    ----------
-    country_code : str
-        Two letter country codes of the downloaded files
-    update : bool
-        Update = true, forces re-download of files
-
-    Returns
-    -------
-    gpkg file per country
-    """
-    GADM_filename = get_GADM_filename(country_code)
-    GADM_url = f"https://geodata.ucdavis.edu/gadm/gadm4.1/gpkg/{GADM_filename}.gpkg"
-
-    GADM_inputfile_gpkg = os.path.join(
-        BASE_DIR,
-        "data",
-        "gadm",
-        GADM_filename,
-        GADM_filename + ".gpkg",
-    )  # Input filepath gpkg
-
-    if not os.path.exists(GADM_inputfile_gpkg) or update is True:
-        if out_logging:
-            logger.warning(
-                f"Stage 5 of 5: {GADM_filename} of country {two_digits_2_name_country(country_code)} does not exist, downloading to {GADM_inputfile_gpkg}"
-            )
-        #  create data/osm directory
-        os.makedirs(os.path.dirname(GADM_inputfile_gpkg), exist_ok=True)
-
-        try:
-            r = requests.get(GADM_url, stream=True, timeout=300)
-        except (requests.exceptions.ConnectionError, requests.exceptions.Timeout):
-            raise Exception(
-                f"GADM server is down at {GADM_url}. Data needed for building shapes can't be extracted.\n\r"
-            )
-        except Exception as exception:
-            raise Exception(
-                f"An error happened when trying to load GADM data by {GADM_url}.\n\r"
-                + str(exception)
-                + "\n\r"
-            )
-        else:
-            with open(GADM_inputfile_gpkg, "wb") as f:
-                shutil.copyfileobj(r.raw, f)
-
-    return GADM_inputfile_gpkg, GADM_filename
-
-
-def filter_gadm(
-    geodf,
-    layer,
-    cc,
-    contended_flag,
-    output_nonstd_to_csv=False,
-):
-    # identify non standard geodf rows
-    geodf_non_std = geodf[geodf["GID_0"] != two_2_three_digits_country(cc)].copy()
-
-    if not geodf_non_std.empty:
-        logger.info(
-            f"Contended areas have been found for gadm layer {layer}. They will be treated according to {contended_flag} option"
-        )
-
-        # NOTE: in these options GID_0 is not changed because it is modified below
-        if contended_flag == "drop":
-            geodf.drop(geodf_non_std.index, inplace=True)
-        elif contended_flag != "set_by_country":
-            # "set_by_country" option is the default; if this elif applies, the desired option falls back to the default
-            logger.warning(
-                f"Value '{contended_flag}' for option contented_flag is not recognized.\n"
-                + "Fallback to 'set_by_country'"
-            )
-
-    # force GID_0 to be the country code for the relevant countries
-    geodf["GID_0"] = cc
-
-    # country shape should have a single geometry
-    if (layer == 0) and (geodf.shape[0] > 1):
-        logger.warning(
-            f"Country shape is composed by multiple shapes that are being merged in agreement to contented_flag option '{contended_flag}'"
-        )
-        # take the first row only to re-define geometry keeping other columns
-        geodf = geodf.iloc[[0]].set_geometry([geodf.unary_union])
-
-    # debug output to file
-    if output_nonstd_to_csv and not geodf_non_std.empty:
-        geodf_non_std.to_csv(
-            f"resources/non_standard_gadm{layer}_{cc}_raw.csv", index=False
-        )
-
-    return geodf
-
-
-def get_GADM_layer(
-    country_list,
-    layer_id,
-    geo_crs,
-    contended_flag,
-    update=False,
-    outlogging=False,
-):
-    """
-    Function to retrieve a specific layer id of a geopackage for a selection of
-    countries.
-
-    Parameters
-    ----------
-    country_list : str
-        List of the countries
-    layer_id : int
-        Layer to consider in the format GID_{layer_id}.
-        When the requested layer_id is greater than the last available layer, then the last layer is selected.
-        When a negative value is requested, then, the last layer is requested
-    """
-    # initialization of the geoDataFrame
-    geodf_list = []
-
-    for country_code in country_list:
-        # Set the current layer id (cur_layer_id) to global layer_id
-        cur_layer_id = layer_id
-
-        # download file gpkg
-        file_gpkg, name_file = download_GADM(country_code, update, outlogging)
-
-        # get layers of a geopackage
-        list_layers = fiona.listlayers(file_gpkg)
-
-        # get layer name
-        if (cur_layer_id < 0) or (cur_layer_id >= len(list_layers)):
-            # when layer id is negative or larger than the number of layers, select the last layer
-            cur_layer_id = len(list_layers) - 1
-
-        # read gpkg file
-        geodf_temp = gpd.read_file(
-            file_gpkg, layer="ADM_ADM_" + str(cur_layer_id), engine="pyogrio"
-        ).to_crs(geo_crs)
-
-        geodf_temp = filter_gadm(
-            geodf=geodf_temp,
-            layer=cur_layer_id,
-            cc=country_code,
-            contended_flag=contended_flag,
-            output_nonstd_to_csv=False,
-        )
-
-        # create a subindex column that is useful
-        # in the GADM processing of sub-national zones
-        geodf_temp["GADM_ID"] = geodf_temp[f"GID_{cur_layer_id}"]
-
-        # from pypsa-earth-sec
-        # if layer_id == 0:
-        #     geodf_temp["GADM_ID"] = geodf_temp[f"GID_{cur_layer_id}"].apply(
-        #         lambda x: two_2_three_digits_country(x[:2])
-        #     ) + pd.Series(range(1, geodf_temp.shape[0] + 1)).astype(str)
-        # else:
-        #     # create a subindex column that is useful
-        #     # in the GADM processing of sub-national zones
-        #     # Fix issues with missing "." in selected cases
-        #     geodf_temp["GADM_ID"] = geodf_temp[f"GID_{cur_layer_id}"].apply(
-        #         lambda x: x if x[3] == "." else x[:3] + "." + x[3:]
-        #     )
-
-        # append geodataframes
-        geodf_list.append(geodf_temp)
-
-    geodf_GADM = gpd.GeoDataFrame(pd.concat(geodf_list, ignore_index=True))
-    geodf_GADM.set_crs(geo_crs)
-
-    return geodf_GADM
-
-
->>>>>>> 4bf2e84d
 def _simplify_polys(polys, minarea=0.01, tolerance=0.01, filterremote=False):
     "Function to simplify the shape polygons"
     if isinstance(polys, MultiPolygon):
@@ -509,13 +299,8 @@
             f"https://data.worldpop.org/GIS/Population/Global_2000_2020_Constrained/2020/maxar_v1/{two_2_three_digits_country(country_code).upper()}/{WorldPop_filename}",
         ]
 
-<<<<<<< HEAD
     WorldPop_inputfile = get_path(
-        get_current_directory_path(), "data", "WorldPop", WorldPop_filename
-=======
-    WorldPop_inputfile = os.path.join(
         BASE_DIR, "data", "WorldPop", WorldPop_filename
->>>>>>> 4bf2e84d
     )  # Input filepath tif
 
     if not pathlib.Path(WorldPop_inputfile).exists() or update is True:
@@ -562,13 +347,8 @@
 
     WorldPop_filename = f"{two_2_three_digits_country(country_code).lower()}_ppp_{year}_UNadj_constrained.tif"
     # Request to get the file
-<<<<<<< HEAD
     WorldPop_inputfile = get_path(
-        get_current_directory_path(), "data", "WorldPop", WorldPop_filename
-=======
-    WorldPop_inputfile = os.path.join(
         BASE_DIR, "data", "WorldPop", WorldPop_filename
->>>>>>> 4bf2e84d
     )  # Input filepath tif
     build_directory(WorldPop_inputfile)
     year_api = int(str(year)[2:])
@@ -605,21 +385,14 @@
     name_file_tif = name_file_nc[:-2] + "tif"
 
     # path of the nc file
-<<<<<<< HEAD
     GDP_nc = get_path(
-        get_current_directory_path(), "data", "GDP", name_file_nc
+        BASE_DIR, "data", "GDP", name_file_nc
     )  # Input filepath nc
 
     # path of the tif file
     GDP_tif = get_path(
-        get_current_directory_path(), "data", "GDP", name_file_tif
+        BASE_DIR, "data", "GDP", name_file_tif
     )  # Input filepath nc
-=======
-    GDP_nc = os.path.join(BASE_DIR, "data", "GDP", name_file_nc)  # Input filepath nc
-
-    # path of the tif file
-    GDP_tif = os.path.join(BASE_DIR, "data", "GDP", name_file_tif)  # Input filepath nc
->>>>>>> 4bf2e84d
 
     # Check if file exists, otherwise throw exception
     if not pathlib.Path(GDP_nc).exists():
@@ -662,13 +435,9 @@
 
     # path of the nc file
     name_file_tif = name_file_nc[:-2] + "tif"
-<<<<<<< HEAD
     GDP_tif = get_path(
-        get_current_directory_path(), "data", "GDP", name_file_tif
+        BASE_DIR, "data", "GDP", name_file_tif
     )  # Input filepath tif
-=======
-    GDP_tif = os.path.join(BASE_DIR, "data", "GDP", name_file_tif)  # Input filepath tif
->>>>>>> 4bf2e84d
 
     if update | (not pathlib.Path(GDP_tif).exists()):
         if out_logging:
