--- conflicted
+++ resolved
@@ -81,23 +81,17 @@
     return GADM_inputfile_gpkg, GADM_filename
 
 
-def replace_nonstd_codes(row, col, country_code):
     if row["GID_0"] != country_code:
         return country_name_2_two_digits(row["COUNTRY"])
     else:
         return row["GID_0"]
 
 
-<<<<<<< HEAD
 def filter_gadm(geodf, layer, cc, output_nonstd_to_csv=True, keep_all_areas=True): 
-=======
-def filter_gadm(geodf, layer, cc, output_nonstd_to_csv=True, keep_all_codes=True):
->>>>>>> 2d71277b
 
     # convert country name representation of the main country (GID_0 column)
     geodf["GID_0"] = geodf["GID_0"].map(three_2_two_digits_country)
 
-    if keep_all_areas:
         # in case GID_0 have any exotic values, "COUNTRY" column may be used instead
         geodf["GID_0"] = geodf.apply(
             lambda x: replace_nonstd_codes(x, col="GID_0", country_code=cc), axis=1
@@ -174,15 +168,10 @@
         geodf_temp = gpd.read_file(file_gpkg, layer="ADM_ADM_" + str(layer_id)).to_crs(
             geo_crs
         )
-
-<<<<<<< HEAD
+        geodf_temp = gpd.read_file(file_gpkg, layer="ADM_ADM_" + str(layer_id)).to_crs(geo_crs)            
+
         geodf_temp = filter_gadm(geodf=geodf_temp, layer=layer_id, cc=country_code, 
             output_nonstd_to_csv=True, keep_all_areas=True)
-=======
-        geodf_temp = filter_gadm(
-            geodf=geodf_temp, layer=layer_id, cc=country_code, output_nonstd_to_csv=True
-        )
->>>>>>> 2d71277b
 
         # create a subindex column that is useful
         # in the GADM processing of sub-national zones
