# -*- coding: utf-8 -*-
# SPDX-FileCopyrightText:  PyPSA-Earth and PyPSA-Eur Authors
#
# SPDX-License-Identifier: AGPL-3.0-or-later

# -*- coding: utf-8 -*-
"""
Lifts electrical transmission network to a single 380 kV voltage layer, removes
dead-ends of the network, and reduces multi-hop HVDC connections to a single
link.

Relevant Settings
-----------------

.. code:: yaml

    clustering:
        simplify:
        aggregation_strategies:

    costs:
        year:
        version:
        rooftop_share:
        USD2013_to_EUR2013:
        dicountrate:
        emission_prices:

    electricity:
        max_hours:

    lines:
        length_factor:

    links:
        p_max_pu:

    solving:
        solver:
            name:

.. seealso::
    Documentation of the configuration file ``config.yaml`` at
    :ref:`costs_cf`, :ref:`electricity_cf`, :ref:`renewable_cf`,
    :ref:`lines_cf`, :ref:`links_cf`, :ref:`solving_cf`

Inputs
------

- ``resources/costs.csv``: The database of cost assumptions for all included technologies for specific years from various sources; e.g. discount rate, lifetime, investment (CAPEX), fixed operation and maintenance (FOM), variable operation and maintenance (VOM), fuel costs, efficiency, carbon-dioxide intensity.
- ``resources/regions_onshore.geojson``: confer :ref:`busregions`
- ``resources/regions_offshore.geojson``: confer :ref:`busregions`
- ``networks/elec.nc``: confer :ref:`electricity`

Outputs
-------

- ``resources/regions_onshore_elec_s{simpl}.geojson``:

    .. image:: /img/regions_onshore_elec_s.png
            :width: 33 %

- ``resources/regions_offshore_elec_s{simpl}.geojson``:

    .. image:: /img/regions_offshore_elec_s  .png
            :width: 33 %

- ``resources/busmap_elec_s{simpl}.csv``: Mapping of buses from ``networks/elec.nc`` to ``networks/elec_s{simpl}.nc``;
- ``networks/elec_s{simpl}.nc``:

    .. image:: /img/elec_s.png
        :width: 33 %

Description
-----------

The rule :mod:`simplify_network` does up to four things:

1. Create an equivalent transmission network in which all voltage levels are mapped to the 380 kV level by the function ``simplify_network(...)``.

2. DC only sub-networks that are connected at only two buses to the AC network are reduced to a single representative link in the function ``simplify_links(...)``. The components attached to buses in between are moved to the nearest endpoint. The grid connection cost of offshore wind generators are added to the capital costs of the generator.

3. Stub lines and links, i.e. dead-ends of the network, are sequentially removed from the network in the function ``remove_stubs(...)``. Components are moved along.

4. Optionally, if an integer were provided for the wildcard ``{simpl}`` (e.g. ``networks/elec_s500.nc``), the network is clustered to this number of clusters with the routines from the ``cluster_network`` rule with the function ``cluster_network.cluster(...)``. This step is usually skipped!
"""
import os
import sys
from functools import reduce

import geopandas as gpd
import numpy as np
import pandas as pd
import pypsa
import scipy as sp
from _helpers import (
    configure_logging,
    create_logger,
    nearest_shape,
    update_config_dictionary,
    update_p_nom_max,
)
from add_electricity import load_costs
from cluster_network import cluster_regions, clustering_for_n_clusters
from pypsa.clustering.spatial import (
    aggregateoneport,
    busmap_by_stubs,
    get_clustering_from_busmap,
)
from pypsa.io import import_components_from_dataframe, import_series_from_dataframe
from scipy.sparse.csgraph import connected_components, dijkstra

sys.settrace

logger = create_logger(__name__)


def simplify_network_to_base_voltage(n, linetype, base_voltage):
    """
    Fix all lines to a voltage level of base voltage level and remove all
    transformers.

    The function preserves the transmission capacity for each line while
    updating its voltage level, line type and number of parallel bundles
    (num_parallel). Transformers are removed and connected components
    are moved from their starting bus to their ending bus. The
    corresponding starting buses are removed as well.
    """

    logger.info(f"Mapping all network lines onto a single {int(base_voltage)}kV layer")
    n.buses["v_nom"] = base_voltage
    n.lines["type"] = linetype
    n.lines["v_nom"] = base_voltage
    n.lines["i_nom"] = n.line_types.i_nom[linetype]
    # Note: s_nom is set in base_network
    n.lines["num_parallel"] = n.lines.eval("s_nom / (sqrt(3) * v_nom * i_nom)")

    # Re-define s_nom for DC lines
    is_dc_carrier = n.lines["carrier"] == "DC"
    n.lines.loc[is_dc_carrier, "num_parallel"] = n.lines.loc[is_dc_carrier].eval(
        "s_nom / (v_nom * i_nom)"
    )

    # Replace transformers by lines
    trafo_map = pd.Series(n.transformers.bus1.values, n.transformers.bus0.values)
    trafo_map = trafo_map[~trafo_map.index.duplicated(keep="first")]
    several_trafo_b = trafo_map.isin(trafo_map.index)
    trafo_map[several_trafo_b] = trafo_map[several_trafo_b].map(trafo_map)
    missing_buses_i = n.buses.index.difference(trafo_map.index)
    trafo_map = pd.concat([trafo_map, pd.Series(missing_buses_i, missing_buses_i)])

    for c in n.one_port_components | n.branch_components:
        df = n.df(c)
        for col in df.columns:
            if col.startswith("bus"):
                df[col] = df[col].map(trafo_map)

    n.mremove("Transformer", n.transformers.index)
    n.mremove("Bus", n.buses.index.difference(trafo_map))

    return n, trafo_map


def _prepare_connection_costs_per_link(
    n, costs, renewable_config, hvdc_as_lines, lines_length_factor
):
    if n.links.empty:
        return {}

    connection_costs_per_link = {}

    # initialize dc_lengths and underwater_fractions by the hvdc_as_lines option
    if hvdc_as_lines:
        dc_lengths = n.lines.length
        unterwater_fractions = n.lines.underwater_fraction
    else:
        dc_lengths = n.links.length
        unterwater_fractions = n.links.underwater_fraction

    for tech in renewable_config:
        if tech.startswith("offwind"):
            connection_costs_per_link[tech] = (
                dc_lengths
                * lines_length_factor
                * (
                    unterwater_fractions
                    * costs.at[tech + "-connection-submarine", "capital_cost"]
                    + (1.0 - unterwater_fractions)
                    * costs.at[tech + "-connection-underground", "capital_cost"]
                )
            )

    return connection_costs_per_link


def _compute_connection_costs_to_bus(
    n,
    busmap,
    costs,
    renewable_config,
    hvdc_as_lines,
    lines_length_factor,
    connection_costs_per_link=None,
    buses=None,
):
    if connection_costs_per_link is None:
        connection_costs_per_link = _prepare_connection_costs_per_link(
            n, costs, renewable_config, hvdc_as_lines, lines_length_factor
        )

    if buses is None:
        buses = busmap.index[busmap.index != busmap.values]

    connection_costs_to_bus = pd.DataFrame(index=buses)

    for tech in connection_costs_per_link:
        adj = n.adjacency_matrix(
            weights=pd.concat(
                dict(
                    Link=connection_costs_per_link[tech]
                    .reindex(n.links.index)
                    .astype(float),
                    Line=pd.Series(0.0, n.lines.index),
                )
            )
        )
        costs_between_buses = dijkstra(
            adj, directed=False, indices=n.buses.index.get_indexer(buses)
        )
        connection_costs_to_bus[tech] = costs_between_buses[
            np.arange(len(buses)), n.buses.index.get_indexer(busmap.loc[buses])
        ]
    return connection_costs_to_bus


def _adjust_capital_costs_using_connection_costs(
    n, connection_costs_to_bus, output, currency
):
    connection_costs = {}
    for tech in connection_costs_to_bus:
        tech_b = n.generators.carrier == tech
        costs = (
            n.generators.loc[tech_b, "bus"]
            .map(connection_costs_to_bus[tech])
            .loc[lambda s: s > 0]
        )
        if not costs.empty:
            n.generators.loc[costs.index, "capital_cost"] += costs
            logger.info(
                "Displacing {} generator(s) and adding connection costs to capital_costs: {} ".format(
                    tech,
                    ", ".join(
                        "{:.0f} {}/MW/a for `{}`".format(d, currency, b)
                        for b, d in costs.items()
                    ),
                )
            )
            connection_costs[tech] = costs
    pd.DataFrame(connection_costs).to_csv(output.connection_costs)


def _aggregate_and_move_components(
    n,
    busmap,
    connection_costs_to_bus,
    output,
    aggregate_one_ports={"Load", "StorageUnit"},
    aggregation_strategies=dict(),
    exclude_carriers=None,
):
    def replace_components(n, c, df, pnl):
        n.mremove(c, n.df(c).index)

        import_components_from_dataframe(n, df, c)
        for attr, df in pnl.items():
            if not df.empty:
                import_series_from_dataframe(n, df, c, attr)

    _adjust_capital_costs_using_connection_costs(
        n,
        connection_costs_to_bus,
        snakemake.output,
        snakemake.params.costs["output_currency"],
    )

    generator_strategies = aggregation_strategies["generators"]

    carriers = set(n.generators.carrier) - set(exclude_carriers)
    generators, generators_pnl = aggregateoneport(
        n,
        busmap,
        "Generator",
        carriers=carriers,
        custom_strategies=generator_strategies,
    )

    replace_components(n, "Generator", generators, generators_pnl)

    for one_port in aggregate_one_ports:
        df, pnl = aggregateoneport(n, busmap, component=one_port)
        replace_components(n, one_port, df, pnl)

    buses_to_del = n.buses.index.difference(busmap)
    n.mremove("Bus", buses_to_del)
    for c in n.branch_components:
        df = n.df(c)
        n.mremove(c, df.index[df.bus0.isin(buses_to_del) | df.bus1.isin(buses_to_del)])


# Filter AC lines to avoid mixing with DC part when processing links
def contains_ac(ls):
    def is_ac_branch(x):
        if x[0] == "Link":
            return n.links.loc[x[1]].dc != True
        elif x[0] == "Line":
            return n.lines.loc[x[1]].dc != True
        else:
            logger.error("Unknown branch type for the instance {x}")

    return any(list(map(lambda x: is_ac_branch(x), ls)))


def simplify_links(
    n,
    costs,
    renewable_config,
    hvdc_as_lines,
    config_lines,
    config_links,
    output,
    exclude_carriers=[],
    aggregation_strategies=dict(),
):
    # Complex multi-node links are folded into end-points
    logger.info("Simplifying connected link components")

    if n.links.empty:
        with open(output.connection_costs, "w") as fp:
            pass
        return n, n.buses.index.to_series()

    dc_as_links = not (n.lines.carrier == "DC").any()

    # Determine connected link components, ignore all links but DC
    adjacency_matrix = n.adjacency_matrix(
        branch_components=["Link", "Line"],
        weights=dict(
            Link=(n.links.carrier == "DC").astype(float),
            Line=(n.lines.carrier == "DC").astype(float),
        ),
    )

    _, labels = connected_components(adjacency_matrix, directed=False)
    labels = pd.Series(labels, n.buses.index)

    G = n.graph()

    # Split DC part by supernodes
    def split_links(nodes):
        # only DC nodes are of interest for further supernodes treatment
        nodes_links = n.links["bus0"].to_list() + n.links["bus1"].to_list()
        nodes_dc_lines = [
            d
            for d in nodes
            if n.lines.loc[(n.lines.bus0 == d) | (n.lines.bus1 == d)].dc.any()
        ]
        nodes = nodes_links + nodes_dc_lines

        nodes = frozenset(nodes)

        seen = set()
        supernodes = {m for m in nodes if len(G.adj[m]) > 2 or (set(G.adj[m]) - nodes)}

        for u in supernodes:
            for m, ls in G.adj[u].items():
                # AC lines can be captured in case of complicated network topologies
                # even despite using `nodes` defined by links
                if m not in nodes or m in seen or contains_ac(ls):
                    continue

                buses = [u, m]
                links = [list(ls)]  # [name for name in ls]]

                while m not in (supernodes | seen):
                    seen.add(m)
                    for m2, ls2 in G.adj[m].items():
                        # there may be AC lines which connect ends of DC chains
                        if m2 in seen or m2 == u or contains_ac(ls2):
                            continue
                        buses.append(m2)
                        links.append(list(ls2))  # [name for name in ls])
                        break
                    else:
                        # stub
                        break
                    m = m2
                if m != u:
                    yield pd.Index((u, m)), buses, links
            seen.add(u)

    busmap = n.buses.index.to_series()

    connection_costs_per_link = _prepare_connection_costs_per_link(
        n, costs, renewable_config, hvdc_as_lines, config_lines["length_factor"]
    )
    connection_costs_to_bus = pd.DataFrame(
        0.0, index=n.buses.index, columns=list(connection_costs_per_link)
    )

    for lbl in labels.value_counts().loc[lambda s: s > 2].index:
        for b, buses, dc_edges in split_links(labels.index[labels == lbl]):
            if len(buses) <= 2:
                continue

            logger.debug("nodes = {}".format(labels.index[labels == lbl]))
            logger.debug("b = {}\nbuses = {}\nlinks = {}".format(b, buses, dc_edges))

            m = sp.spatial.distance_matrix(
                n.buses.loc[b, ["x", "y"]], n.buses.loc[buses[1:-1], ["x", "y"]]
            )
            busmap.loc[buses] = b[np.r_[0, m.argmin(axis=0), 1]]
            connection_costs_to_bus.loc[buses] += _compute_connection_costs_to_bus(
                n,
                busmap,
                costs,
                renewable_config,
                hvdc_as_lines,
                config_lines,
                connection_costs_per_link,
                buses,
            )

            # TODO revise a variable name for `dc_edges` variable
            # `dc_edges` is a list containing dc-relevant graph elements like [('Line', '712308316-1_0')]
            all_dc_branches = [i for _, i in sum(dc_edges, [])]
            all_links = list(set(n.links.index).intersection(all_dc_branches))
            all_dc_lines = list(set(n.lines.index).intersection(all_dc_branches))

            all_dc_lengths = pd.concat(
                [n.links.loc[all_links, "length"], n.lines.loc[all_dc_lines, "length"]]
            )
            name = all_dc_lengths.idxmax() + "+{}".format(len(all_dc_branches) - 1)

            # HVDC part is represented as "Link" component
            if dc_as_links:
                p_max_pu = config_links.get("p_max_pu", 1.0)
                lengths = n.links.loc[all_links, "length"]
                i_links = [i for _, i in sum(dc_edges, []) if _ == "Link"]
                length = sum(n.links.loc[i_links, "length"].mean() for l in dc_edges)
                p_nom = min(n.links.loc[i_links, "p_nom"].sum() for l in dc_edges)
                underwater_fraction = (
                    lengths * n.links.loc[all_links, "underwater_fraction"]
                ).sum() / lengths.sum()
            # HVDC part is represented as "Line" component
            else:
                p_max_pu = config_lines.get("p_max_pu", 1.0)
                lengths = n.lines.loc[all_dc_lines, "length"]
                length = lengths.sum() / len(lengths) if len(lengths) > 0 else 0
                p_nom = n.lines.loc[all_dc_lines, "s_nom"].min()
                underwater_fraction = (
                    (lengths * n.lines.loc[all_dc_lines, "underwater_fraction"]).sum()
                    / lengths.sum()
                    if len(lengths) > 0
                    else 0
                )

            params = dict(
                carrier="DC",
                bus0=b[0],
                bus1=b[1],
                length=length,
                p_nom=p_nom,
                underwater_fraction=underwater_fraction,
                p_max_pu=p_max_pu,
                p_min_pu=-p_max_pu,
                underground=False,
                under_construction=False,
            )

            logger.info(
                "Joining the links and DC lines {} connecting the buses {} to simple link {}".format(
                    ", ".join(all_dc_branches), ", ".join(buses), name
                )
            )

            n.mremove("Link", all_links)
            n.mremove("Line", all_dc_lines)

            static_attrs = n.components["Link"]["attrs"].loc[lambda df: df.static]
            for attr, default in static_attrs.default.items():
                params.setdefault(attr, default)
            n.links.loc[name] = params

    logger.debug("Collecting all components using the busmap")

    _aggregate_and_move_components(
        n,
        busmap,
        connection_costs_to_bus,
        output,
        aggregation_strategies=aggregation_strategies,
        exclude_carriers=exclude_carriers,
    )
    return n, busmap


def remove_stubs(
    n,
    costs,
    cluster_config,
    renewable_config,
    hvdc_as_lines,
    lines_length_factor,
    output,
    aggregation_strategies=dict(),
):
    logger.info("Removing stubs")

    across_borders = cluster_config.get("remove_stubs_across_borders", True)
    matching_attrs = [] if across_borders else ["country"]

    busmap = busmap_by_stubs(n, matching_attrs)

    connection_costs_to_bus = _compute_connection_costs_to_bus(
        n,
        busmap,
        costs,
        renewable_config,
        hvdc_as_lines,
        lines_length_factor,
    )

    exclude_carriers = cluster_config.get("exclude_carriers", [])

    _aggregate_and_move_components(
        n,
        busmap,
        connection_costs_to_bus,
        output,
        aggregation_strategies=aggregation_strategies,
        exclude_carriers=exclude_carriers,
    )

    return n, busmap


def aggregate_to_substations(n, aggregation_strategies=dict(), buses_i=None):
    # can be used to aggregate a selection of buses to electrically closest neighbors
    # if no buses are given, nodes that are no substations or without offshore connection are aggregated

    if buses_i is None:
        logger.info(
            "Aggregating buses that are no substations or have no valid offshore connection"
        )
        # isolated buses should be excluded from adjacency_matrix calculations
        n.determine_network_topology()
        # duplicated sub-networks mean that there is at least one interconnection between buses
        i_islands = n.buses[
            (~n.buses.duplicated(subset=["sub_network"], keep=False))
            & (n.buses.carrier == "AC")
        ].index

        buses_i = list(
            set(n.buses.index)
            - set(i_islands)
            - set(n.generators.bus)
            - set(n.loads.bus)
        )

    weight = pd.concat(
        {
            "Line": n.lines.length / n.lines.s_nom.clip(1e-3),
            "Link": n.links.length / n.links.p_nom.clip(1e-3),
        }
    )

    adj = n.adjacency_matrix(branch_components=["Line", "Link"], weights=weight)

    bus_indexer = n.buses.index.get_indexer(buses_i)
    dist = pd.DataFrame(
        dijkstra(adj, directed=False, indices=bus_indexer), buses_i, n.buses.index
    )

    dist[buses_i] = (
        np.inf
    )  # bus in buses_i should not be assigned to different bus in buses_i

    # avoid assignment a bus to a wrong country
    for c in n.buses.country.unique():
        incountry_b = n.buses.country == c
        dist.loc[incountry_b, ~incountry_b] = np.inf

    # avoid assignment DC buses to AC ones
    for c in n.buses.carrier.unique():
        incarrier_b = n.buses.carrier == c
        dist.loc[incarrier_b, ~incarrier_b] = np.inf

    busmap = n.buses.index.to_series()
    if not dist.empty:
        busmap.loc[buses_i] = dist.idxmin(1)

    line_strategies = aggregation_strategies.get("lines", dict())
    bus_strategies = aggregation_strategies.get("buses", dict())
    generator_strategies = aggregation_strategies.get("generators", dict())
    one_port_strategies = aggregation_strategies.get("one_ports", dict())

    clustering = get_clustering_from_busmap(
        n,
        busmap,
        aggregate_generators_weighted=True,
        aggregate_generators_carriers=None,
        aggregate_one_ports=["Load", "StorageUnit"],
        line_length_factor=1.0,
        line_strategies=line_strategies,
        bus_strategies=bus_strategies,
        generator_strategies=generator_strategies,
        one_port_strategies=one_port_strategies,
        scale_link_capital_costs=False,
    )
    return clustering.network, busmap


def cluster(
    n,
    n_clusters,
    alternative_clustering,
    build_shape_options,
    country_list,
    distribution_cluster,
    focus_weights,
    gadm_layer_id,
    geo_crs,
    renewable_config,
    solver_name,
    algorithm="hac",
    feature=None,
    aggregation_strategies=dict(),
):
    logger.info(f"Clustering to {n_clusters} buses")

    renewable_carriers = pd.Index(
        [
            tech
            for tech in n.generators.carrier.unique()
            if tech.split("-", 2)[0] in renewable_config
        ]
    )

    def consense(x):
        v = x.iat[0]
        assert (
            x == v
        ).all() or x.isnull().all(), "The `potential` configuration option must agree for all renewable carriers, for now!"
        return v

    potential_mode = (
        consense(
            pd.Series(
                [renewable_config[tech]["potential"] for tech in renewable_carriers]
            )
        )
        if len(renewable_carriers) > 0
        else "conservative"
    )
    clustering = clustering_for_n_clusters(
        n,
        n_clusters,
        alternative_clustering,
        gadm_layer_id,
        geo_crs,
        country_list,
        distribution_cluster,
        build_shape_options,
        custom_busmap=False,
        aggregation_strategies=aggregation_strategies,
        potential_mode=potential_mode,
        solver_name=solver_name,
        algorithm=algorithm,
        feature=feature,
        focus_weights=focus_weights,
    )

    return clustering.network, clustering.busmap


def drop_isolated_networks(n, threshold):
    """
    Find isolated subnetworks in the network and drop those of them which don't have
    load or have a load value lower than a threshold.

    Parameters
    ----------
    iso_code : PyPSA.Network
        Original network
    threshold: float
        Load power used as a threshold to drop isolated nodes

    Returns
    -------
    modified network
    """
    n.determine_network_topology()

    # keep original values of the overall load and generation in the network
    # to track changes due to drop of buses
    generators_mean_origin = n.generators.p_nom.mean()
    load_mean_origin = n.loads_t.p_set.mean().mean()

    # duplicated sub-networks mean that there is at least one interconnection between buses
    p_by_node = n.loads_t.p_set.mean().reindex(n.buses.index, fill_value=0.0)
    p_by_sub = p_by_node.groupby(p_by_node.index.map(n.buses.sub_network)).sum()

    small_subs = p_by_sub[p_by_sub < threshold].index

    off_buses = n.buses[
        (n.buses.carrier == "AC") & n.buses.sub_network.isin(small_subs)
    ]

    i_islands = off_buses.index

    if off_buses.empty:
        return n

    # skip a isolated bus for countries represented by only isolated nodes
    for c in off_buses["country"].unique():
        isc_offbus = off_buses["country"] == c
        n_bus_off = isc_offbus.sum()
        n_bus = (n.buses["country"] == c).sum()
        if n_bus_off == n_bus:
            i_islands = i_islands[i_islands != off_buses[isc_offbus].index[0]]

    i_loads_drop = n.loads[n.loads.bus.isin(i_islands)].index
    i_generators_drop = n.generators[n.generators.bus.isin(i_islands)].index
    i_links_drop = n.links[
        n.links.bus0.isin(i_islands) | n.links.bus1.isin(i_islands)
    ].index
    i_lines_drop = n.lines[
        n.lines.bus0.isin(i_islands) | n.lines.bus1.isin(i_islands)
    ].index

    n.mremove("Bus", i_islands)
    n.mremove("Load", i_loads_drop)
    n.mremove("Generator", i_generators_drop)
    n.mremove("Link", i_links_drop)
    n.mremove("Line", i_lines_drop)

    n.determine_network_topology()

    load_mean_final = n.loads_t.p_set.mean().mean()
    generators_mean_final = n.generators.p_nom.mean()

    logger.info(
        f"Dropped {len(i_islands)} buses. A resulted load discrepancy is {(100 * ((load_mean_final - load_mean_origin)/load_mean_origin)):2.1}% and {(100 * ((generators_mean_final - generators_mean_origin)/generators_mean_origin)):2.1}% for average load and generation capacity, respectively"
    )

    return n


def transform_to_gdf(n, network_crs):
    buses_df = n.buses.copy()
    buses_df["bus_id"] = buses_df.index

    # load data are crucial to deal with sub-networks
    buses_df = buses_df.join(n.loads_t.p_set.sum().T.rename("load"))
    buses_df["load_in_subnetw"] = buses_df.groupby(["country", "sub_network"])[
        "load"
    ].transform("sum")
    buses_df["load_in_country"] = buses_df.groupby(["country"])["load"].transform("sum")
    buses_df["sbntw_share_of_country_load"] = buses_df.apply(
        lambda row: (
            row.load_in_subnetw / row.load_in_country if row.load_in_country > 0 else 0
        ),
        axis=1,
    )
    buses_df["is_backbone_sbntw"] = (
        buses_df.groupby(["country"], as_index=True)[
            "sbntw_share_of_country_load"
        ].transform("max")
        <= buses_df["sbntw_share_of_country_load"]
    )

    gdf_buses = gpd.GeoDataFrame(
        buses_df,
        geometry=gpd.points_from_xy(buses_df.x, buses_df.y),
        crs=network_crs,
    )
    return gdf_buses


def merge_into_network(n, threshold, aggregation_strategies=dict()):
    """
    Find isolated AC nodes and sub-networks in the network and merge those of
    them which have load value and a number of buses below than the specified
    thresholds into a backbone network.

    Parameters
    ----------
    n : PyPSA.Network
        Original network
    threshold : float
        Load power used as a threshold to merge isolated nodes
    aggregation_strategies: dictionary
        Functions to be applied to calculate parameters of the aggregated grid

    Returns
    -------
    modified network
    """
    # keep original values of the overall load and generation in the network
    # to track changes due to drop of buses
    generators_mean_origin = n.generators.p_nom.mean()
    load_mean_origin = n.loads_t.p_set.mean().mean()

    network_crs = snakemake.params.crs["geo_crs"]

    n.determine_network_topology()

    n_buses_gdf = transform_to_gdf(n, network_crs=network_crs)

    # do not merge sub-networks spanned through a number of countries
    n_buses_gdf["is_multicnt_subntw"] = n_buses_gdf.sub_network.map(
        n_buses_gdf.groupby(["sub_network"]).country.nunique() > 1
    )

    gdf_islands = (
        n_buses_gdf.query("~is_multicnt_subntw")
        .query("carrier=='AC'")
        .query("sbntw_share_of_country_load < @threshold")
    )
    # return the original network if no isolated nodes are detected
    if len(gdf_islands) == 0:
        return n, n.buses.index.to_series()

    gdf_backbone_buses = n_buses_gdf.query("is_backbone_sbntw").query("carrier=='AC'")

    # find the closest buses of the backbone networks for each isolated network and each country
    islands_bcountry = {k: d for k, d in gdf_islands.groupby("country")}
    gdf_map = (
        gdf_backbone_buses.query("country in @islands_bcountry")
        .groupby("country")
        .apply(lambda d: gpd.sjoin_nearest(islands_bcountry[d["country"].values[0]], d))
    )
    nearest_bus_df = n.buses.loc[n.buses.index.isin(gdf_map.bus_id_right)]

    i_lines_islands = n.lines.loc[n.lines.bus1.isin(gdf_islands.index)].index
    n.mremove("Line", i_lines_islands)

    isolated_buses_mapping = (
        gdf_map[["bus_id_right"]].droplevel("country").to_dict()["bus_id_right"]
    )

    busmap = (
        n.buses.index.to_series()
        .replace(isolated_buses_mapping)
        .astype(str)
        .rename("busmap")
    )

    # return the original network if no changes are detected
    if (busmap.index == busmap).all():
        return n, n.buses.index.to_series()

    line_strategies = aggregation_strategies.get("lines", dict())
    bus_strategies = aggregation_strategies.get("buses", dict())
    generator_strategies = aggregation_strategies.get("generators", dict())
    one_port_strategies = aggregation_strategies.get("one_ports", dict())

    clustering = get_clustering_from_busmap(
        n,
        busmap,
        aggregate_generators_weighted=True,
        aggregate_generators_carriers=None,
        aggregate_one_ports=["Load", "StorageUnit"],
        line_length_factor=1.0,
        line_strategies=line_strategies,
        bus_strategies=bus_strategies,
        generator_strategies=generator_strategies,
        one_port_strategies=one_port_strategies,
        scale_link_capital_costs=False,
    )

    load_mean_final = n.loads_t.p_set.mean().mean()
    generators_mean_final = n.generators.p_nom.mean()

    logger.info(
        f"Fetched {len(gdf_islands)} isolated buses into the network. Load attached to a single bus with discrepancies of {(100 * ((load_mean_final - load_mean_origin)/load_mean_origin)):2.1E}% and {(100 * ((generators_mean_final - generators_mean_origin)/generators_mean_origin)):2.1E}% for load and generation capacity, respectively"
    )

    return clustering.network, busmap


def merge_isolated_networks(n, threshold, aggregation_strategies=dict()):
    """
    Find isolated subnetworks in the network and merge those of them which have load
    value below than a specified threshold into a single isolated node which
    represents all the remote generation.

    Parameters
    ----------
    n : PyPSA.Network
        Original network
    threshold : float
        Load power used as a threshold to merge isolated nodes
    aggregation_strategies: dictionary
        Functions to be applied to calculate parameters of the aggregated grid

    Returns
    -------
    modified network
    """
    # keep original values of the overall load and generation in the network
    # to track changes due to drop of buses
    generators_mean_origin = n.generators.p_nom.mean()
    load_mean_origin = n.loads_t.p_set.mean().mean()

    n.determine_network_topology()

    p_by_node = n.loads_t.p_set.mean().reindex(n.buses.index, fill_value=0.0)
    p_by_sub = p_by_node.groupby(p_by_node.index.map(n.buses.sub_network)).sum()

    small_subs = p_by_sub[p_by_sub < threshold].index

    off_buses = n.buses[
        (n.buses.carrier == "AC") & n.buses.sub_network.isin(small_subs)
    ]

    i_islands_merge = off_buses.index

    # all the nodes to be merged should be mapped into a single node
    map_isolated_node_by_country = (
        n.buses.assign(bus_id=n.buses.index)
        .loc[i_islands_merge]
        .groupby("country")["bus_id"]
        .first()
        .to_dict()
    )
    isolated_buses_mapping = n.buses.loc[i_islands_merge, "country"].replace(
        map_isolated_node_by_country
    )
    busmap = (
        n.buses.index.to_series()
        .replace(isolated_buses_mapping)
        .astype(str)
        .rename("busmap")
    )

    # return the original network if no changes are detected
    if (busmap.index == busmap).all():
        return n, n.buses.index.to_series()

    line_strategies = aggregation_strategies.get("lines", dict())
    bus_strategies = aggregation_strategies.get("buses", dict())
    generator_strategies = aggregation_strategies.get("generators", dict())
    one_port_strategies = aggregation_strategies.get("one_ports", dict())

    clustering = get_clustering_from_busmap(
        n,
        busmap,
        aggregate_generators_weighted=True,
        aggregate_generators_carriers=None,
        aggregate_one_ports=["Load", "StorageUnit"],
        line_length_factor=1.0,
        line_strategies=line_strategies,
        bus_strategies=bus_strategies,
        generator_strategies=generator_strategies,
        one_port_strategies=one_port_strategies,
        scale_link_capital_costs=False,
    )

    load_mean_final = n.loads_t.p_set.mean().mean()
    generators_mean_final = n.generators.p_nom.mean()

    logger.info(
        f"Merged {len(i_islands_merge)} buses. Load attached to a single bus with discrepancies of {(100 * ((load_mean_final - load_mean_origin)/load_mean_origin)):2.1E}% and {(100 * ((generators_mean_final - generators_mean_origin)/generators_mean_origin)):2.1E}% for load and generation capacity, respectively"
    )

    return clustering.network, busmap


if __name__ == "__main__":
    if "snakemake" not in globals():
        from _helpers import mock_snakemake

        snakemake = mock_snakemake("simplify_network", simpl="")

    configure_logging(snakemake)

    n = pypsa.Network(snakemake.input.network)

    for col in ["project_status", "tags", "underground", "under_construction"]:
        if col in n.lines.columns:
            logger.info(f"Adjusting '{col}' column in lines.")

            if col in ["project_status", "tags"]:
                n.lines = n.lines.drop(columns=col)

            elif col == "underground":
                n.lines[col] = n.lines[col].replace(0, np.nan)

            elif col == "under_construction":
                n.lines[col] = n.lines[col].fillna(0).astype(bool)

    base_voltage = snakemake.params.electricity["base_voltage"]
    linetype = snakemake.params.config_lines["ac_types"][base_voltage]
    exclude_carriers = snakemake.params.cluster_options["simplify_network"].get(
        "exclude_carriers", []
    )
    hvdc_as_lines = snakemake.params.electricity["hvdc_as_lines"]
    aggregation_strategies = snakemake.params.aggregation_strategies

    # Aggregation strategies must be set for all columns
    update_config_dictionary(
        config_dict=aggregation_strategies,
        parameter_key_to_fill="lines",
        dict_to_use={"v_nom": "first", "geometry": "first", "bounds": "first"},
    )
    update_config_dictionary(
        config_dict=aggregation_strategies,
        parameter_key_to_fill="buses",
        dict_to_use={
            "v_nom": "first",
            "lat": "mean",
            "lon": "mean",
            "country": "first",
        },
    )

    n, trafo_map = simplify_network_to_base_voltage(n, linetype, base_voltage)

    Nyears = n.snapshot_weightings.objective.sum() / 8760

    technology_costs = load_costs(
        snakemake.input.tech_costs,
        snakemake.params.costs,
        snakemake.params.electricity,
        Nyears,
    )

    n, simplify_links_map = simplify_links(
        n,
        technology_costs,
        snakemake.params.renewable,
        hvdc_as_lines,
        snakemake.params.config_lines,
        snakemake.params.config_links,
        snakemake.output,
        exclude_carriers,
        aggregation_strategies,
    )

    busmaps = [trafo_map, simplify_links_map]

    cluster_config = snakemake.params.cluster_options["simplify_network"]
    renewable_config = snakemake.params.renewable
    lines_length_factor = snakemake.params.config_lines["length_factor"]
    if cluster_config.get("remove_stubs", True):
        n, stub_map = remove_stubs(
            n,
            technology_costs,
            cluster_config,
            renewable_config,
            hvdc_as_lines,
            lines_length_factor,
            snakemake.output,
            aggregation_strategies=aggregation_strategies,
        )
        busmaps.append(stub_map)

    if cluster_config.get("to_substations", False):
        n, substation_map = aggregate_to_substations(n, aggregation_strategies)
        busmaps.append(substation_map)

    # treatment of outliers (nodes without a profile for considered carrier):
    # all nodes that have no profile of the given carrier are being aggregated to closest neighbor
    if (
        snakemake.config.get("cluster_options", {})
        .get("cluster_network", {})
        .get("algorithm", "hac")
        == "hac"
        or cluster_config.get("algorithm", "hac") == "hac"
    ):
        carriers = (
            cluster_config.get("feature", "solar+onwind-time").split("-")[0].split("+")
        )
        for carrier in carriers:
            # isolated buses should be excluded from adjacency_matrix calculations
            n.determine_network_topology()
            # duplicated sub-networks mean that there is at least one interconnection between buses
            i_islands = n.buses[
                (~n.buses.duplicated(subset=["sub_network"], keep=False))
                & (n.buses.carrier == "AC")
            ].index

            buses_i = list(
                set(n.buses.index)
                - set(i_islands)
                - set(n.generators.query("carrier == @carrier").bus)
            )
            logger.info(
                f"clustering preparation (hac): aggregating {len(buses_i)} buses of type {carrier}."
            )
            n, busmap_hac = aggregate_to_substations(n, aggregation_strategies, buses_i)
            busmaps.append(busmap_hac)

    if snakemake.wildcards.simpl:
        alternative_clustering = snakemake.params.cluster_options[
            "alternative_clustering"
        ]
        build_shape_options = snakemake.params.build_shape_options
        country_list = snakemake.params.countries
        distribution_cluster = snakemake.params.cluster_options["distribute_cluster"]
        focus_weights = snakemake.params.focus_weights
        gadm_layer_id = snakemake.params.build_shape_options["gadm_layer_id"]
        geo_crs = snakemake.params.crs["geo_crs"]
        renewable_config = snakemake.params.renewable
        solver_name = snakemake.config["solving"]["solver"]["name"]

        n, cluster_map = cluster(
            n,
            int(snakemake.wildcards.simpl),
            alternative_clustering,
            build_shape_options,
            country_list,
            distribution_cluster,
            focus_weights,
            gadm_layer_id,
            geo_crs,
            renewable_config,
            solver_name,
            cluster_config.get("algorithm", "hac"),
            cluster_config.get("feature", None),
            aggregation_strategies=aggregation_strategies,
        )
        busmaps.append(cluster_map)

    # some entries in n.buses are not updated in previous functions, therefore can be wrong. as they are not needed
    # and are lost when clustering (for example with the simpl wildcard), we remove them for consistency:
    buses_c = {
        "symbol",
        "tags",
        "under_construction",
        "substation_lv",
        "substation_off",
    }.intersection(n.buses.columns)

    n.buses = n.buses.drop(buses_c, axis=1)
    conflict_rule = snakemake.params.cluster_options["simplify_network"].get(
        "under_construction_conflict_resolution", "max"
    )

    if "under_construction" in n.lines.columns:
        logger.info(
            f"Resolving conflicts in under_construction by conservative rule ({conflict_rule})."
        )
        n.lines["under_construction"] = n.lines["under_construction"].astype(float)
        n.lines["under_construction"] = (
            n.lines.groupby(["bus0", "bus1"])["under_construction"]
            .transform(conflict_rule)
            .astype(bool)
        )

    update_p_nom_max(n)

    # Option for subregion
    subregion_config = snakemake.params.subregion
    if subregion_config["enable"]["simplify_network"]:
        if subregion_config["define_by_gadm"]:
            logger.info("Activate subregion classificaition based on GADM")
            subregion_shapes = snakemake.input.subregion_shapes
        elif subregion_config["path_custom_shapes"]:
            logger.info("Activate subregion classificaition based on custom shapes")
            subregion_shapes = subregion_config["path_custom_shapes"]
        else:
            logger.warning("Although enabled, no subregion classificaition is selected")
            subregion_shapes = False

        if subregion_shapes:
            crs = snakemake.params.crs
            tolerance = subregion_config["tolerance"]
            n = nearest_shape(n, subregion_shapes, crs, tolerance=tolerance)
    else:
        subregion_shapes = False

<<<<<<< HEAD
    p_threshold_drop_isolated = max(
        0.0, cluster_config.get("p_threshold_drop_isolated", 0.0)
    )
=======
    if subregion_shapes:
        distance_crs = snakemake.params.crs["distance_crs"]
        n = nearest_shape(n, subregion_shapes, distance_crs)

    p_threshold_drop_isolated = cluster_config.get("p_threshold_drop_isolated", False)
>>>>>>> ebb80333
    p_threshold_merge_isolated = cluster_config.get("p_threshold_merge_isolated", False)
    s_threshold_fetch_isolated = cluster_config.get("s_threshold_fetch_isolated", False)

    if p_threshold_drop_isolated:
        n = drop_isolated_networks(n, threshold=p_threshold_drop_isolated)

    if p_threshold_merge_isolated:
        n, merged_nodes_map = merge_isolated_networks(
            n,
            threshold=p_threshold_merge_isolated,
            aggregation_strategies=aggregation_strategies,
        )
        busmaps.append(merged_nodes_map)

    if s_threshold_fetch_isolated:
        n, fetched_nodes_map = merge_into_network(
            n,
            threshold=s_threshold_fetch_isolated,
            aggregation_strategies=aggregation_strategies,
        )
        busmaps.append(fetched_nodes_map)

    if subregion_shapes:
        logger.info("Deactivate subregion classificaition")
        country_shapes = snakemake.input.country_shapes
        n = nearest_shape(n, country_shapes, crs, tolerance=tolerance)

    n.meta = dict(snakemake.config, **dict(wildcards=dict(snakemake.wildcards)))
    n.export_to_netcdf(snakemake.output.network)

    busmap_s = reduce(lambda x, y: x.map(y), busmaps[1:], busmaps[0])
    busmap_s.to_csv(snakemake.output.busmap)

    cluster_regions(busmaps, snakemake.input, snakemake.output)<|MERGE_RESOLUTION|>--- conflicted
+++ resolved
@@ -1181,17 +1181,7 @@
     else:
         subregion_shapes = False
 
-<<<<<<< HEAD
-    p_threshold_drop_isolated = max(
-        0.0, cluster_config.get("p_threshold_drop_isolated", 0.0)
-    )
-=======
-    if subregion_shapes:
-        distance_crs = snakemake.params.crs["distance_crs"]
-        n = nearest_shape(n, subregion_shapes, distance_crs)
-
     p_threshold_drop_isolated = cluster_config.get("p_threshold_drop_isolated", False)
->>>>>>> ebb80333
     p_threshold_merge_isolated = cluster_config.get("p_threshold_merge_isolated", False)
     s_threshold_fetch_isolated = cluster_config.get("s_threshold_fetch_isolated", False)
 
