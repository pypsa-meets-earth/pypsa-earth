--- conflicted
+++ resolved
@@ -309,15 +309,8 @@
 
     def locate_bus(coords, co):
 
-<<<<<<< HEAD
         gdf_co = gdf[gdf["GID_{}".format(gadm_level)].str.contains(two_2_three_digits_country(co))]
-=======
-        gdf_co = gdf[
-            gdf["GID_{}".format(gadm_level)].str.contains(two_2_three_digits_cuntry(co))
-        ]
-
         point = Point(coords["x"], coords["y"])
->>>>>>> 9ff62171
 
         try:
             return gdf_co[gdf_co.contains(point)]["GID_{}".format(gadm_level)].item()
