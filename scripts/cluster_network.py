--- conflicted
+++ resolved
@@ -648,14 +648,7 @@
         from _helpers import mock_snakemake
 
         snakemake = mock_snakemake(
-<<<<<<< HEAD
-            "cluster_network",
-            network="elec",
-            simpl="",
-            clusters="min",
-=======
             "cluster_network", network="elec", simpl="", clusters="4"
->>>>>>> b1ff2985
         )
     configure_logging(snakemake)
 
