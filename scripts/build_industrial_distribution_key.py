--- conflicted
+++ resolved
@@ -33,11 +33,8 @@
         axis=1,
     )
 
-<<<<<<< HEAD
     return df.set_index("gadm_" + str(snakemake.config["sector"]["gadm_level"]))
-=======
-    return df.set_index("gadm_2")
->>>>>>> f0de1061
+
 
 
 def build_nodal_distribution_key(
