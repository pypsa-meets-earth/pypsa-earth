# -*- coding: utf-8 -*-
# SPDX-FileCopyrightText:  PyPSA-Earth and PyPSA-Eur Authors
#
# SPDX-License-Identifier: GPL-3.0-or-later
# -*- coding: utf-8 -*-

import country_converter as coco

cc = coco.CountryConverter()

# ===============================
# OSM FEATURE COLUMNS
# ===============================
# The feature category represents the final representation of the feature
# For node features: ways are converted to nodes
# For way features: only ways are used

feature_category = {
    "substation": "node",
    "generator": "node",
    "line": "way",
    "tower": "node",
    "cable": "way",
}

# ===============================
# OSM FEATURE COLUMNS
# ===============================
# These configurations are used to specify which OSM tags are kept as columns in DataFrame.
# Follows the OSM Wiki: https://wiki.openstreetmap.org/wiki/Power

# "Length" is added for way features
# "Area" is added for node features

# ========================
# BASIC INFO TAGS
# ========================
# A list of tags that are relevant for most OSM keys

columns_basic = [
    "id",
    "lonlat",
    "tags.power",
    "Type",
    "Country",
    # "refs"
]

# ========================
# SUBSTATION TAGS
# ========================

# Default tags to keep as columns with substation
# Based on: https://wiki.openstreetmap.org/wiki/Key:substation
columns_substation = [
    "Area",
    "tags.substation",
    "tags.voltage",
    # Other tags which are not kept by default
    # =====================================
    # "TODO:ADD Tags not kept here",
]

# ========================
# GENERATOR TAGS
# ========================

# Default tags to keep as columns with generator
# Based on: https://wiki.openstreetmap.org/wiki/Key:generator

columns_generator = [
    "Area",
    "tags.name",
    "tags.generator:type",
    "tags.generator:method",
    "tags.generator:source",
    "tags.generator:output:electricity",
    # Other tags which are not kept by default
    # =====================================
    # "TODO:ADD Tags not kept here",
]

# ========================
# LINE TAGS
# ========================

# Default tags to keep as columns with line
# Based on: https://wiki.openstreetmap.org/wiki/Key:line

columns_line = [
    "Length",
    "tags.cables",
    "tags.voltage",
    "tags.circuits",
    "tags.frequency",
    # Other tags which are not kept by default
    # =====================================
    # "TODO:ADD Tags not kept here",
]

# ========================
# CABLE TAGS
# ========================

# Default tags to keep as columns with substation
# Based on: https://wiki.openstreetmap.org/wiki/Key:cable

columns_cable = [
    "Length",
    "tags.cables",
    "tags.voltage",
    "tags.circuits",
    "tags.frequency",
    "tags.location",
    # Other tags which are not kept by default
    # =====================================
    # "TODO:ADD Tags not kept here",
]

# ========================
# TOWER TAGS
# ========================

# Default tags to keep as columns with tower
# Based on: https://wiki.openstreetmap.org/wiki/Key:tower

columns_tower = [
    "Area",
    "tags.tower",
    "tags.material",
    "tags.structure",
    "tags.operator",
    "tags.line_attachment",
    "tags.line_management",
    "tags.ref",
    "tags.height",
    # Other tags which are not kept by default
    # =====================================
    # "TODO:ADD Tags not kept here",
]

# FINAL DICTIONARY

feature_columns = {
    "substation": columns_basic + columns_substation,
    "generator": columns_basic + columns_generator,
    "line": columns_basic + columns_line,
    "cable": columns_basic + columns_cable,
    "tower": columns_basic + columns_tower,
}

# Columns of CLEAN OSM DATA names and dtypes
osm_clean_columns = {
    "substation": {
        "bus_id": object,
        "station_id": float,
        "voltage": float,
        "dc": bool,
        "symbol": object,
        "under_construction": bool,
        "tag_substation": str,
        "tag_area": str,
        "lon": float,
        "lat": float,
        "country": str,
        "geometry": object,
    },
    "generator": {
        "id": object,
        "tags.power": object,
        "Type": object,
        "Country": str,
        "Area": object,
        "name": object,
        "tags.generator:type": object,
        "tags.generator:method": object,
        "tags.generator:source": object,
        "power_output_MW": object,
        "geometry": object,
    },
    "line": {
        "line_id": object,
        "bus0": object,
        "bus1": object,
        "voltage": float,
        "circuits": float,
        "length": float,
        "underground": bool,
        "under_construction": bool,
        "tag_type": str,
        "tag_frequency": float,
        "dc": bool,
        "country": object,
        "geometry": object,
    },
}

# Python dictionary of ISO 3166-1-alpha-2 codes, as per publicly
# available data on official ISO site in July 2015.
#
# Available under MIT license
# Dimitris Karagkasidis, https://github.com/pageflt

continents = {
    "LA": "NorthAmerica",
    "SA": "SouthAmerica",
    "AS": "Asia",
    "OC": "Oceania",
    "AF": "Africa",
    "EU": "Europe",
    # "AN": "antarctica"
}

world_iso = {
    "Africa": {
        "DZ": "algeria",
        "AO": "angola",
        "BJ": "benin",
        "BW": "botswana",
        # "IO": "british-indian-ocean-territory", # Island
        "BF": "burkina-faso",
        "BI": "burundi",
        "CM": "cameroon",
        "IC": "canary-islands",  # Island
        "CV": "cape-verde",  # Island
        "CF": "central-african-republic",
        "TD": "chad",
        # "KM": "comoros", # Island
        "CG": "congo-brazzaville",
        "CD": "congo-democratic-republic",
        "DJ": "djibouti",
        "EG": "egypt",
        "GQ": "equatorial-guinea",
        "ER": "eritrea",
        "ET": "ethiopia",
        # "TF": "french-southern-territories",  # Island
        "GA": "gabon",
        "GH": "ghana",
        "GW": "guinea-bissau",  # No Data
        "GN": "guinea",
        "CI": "ivory-coast",
        "KE": "kenya",
        "LS": "lesotho",
        "LR": "liberia",
        "LY": "libya",
        "MG": "madagascar",
        "MW": "malawi",
        "ML": "mali",
        "MR": "mauritania",
        "MU": "mauritius",  # Island
        "YT": "mayotte",  # Island
        "MA": "morocco",
        "MZ": "mozambique",
        "NA": "namibia",
        "NE": "niger",
        "NG": "nigeria",
        "RE": "reunion",  # Island
        "RW": "rwanda",
        # saint-helena-ascension-and-tristan-da-cunha # Islands
        "ST": "sao-tome-and-principe",  # Island
        "SN": "senegal",
        "GM": "gambia",
        "SC": "seychelles",  # Island
        "SL": "sierra-leone",
        "SO": "somalia",  # No Data
        # south-africa-and-lesotho
        "ZA": "south-africa",
        "SS": "south-sudan",
        "SD": "sudan",
        "SZ": "swaziland",
        "TZ": "tanzania",
        "TG": "togo",
        "TN": "tunisia",
        "UG": "uganda",
        "ZM": "zambia",
        "ZW": "zimbabwe",
        "EH": "western-sahara",
    },
    "Asia": {
        "AF": "afghanistan",
        "AM": "armenia",
        "AZ": "azerbaijan",
        "BH": "bahrain",
        "BD": "bangladesh",
        "BT": "bhutan",
        # "IO": "british indian ocean territory",
        "KH": "cambodia",
        "CN": "china",
        # "CX": "christmas island", # Island
        # "CC": "cocos (keeling) islands", # Island
        "CY": "cyprus",
        # "EG": "egypt",  # leads to bug -> missing ssp file when executing ["Africa"]
        "GE": "georgia",
        # "HK": "hong kong",  # no more with gadm 4.1
        "IN": "india",
        "ID": "indonesia",
        "IR": "iran",
        "IQ": "iraq",
        "IL": "israel",
        "JP": "japan",
        "JO": "jordan",
        "KZ": "kazakhstan",
        "KP": "north-korea",
        "KR": "south-korea",
        "KW": "kuwait",
        "KG": "kyrgyzstan",
        "LA": "lao-people's-democratic-republic",
        "LB": "lebanon",
        "MY": "malaysia",
        "SG": "singapore",
        "BN": "brunei",
        "MV": "maldives",  # Island
        "MN": "mongolia",
        "MM": "myanmar",
        "NP": "nepal",
        "OM": "oman",
        "PK": "pakistan",
        "PS": "palestine",
        "PH": "philippines",
        "QA": "qatar",
        "RU": "russian-federation",
        "SA": "saudi-arabia",
        "SG": "singapore",  # merged with MY
        # "XS": "spratly-islands", #Island
        "LK": "sri-lanka",
        "SY": "syria",
        "TW": "taiwan",
        "TJ": "tajikistan",
        "TH": "thailand",
        "TL": "timor-leste",
        "TR": "turkey",
        "TM": "turkmenistan",
        "AE": "united-arab-emirates",
        # "XD": "united-nations-neutral-zone",
        "UZ": "uzbekistan",
        "VN": "vietnam",
        "YE": "yemen",
    },
    "Oceania": {
        "AS": "american-samoa",  # Island
        "AU": "australia",
        "CP": "ile-de-clipperton",  # Island  In gadm as XCL
        "CK": "cook-islands",  # Island
        "FJ": "fiji",  # Island
        "PF": "french-polynesia",  # Island
        "GU": "guam",  # Island
        "KI": "kiribati",  # Island
        "MH": "marshall-islands",  # Island
        "FM": "micronesia",  # Island
        "NR": "nauru",  # Island
        "NC": "new-caledonia",
        "NZ": "new-zealand",
        "NU": "niue",  # Island
        "NF": "norfolk-island",  # Island
        "MP": "northern-mariana-islands",
        "PG": "papua-new-guinea",
        "PN": "pitcairn-islands",  # Islands
        "PW": "palau",  # Island
        "WS": "samoa",  # Island
        "SB": "solomon-islands",
        "TK": "tokelau",  # Island
        "TO": "tonga",  # Island
        "TV": "tuvalu",  # Island
        # "UM": "united-states-minor-outlying-islands", #Islands
        "VU": "vanuatu",  # Island
        "WF": "wallis-and-futuna",  # Island
    },
    "Europe": {
        # "AX": "aland-islands", # Island
        "AL": "albania",
        "AD": "andorra",
        "AM": "armenia",
        "AT": "austria",
        "AZ": "Azerbaijan",
        "BY": "belarus",
        "BE": "belgium",
        "BA": "bosnia-herzegovina",
        "BG": "bulgaria",
        "HR": "croatia",
        "CY": "cyprus",
        "CZ": "czech-republic",
        "DK": "denmark",
        "EE": "estonia",
        "FO": "faroe islands",  # Islands
        "FI": "finland",
        "FR": "france",
        "GE": "georgia",
        "DE": "germany",
        # "GI": "gibraltar", # Island ?
        "GR": "greece",
        "GG": "guernsey",  # Island
        "HU": "hungary",
        "IS": "iceland",
        "IE": "ireland-and-northern-ireland",
        "IM": "isle of man",  # Island
        "IT": "italy",
        "JE": "jersey",  # Island
        "KZ": "kazakhstan",
        "XK": "kosovo",
        "LV": "latvia",
        "LI": "liechtenstein",
        "LT": "lithuania",
        "LU": "luxembourg",
        "MK": "macedonia",
        "MT": "malta",
        "MD": "moldova",
        "MC": "monaco",
        "ME": "montenegro",
        "NL": "netherlands",
        "NO": "norway",
        "PL": "poland",
        "PT": "portugal",
        "RO": "romania",
        "RU": "russia",
        "SM": "san-marino",
        "RS": "serbia",
        "SK": "slovakia",
        "SI": "slovenia",
        "ES": "spain",
        # "SJ": "svalbard-and-jan-mayen",  # Islands
        "SE": "sweden",
        "CH": "switzerland",
        "UA": "ukraine",
        "GB": "great-britain",
        "TR": "turkey",
        "VA": "vatican",
    },
    "NorthAmerica": {
        # "AI": "anguilla", #Island
        # "AG": "antigua-and-barbuda", # Islands
        # "AW": "aruba", # Islands
        "BS": "bahamas",  # Islands
        "BB": "barbados",  # Islands
        # "BM": "bermuda", # Islands
        # "BQ": "bonaire", # Islands
        # "VG": "british-virgin-islands", # Islands
        "CA": "canada",
        # "KY": "cayman-islands", # Islands
        "CU": "cuba",  # Islands
        # "CW": "curacao", # Islands
        # "DM": "dominica", # Islands
        "DO": "dominican-republic",
        "GL": "greenland",
        "GD": "grenada",  # Islands
        "GP": "guadeloupe",  # Islands
        "HT": "haiti",
        "JM": "jamaica",  # Islands
        # "MQ": "martinique", # Islands
        "MX": "mexico",
        # "MS": "montserrat", # Islands
        "US": "united-states-of-america",
        "PR": "puerto-rico",  # Islands
        # "BL": "saint-barthelemy", # Islands
        # "KN": "saint-kitts-and-nevis", # Islands
        # "LC": "saint-lucia", # Islands
        # "MF": "saint-martin", # Islands
        # "PM": "saint-pierre-and-miquelon", # Islands
        # "VC": "saint-vincent-and-the-grenadines", # Islands
        # "SX": "saint-marteen", # Islands
        # "TT": "trinidad-and-tobago", # Islands
        # "TC": "turks-and-caicos", # Islands
        # "UM": "united-states-minor-outlying-islands", #Islands
        # "VI": "united-states-virgin-islands", #Islands
        "BZ": "belize",
        "CR": "costa-rica",
        "HN": "honduras",
        "GT": "guatemala",
        "NI": "nicaragua",
        "PA": "panama",
        "SV": "el-salvador",
    },
    "SouthAmerica": {
        "AR": "argentina",
        "BO": "bolivia",
        "BR": "brazil",
        "CL": "chile",
        "CO": "colombia",
        "EC": "ecuador",
        "FK": "falkland-islands",  # Islands
        "GF": "french-guiana",
        "GY": "guyana",  # No Data
        "PE": "peru",
        "PY": "paraguay",
        "SR": "suriname",
        "UY": "uruguay",
        "VE": "venezuela",
    },
    # "Antarctica": {
    #   "AQ": "antarctica",
    #   "BV": "bouvet-island",
    #   "HM": "heard-island-and-mcdonald-island",
    #   "GS": "south-georgia-and-the-south-sandwich-islands",
    # },
}

# Based on: https://waml.org/waml-information-bulletin/46-3/index-to-lc-g-schedule/1-world/
# Australasia region includes New Caledonia and Papua New Guinea
continent_regions = {
    # European regions
    "SCR": ["DK", "NO", "SE", "FI", "IS"],  # SCANDINAVIAN REGION
    # EASTERN EUROPEAN REGION
    "EER": ["BY", "PL", "CZ", "RU", "SK", "UA", "LT", "LV", "EE", "FI", "MD"],
    # CENTRAL EUROPEAN REGION
    "CER": ["AT", "CH", "CZ", "DE", "HU", "PL", "SK", "LI"],
    # BALKAN PENISULAN REGION
    "BPR": ["AL", "BA", "BG", "GR", "HR", "ME", "RO", "SI", "RS", "ME", "MK"],
    # WESTERN EUROPE
    "WER": ["FR", "BE", "GB", "IE", "LU", "MC", "NL", "AD"],
    # SOUTHERN EUROPEAN REGION
    "SER": ["ES", "AD", "IT", "PT", "SM", "MT"],
    # African regions
    # NORTHERN AFRICAN REGION
    "NAR": ["EG", "LY", "TN", "DZ", "MA", "EH", "SD", "SS"],
    # WESTERN AFRICAN REGION
    # Guinea-Bissau ["GW"] belongs to the region but power data are NA in OSM)
    "WAR": [
        "MR",
        "ML",
        "NE",
        "NG",
        "BJ",
        "BF",
        "TG",
        "GH",
        "CI",
        "LR",
        "SL",
        "GN",
        "SN",
        "GM",
    ],
    # CENTRAL AFRICAN REGION
    "CAR": ["TD", "CF", "CM", "GQ", "GA", "CD", "CG", "AO"],
    # EASTERN AFRICAN REGION
    # Somalia ["SO"] belongs to the region but power data are NA in OSM)
    "EAR": ["ER", "ET", "UG", "KE", "RW", "BI", "TZ", "MZ", "DJ", "MG"],
    # SOUTHERN AFRICAN REGION
    "SAR": ["MW", "ZM", "ZW", "BW", "NA", "SZ", "LS", "ZA"],
    # Asian regions
    "KVR": ["AZ", "GE", "AM"],
    "WAS": [
        "TR",
        "AM",
        "AZ",
        "BH",
        "CY",
        "GE",
        "IQ",
        "IL",
        "JO",
        "KW",
        "LB",
        "OM",
        "PS",
        "QA",
        "SA",
        "SY",
        "AE",
        "YE",
    ],
    # FAR EASTERN ASIAN REGION
    "FEAR": ["JP", "KP", "KR", "CN", "TW", "MN"],  # , "HK", "MO"],
    # SOUTHEASTERN ASIAN REGION
    "SEAR": ["LA", "TH", "KH", "VN", "PH", "MY", "SG", "BN", "ID"],
    # CENTRAL ASIAN REGION
    "CASR": ["KZ", "KG", "UZ", "TM", "TJ"],
    # SOUTHERN ASIAN REGION
    "SASR": ["MM", "BD", "BT", "NP", "IN", "LK", "PK", "AF"],
    # MIDDLE EASTERN ASIAN REGION
    "MEAR": [
        "TR",
        "SY",
        "LB",
        "CY",
        "IQ",
        "IR",
        "JO",
        "IL",
        "PS",
        "AE",
        "YE",
        "KW",
        "BH",
        "QA",
        "SA",
        "OM",
    ],
    # American continent regions
    "NACR": ["CA", "GL", "MX", "US"],  # NORTHERN AMERICAN CONTINENT REGION
    # SOUTHERN LATIN AMERICAN REGION
    "LACR": ["AR", "BO", "BR", "CL", "CO", "EC", "GF", "PE", "PY", "SR", "UY", "VE"],
    # CENTRAL AMERICAN REGION
    "CACR": ["BZ", "GT", "SV", "HN", "NI", "CR", "PA"],
    # Australasia
    "AUO": ["AU", "NC", "NZ", "PG"],
    # UnitedNations
    "UnitedNations": cc.convert(names=cc.UN.name_short, to="ISO2"),
}

# Geofabrik and iso norm deviate for some countries and domains

# dictionary of correspondence between iso country codes and geofabrik codes containing those information
# This dictionary instructs the script download_osm_data about how to successfully download data
# from countries that are aggregated into osm.
# For example, Senegal (SN) and Gambia (GM) cannot be downloaded from OSM separately, but only jointly as SN-GM
#   That's the reason why in this dictionary they can be found the following entries:
#       "SN": "SN-GM"
#       "GM": "SN-GM"
#   This instruct the workflow that when the country "SN" is requested, then it shall download the "SN-GM" file
iso_to_geofk_dict = {
    "EH": "MA",  # Western Sahara -> Morocco
    "SN": "SN-GM",  # Senegal -> Senegal-Gambia
    "GM": "SN-GM",  # Gambia -> Senegal-Gambia
    "KM": "comores",  # Comores
    # "HK": "CN",  # Hong Kong  -> China  # no more with gadm 4.1
    # "MO": "CN",  # Macao  -> China  # no more with gadm 4.1
    "SG": "MY",  # Singapore -> Malaysia-Singapore-Brunei
    "BN": "MY",  # Brunei -> Malaysia-Singapore-Brunei
    "SA": "QA-AE-OM-BH-KW",  # Saudi Arabia -> Gulf Cooperation Council
    "KW": "QA-AE-OM-BH-KW",  # Kuwait -> Gulf Cooperation Council
    "BH": "QA-AE-OM-BH-KW",  # Bahrain -> Gulf Cooperation Council
    "QA": "QA-AE-OM-BH-KW",  # Qatar -> Gulf Cooperation Council
    "AE": "QA-AE-OM-BH-KW",  # United Arab Emirates -> Gulf Cooperation Council
    "OM": "QA-AE-OM-BH-KW",  # Oman -> Gulf Cooperation Council
    "PS": "PS-IL",  # Israel and Palestine are merged in OSM
    "IL": "PS-IL",  # Israel and Palestine are merged in OSM
    "SM": "IT",  # San-Marino is merged to Italy
    "VA": "IT",  # Vatican is merged to Italy
    "HT": "haiti-and-domrep",  # Haiti and Dominican Republic are merged in OSM
    "DO": "haiti-and-domrep",  # Haiti and Dominican Republic are merged in OSM
    "PA": "panama",  # Panama
    "NF": "AU",  # norfolk island is an AU territory
    "MP": "american-oceania",  # northern mariana islands are US territory
    "GU": "american-oceania",  # Guam is a US territory
    "AS": "american-oceania",  # American Samoa is a US territory
    "CP": "ile-de-clipperton",  # Ile de clipperton
    "PF": "polynesie-francaise",  # Polynesie Francaise
    "VU": "vanuatu",  #  Vanuatu
    "TK": "tokelau",  # Tokelau
    "MH": "marshall-islands",  # Marshal islands
    "PN": "pitcairn-islands",  # Pitcairn
    "WF": "wallis-et-futuna",  # Wallis et Fortnuna
    "XK": "RS-KM",  # Kosovo
    "BS": "bahamas",  # Bahamas
    "BB": "central-america",  # Barbados
    "CU": "cuba",  # Cuba
    # "IC": "canary-islands",  # Canary islands
    "RE": "reunion",  # Reunion island (France)
    "YT": "mayotte",  # "Mayotte island (France)"
    "GG": "guernsey-jersey",  # Guernsey
    "JE": "guernsey-jersey",  # Jersey
    "IM": "isle-of-man",  # Isle of man
    "GP": "guadeloupe",  # guadeloupe
    "JM": "jamaica",  # jamaica
    "TT": "central-america",  # Trinidad and Tobago
    "AG": "central-america",  # Antigua e Barbuda
    "DM": "central-america",  # Dominique
    "LC": "central-america",  # Santa Lucia
    "VC": "central-america",  # Saint Vincent e Grenadine
    "KN": "central-america",  # Saint Kitts e Nevis
    "GD": "central-america",  # Grenada
    # "PM": "north-america",  # Saint-Pierre e Miquelon
<<<<<<< HEAD
=======
    "FK": "south-america",  # Falkland islands
>>>>>>> b0e4d464
}

# data for some islands seem to be merged with some other areas data
# "FO": "faroe islands"
# "NF": "norfolk island",
# "PF": "french-polynesia"
# "GU": "guam"<|MERGE_RESOLUTION|>--- conflicted
+++ resolved
@@ -660,10 +660,7 @@
     "KN": "central-america",  # Saint Kitts e Nevis
     "GD": "central-america",  # Grenada
     # "PM": "north-america",  # Saint-Pierre e Miquelon
-<<<<<<< HEAD
-=======
     "FK": "south-america",  # Falkland islands
->>>>>>> b0e4d464
 }
 
 # data for some islands seem to be merged with some other areas data
