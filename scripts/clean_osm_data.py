--- conflicted
+++ resolved
@@ -375,15 +375,9 @@
         # map known non-numerical issues into a reasonable n_cables value
         df_all_lines["cables"] = df_all_lines["cables"].map(cables_tag_to_n_cables).fillna(df_all_lines['cables'])
         # HERE. "0" if cables "None", "nan" or "1"
-<<<<<<< HEAD
-        df_all_lines.loc[(df_all_lines["cables"] < "3")
-                         | df_all_lines["cables"].isna(), "cables", ] = "0"       
-
-=======
         df_all_lines.loc[
             (df_all_lines["cables"] < "3") | df_all_lines["cables"].isna(), "cables"
         ] = "0"
->>>>>>> 5b15c8a1
         df_all_lines["cables"] = df_all_lines["cables"].astype("int")
 
     # downgrade 4 and 5 cables to 3...
@@ -397,7 +391,6 @@
 
     # one circuit contains 3 cable under a preliminary assumption of an AC line
     df_all_lines.loc[df_all_lines["circuits"].isna(), "circuits"] = (
-<<<<<<< HEAD
         df_all_lines.loc[df_all_lines["circuits"].isna(), "cables"] / 3)
 
     # where circuits are "0" make "1"
@@ -449,16 +442,6 @@
         # map known non-numerical issues into a reasonable n_circuits value                  
         df_all_lines["circuits"] = df_all_lines["circuits"].map(circuits_tag_to_n_circuits).fillna(df_all_lines["circuits"])                  
         df_all_lines["circuits"] = df_all_lines["circuits"].astype(int)
-=======
-        df_all_lines.loc[df_all_lines["circuits"].isna(), "cables"] / 3
-    )
-    df_all_lines["circuits"] = df_all_lines["circuits"].astype(int)
-
-    # where circuits are "0" make "1"
-    df_all_lines.loc[
-        (df_all_lines["circuits"] == "0") | (df_all_lines["circuits"] == 0), "circuits"
-    ] = 1
->>>>>>> 5b15c8a1
 
     # drop column if exist
     if "cables" in df_all_lines:
