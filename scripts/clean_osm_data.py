--- conflicted
+++ resolved
@@ -566,16 +566,13 @@
             return ret_def
 
     # cables requirement for circuits calculation
-<<<<<<< HEAD
     cables_req = {
         "50": 3,
         "60": 3,
         "16.7": 2,
         "0": 2
     }
-=======
     cables_req = {"50": 3, "60": 3, "16.7": 2, "0": 2, "50.0": 3}
->>>>>>> a24a99cc
 
     def _basic_cables(f_val, cables_req=cables_req, def_circ=2):
         return cables_req[f_val] if f_val in cables_req.keys() else def_circ
