# SPDX-FileCopyrightText:  PyPSA-Earth and PyPSA-Eur Authors
#
# SPDX-License-Identifier: CC0-1.0

# Copied from https://github.com/PyPSA/pypsa-eur/pull/302/files

exclude: ^(LICENSES)


repos:
- repo: https://github.com/pre-commit/pre-commit-hooks
  rev: v6.0.0
  hooks:
  - id: check-merge-conflict
  - id: end-of-file-fixer
  - id: mixed-line-ending
  - id: trailing-whitespace
#   - id: check-added-large-files
#     args: ['--maxkb=2000']

# Automatically upgrade syntax for newer versions of Python
# this may introduce changes to code that may not be backward compatible
# - repo: https://github.com/asottile/pyupgrade
#   rev: v3.20.0
#   hooks:
#   - id: pyupgrade

# Sort package imports alphabetically
- repo: https://github.com/PyCQA/isort
  rev: 7.0.0
  hooks:
  - id: isort
    args: ["--profile", "black", "--filter-files"]

# Find common spelling mistakes in comments and docstrings
- repo: https://github.com/codespell-project/codespell
  rev: v2.4.1
  hooks:
  - id: codespell
    args: ['--ignore-regex="(\b[A-Z]+\b)"', '--ignore-words-list=fom,appartment,bage,ore,setis,tabacco,berfore,fo,FO']
    types_or: [python, rst, markdown]
    files: ^(scripts|doc)/

# # Make docstrings PEP 257 compliant
# - repo: https://github.com/PyCQA/docformatter
#   rev: v1.7.5
#   hooks:
#   - id: docformatter
#     args: ["--in-place", "--make-summary-multi-line", "--pre-summary-newline"]
#     entry: docformatter
#     language: python
#     types: [python]

- repo: https://github.com/keewis/blackdoc
<<<<<<< HEAD
  rev: v0.4.5
=======
  rev: v0.4.6
>>>>>>> abef7ee8
  hooks:
  - id: blackdoc

# Formatting with "black" coding style
- repo: https://github.com/psf/black-pre-commit-mirror
  rev: 25.12.0
  hooks:
  # Format Python files
  - id: black
  # Format Jupyter Python notebooks
  - id: black-jupyter

# Find common spelling mistakes in comments and docstrings
- repo: https://github.com/codespell-project/codespell
  rev: v2.4.1
  hooks:
  - id: codespell
    args: ['--ignore-regex="\b[A-Z]+\b"', '--ignore-words-list=fom,appartment,bage,ore,setis,tabacco,berfore,vor'] # Ignore capital case words, e.g. country codes
    types_or: [python, rst, markdown]
    files: ^(actions|doc)/

# Do YAML formatting (before the linter checks it for misses)
- repo: https://github.com/macisamuele/language-formatters-pre-commit-hooks
  rev: v2.15.0
  hooks:
  - id: pretty-format-yaml
    exclude: pinned\.yaml$
    args: [--autofix, --indent, '2', --preserve-quotes]

# Use yamllint to check for valid YAML files and list syntax errors
- repo: https://github.com/adrienverge/yamllint.git
  rev: v1.37.1
  hooks:
  - id: yamllint
    exclude: pinned\.yaml$
    args: [--format, parsable, -c=.yamllint]

# Format Snakemake rule / workflow files
- repo: https://github.com/snakemake/snakefmt
  rev: v0.11.2
  hooks:
  - id: snakefmt

# Check for FSFE REUSE compliance (licensing)
- repo: https://github.com/fsfe/reuse-tool
  rev: v6.2.0
  hooks:
  - id: reuse

# Auto-update config documentation snippets when config.default.yaml changes
- repo: local
  hooks:
  - id: extract-config-snippets
    name: Extract config snippets for documentation
    entry: python3 doc/assets/scripts/extract_config_snippets.py
    language: system
    files: ^config\.default\.yaml$
    pass_filenames: false<|MERGE_RESOLUTION|>--- conflicted
+++ resolved
@@ -52,11 +52,7 @@
 #     types: [python]
 
 - repo: https://github.com/keewis/blackdoc
-<<<<<<< HEAD
-  rev: v0.4.5
-=======
   rev: v0.4.6
->>>>>>> abef7ee8
   hooks:
   - id: blackdoc
 
