--- conflicted
+++ resolved
@@ -467,11 +467,7 @@
 
 policy_config:
   hydrogen:
-<<<<<<< HEAD
-    temporal_matching: "no_temporal_matching" # either "hourly", "monthly", "yearly", "no_temporal_matching"
-=======
     temporal_matching: "no_temporal_matching" #either "hour", "month", "year", "no_temporal_matching"
->>>>>>> 4e44002e
     spatial_matching: false
     temporal_matching_carriers: [csp, solar, onwind, offwind-ac, offwind-dc, ror, hydro]
     matching_technologies: ["H2 Electrolysis", "Alkaline electrolyzer large", "Alkaline electrolyzer medium", "Alkaline electrolyzer small", "PEM electrolyzer", "SOEC"]
