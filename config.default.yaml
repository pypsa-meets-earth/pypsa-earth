# SPDX-FileCopyrightText:  PyPSA-Earth and PyPSA-Eur Authors
#
# SPDX-License-Identifier: CC0-1.0

version: 0.6.0
tutorial: false

logging:
  level: INFO
  format: "%(levelname)s:%(name)s:%(message)s"

results_dir: results/
summary_dir: results/

foresight: overnight


countries: ["US", "NG"]
# Can be replaced by country ["NG", "BJ"], continent ["Africa"] or user-specific region, see more at https://pypsa-earth.readthedocs.io/en/latest/configuration.html#top-level-configuration

enable:
  retrieve_databundle: true #  Recommended 'true', for the first run. Otherwise data might be missing.
  retrieve_databundle_sector: true
  retrieve_cost_data: true # true: retrieves cost data from technology data and saves in resources/costs.csv, false: uses cost data in data/costs.csv
  download_osm_data: true # If 'true', OpenStreetMap data will be downloaded for the above given countries
  build_natura_raster: false # If True, then an exclusion raster will be build
  build_cutout: false
  # If "build_cutout" : true, then environmental data is extracted according to `snapshots` date range and `countries`
  # requires cds API key https://cds.climate.copernicus.eu/api-how-to
  # More information https://atlite.readthedocs.io/en/latest/introduction.html#datasets
  progress_bar: true # show progress bar during downloading routines and other long-running tasks



custom_rules: [] # Default empty [] or link to custom rule file e.g. ["my_folder/my_rules.smk"] that add rules to Snakefile

run:
  name: "" # use this to keep track of runs with different settings
  sector_name: "" # use this to keep track of sector scenario runs
  shared_cutouts: true # set to true to share the default cutout(s) across runs
  # Note: value false requires build_cutout to be enabled
  allow_scenario_failure: false # If True, the workflow will continue even if a scenario in run_scnenario fails

scenario:
  simpl: [""]
  ll: ["copt"]
  clusters: [10]
  opts: [Co2L-3h]
  planning_horizons: # investment years for myopic and perfect; or costs year for overnight
  - 2030
  sopts:
  - "144h"
  demand:
  - "AB"

snapshots:
  start: "2013-01-01"
  end: "2014-01-01"
  inclusive: "left" # end is not inclusive

# definition of the Coordinate Reference Systems
crs:
  geo_crs: EPSG:4326 # general geographic projection, not used for metric measures. "EPSG:4326" is the standard used by OSM and google maps
  distance_crs: EPSG:3857 # projection for distance measurements only. Possible recommended values are "EPSG:3857" (used by OSM and Google Maps)
  area_crs: ESRI:54009 # projection for area measurements only. Possible recommended values are Global Mollweide "ESRI:54009"

# download_osm_data_nprocesses: 10  # (optional) number of threads used to download osm data

augmented_line_connection:
  add_to_snakefile: false # If True, includes this rule to the workflow
  connectivity_upgrade: 2 # Min. lines connection per node,
  # https://networkx.org/documentation/stable/reference/algorithms/generated/networkx.algorithms.connectivity.edge_augmentation.k_edge_augmentation.html#networkx.algorithms.connectivity.edge_augmentation.k_edge_augmentation
  new_line_type: ["HVAC"] # Expanded lines can be either ["HVAC"] or ["HVDC"] or both ["HVAC", "HVDC"]
  min_expansion: 1 # [MW] New created line expands by float/int input
  min_DC_length: 600 # [km] Minimum line length of DC line

cluster_options:
  simplify_network:
    to_substations: false # network is simplified to nodes with positive or negative power injection (i.e. substations or offwind connections)
    algorithm: kmeans # choose from: [hac, kmeans]
    feature: solar+onwind-time # only for hac. choose from: [solar+onwind-time, solar+onwind-cap, solar-time, solar-cap, solar+offwind-cap] etc.
    exclude_carriers: []
    remove_stubs: true
    remove_stubs_across_borders: false
    p_threshold_drop_isolated: 20 # [MW] isolated buses are being discarded if bus mean power is below the specified threshold
    p_threshold_merge_isolated: 300 # [MW] isolated buses are being merged into a single isolated bus if a bus mean power is below the specified threshold
    s_threshold_fetch_isolated: false # [-] a share of the national load for merging an isolated network into a backbone network
  cluster_network:
    algorithm: kmeans
    feature: solar+onwind-time
    exclude_carriers: []
  alternative_clustering: false # "False" use Voronoi shapes, "True" use GADM shapes
  distribute_cluster: ["load"] # Distributes cluster nodes per country according to ['load'],['pop'] or ['gdp']
  out_logging: true # When "True", logging is printed to console
  aggregation_strategies:
    generators: # use "min" for more conservative assumptions
      p_nom: sum
      p_nom_max: sum
      p_nom_min: sum
      p_min_pu: mean
      p_max_pu: weighted_average
      marginal_cost: mean
      committable: any
      ramp_limit_up: max
      ramp_limit_down: max
      efficiency: mean

build_shape_options:
  gadm_layer_id: 1 # GADM level area used for the gadm_shapes. Codes are country-dependent but roughly: 0: country, 1: region/county-like, 2: municipality-like
  simplify_gadm: true # When true, shape polygons are simplified else no
  update_file: false # When true, all the input files are downloaded again and replace the existing files
  out_logging: true # When true, logging is printed to console
  year: 2020 # reference year used to derive shapes, info on population and info on GDP
  nprocesses: 3 # number of processes to be used in build_shapes
  worldpop_method: "standard" # "standard" pulls from web 1kmx1km raster, "api" pulls from API 100mx100m raster,
  # false (not "false") no pop addition to shape which is useful when generating only cutout
  gdp_method: "standard" # "standard" pulls from web 1x1km raster, false (not "false") no gdp addition to shape which useful when generating only cutout
  contended_flag: "set_by_country" # "set_by_country" assigns the contended areas to the countries according to the GADM database, "drop" drops these contended areas from the model

subregion:
  define_by_gadm: false # name of the subregion. Multiple countries can be part in the same subregion.
  path_custom_shapes: false # (optional) provide the specific absolute path of the custom file e.g. (...\data\custom_shapes.geojson)

clean_osm_data_options: # osm = OpenStreetMap
  names_by_shapes: true # Set the country name based on the extended country shapes
  threshold_voltage: 51000 # [V] minimum voltage threshold to keep the asset (cable, line, generator, etc.) [V]
  tag_substation: "transmission" # Filters only substations with 'transmission' tag, ('distribution' also available)
  add_line_endings: true # When "True", then line endings are added to the dataset of the substations
  generator_name_method: OSM # Methodology to specify the name to the generator. Options: OSM (name as by OSM dataset), closest_city (name by the closest city)
  use_custom_lines: "OSM_only" # Use OSM (OSM_only), customized (custom_only), or both data sets (add_custom)
  path_custom_lines: false # If exists, provide the specific absolute path of the custom file e.g. (...\data\custom_lines.geojson)
  use_custom_substations: "OSM_only" # Use OSM (OSM_only), customized (custom_only), or both data sets (add_custom)
  path_custom_substations: false # If exists, provide the specific absolute path of the custom file e.g. (...\data\custom_substations.geojson)
  use_custom_cables: "OSM_only" # Use OSM (OSM_only), customized (custom_only), or both data sets (add_custom)
  path_custom_cables: false # If exists, provide the specific absolute path of the custom file e.g. (...\data\custom_cables.geojson)

build_osm_network: # Options of the build_osm_network script; osm = OpenStreetMap
  group_close_buses: true # When "True", close buses are merged and guarantee the voltage matching among line endings
  group_tolerance_buses: 5000 # [m] (default 5000) Tolerance in meters of the close buses to merge
  split_overpassing_lines: true # When True, lines overpassing buses are splitted and connected to the bueses
  overpassing_lines_tolerance: 1 # [m] (default 1) Tolerance to identify lines overpassing buses
  force_ac: false # When true, it forces all components (lines and substation) to be AC-only. To be used if DC assets create problem.

base_network:
  min_voltage_substation_offshore: 51000 # [V] minimum voltage of the offshore substations
  min_voltage_rebase_voltage: 51000 # [V] minimum voltage in base network

load_options:
  ssp: "ssp2-2.6" # shared socio-economic pathway (GDP and population growth) scenario to consider
  weather_year: 2013 # Load scenarios available with different weather year (different renewable potentials)
  prediction_year: 2030 # Load scenarios available with different prediction year (GDP, population)
  scale: 1 # scales all load time-series, i.e. 2 = doubles load

electricity:
  base_voltage: 380.
  voltages: [132., 220., 300., 380., 500., 750.]
  co2limit: 7.75e+7 # European default, 0.05 * 3.1e9*0.5, needs to be adjusted for Africa
  co2base: 1.487e+9 # European default, adjustment to Africa necessary
  agg_p_nom_limits: data/agg_p_nom_minmax.csv
  hvdc_as_lines: false # should HVDC lines be modeled as `Line` or as `Link` component?
  automatic_emission: false
  automatic_emission_base_year: 1990 # 1990 is taken as default. Any year from 1970 to 2018 can be selected.

  operational_reserve: # like https://genxproject.github.io/GenX/dev/core/#Reserves
    activate: false
    epsilon_load: 0.02 # share of total load
    epsilon_vres: 0.02 # share of total renewable supply
    contingency: 0 # fixed capacity in MW

  max_hours:
    battery: 6
    H2: 168

  extendable_carriers:
    Generator: [solar, onwind, offwind-ac, offwind-dc, OCGT]
    StorageUnit: [] # battery, H2
    Store: [battery, H2]
    Link: [] # H2 pipeline

  powerplants_filter: (DateOut >= 2022 or DateOut != DateOut)
  custom_powerplants: false #  "false" use only powerplantmatching (ppm) data, "merge" combines ppm and custom powerplants, "replace" use only custom powerplants

  conventional_carriers: [nuclear, oil, OCGT, CCGT, coal, lignite, geothermal, biomass]
  renewable_carriers: [solar, onwind, offwind-ac, offwind-dc, hydro]

  estimate_renewable_capacities:
    stats: "irena" # False, = greenfield expansion, 'irena' uses IRENA stats to add expansion limits
    year: 2023 # Reference year, available years for IRENA stats are 2000 to 2023
    p_nom_min: 1 # any float, scales the minimum expansion acquired from stats, i.e. 110% of <years>'s capacities => p_nom_min: 1.1
    p_nom_max: false # sets the expansion constraint, False to deactivate this option and use estimated renewable potentials determine by the workflow, float scales the p_nom_min factor accordingly
    technology_mapping:
      # Wind is the Fueltype in ppm.data.Capacity_stats, onwind, offwind-{ac,dc} the carrier in PyPSA-Earth
      Offshore: [offwind-ac, offwind-dc]
      Onshore: [onwind]
      PV: [solar]

lines:
  ac_types:
    132.: "243-AL1/39-ST1A 20.0"
    220.: "Al/St 240/40 2-bundle 220.0"
    300.: "Al/St 240/40 3-bundle 300.0"
    380.: "Al/St 240/40 4-bundle 380.0"
    500.: "Al/St 240/40 4-bundle 380.0"
    750.: "Al/St 560/50 4-bundle 750.0"
  dc_types:
    500.: "HVDC XLPE 1000"
  s_max_pu: 0.7
  s_nom_max: .inf
  length_factor: 1.25
  under_construction: "zero" # 'zero': set capacity to zero, 'remove': remove, 'keep': with full capacity

links:
  p_max_pu: 1.0
  p_nom_max: .inf
  under_construction: "zero" # 'zero': set capacity to zero, 'remove': remove, 'keep': with full capacity

transformers:
  x: 0.1
  s_nom: 2000.
  type: ""

atlite:
  nprocesses: 4
  cutouts:
    cutout-2013-era5:
      module: era5
      dx: 0.3 # cutout resolution
      dy: 0.3 # cutout resolution
      # The cutout time is automatically set by the snapshot range. See `snapshot:` option above and 'build_cutout.py'.
      # time: ["2013-01-01", "2014-01-01"]  # to manually specify a different weather year (~70 years available)
      # The cutout spatial extent [x,y] is automatically set by country selection. See `countires:` option above and 'build_cutout.py'.
      # x: [-12., 35.]  # set cutout range manual, instead of automatic by boundaries of country
      # y: [33., 72]    # manual set cutout range

renewable:
  onwind:
    cutout: cutout-2013-era5
    resource:
      method: wind
      turbine: Vestas_V112_3MW
    capacity_per_sqkm: 3 # conservative, ScholzPhd Tab 4.3.1: 10MW/km^2
    # correction_factor: 0.93
    copernicus:
      # Scholz, Y. (2012). Renewable energy based electricity supply at low costs:
      #  development of the REMix model and application for Europe. ( p.42 / p.28)
      # CLC grid codes:
      # 11X/12X - Various forest types
      # 20  - Shrubs
      # 30  - Herbaceus vegetation
      # 40  - Cropland
      # 50  - Urban
      # 60  - Bare / Sparse vegetation
      # 80  - Permanent water bodies
      # 100 - Moss and lichen
      # 200 - Open sea
      grid_codes: [20, 30, 40, 60, 100, 111, 112, 113, 114, 115, 116, 121, 122, 123, 124, 125, 126]
      distance: 1000
      distance_grid_codes: [50]
    natura: true
    potential: simple # or conservative
    clip_p_max_pu: 1.e-2
    extendable: true
  offwind-ac:
    cutout: cutout-2013-era5
    resource:
      method: wind
      turbine: NREL_ReferenceTurbine_5MW_offshore
    capacity_per_sqkm: 2
    # correction_factor: 0.8855
    # proxy for wake losses
    # from 10.1016/j.energy.2018.08.153
    # until done more rigorously in #153
    copernicus:
      grid_codes: [80, 200]
    natura: true
    max_depth: 50
    max_shore_distance: 30000
    potential: simple # or conservative
    clip_p_max_pu: 1.e-2
    extendable: true
  offwind-dc:
    cutout: cutout-2013-era5
    resource:
      method: wind
      turbine: NREL_ReferenceTurbine_5MW_offshore
    # ScholzPhd Tab 4.3.1: 10MW/km^2
    capacity_per_sqkm: 3
    # correction_factor: 0.8855
    # proxy for wake losses
    # from 10.1016/j.energy.2018.08.153
    # until done more rigorously in #153
    copernicus:
      grid_codes: [80, 200]
    natura: true
    max_depth: 50
    min_shore_distance: 30000
    potential: simple # or conservative
    clip_p_max_pu: 1.e-2
    extendable: true
  solar:
    cutout: cutout-2013-era5
    resource:
      method: pv
      panel: CSi
      orientation: latitude_optimal # will lead into optimal design
      # slope: 0.  # slope: 0 represent a flat panel
      # azimuth: 180.  # azimuth: 180 south orientation
    capacity_per_sqkm: 4.6 # From 1.7 to 4.6 addresses issue #361
    # Determined by comparing uncorrected area-weighted full-load hours to those
    # published in Supplementary Data to
    # Pietzcker, Robert Carl, et al. "Using the sun to decarbonize the power
    # sector: The economic potential of photovoltaics and concentrating solar
    # power." Applied Energy 135 (2014): 704-720.
    correction_factor: 0.854337
    copernicus:
      grid_codes: [20, 30, 40, 50, 60, 90, 100]
    natura: true
    potential: simple # or conservative
    clip_p_max_pu: 1.e-2
    extendable: true
  hydro:
    cutout: cutout-2013-era5
    hydrobasins_level: 6
    resource:
      method: hydro
      hydrobasins: data/hydrobasins/hybas_world.shp
      flowspeed: 1.0 # m/s
      # weight_with_height: false
      # show_progress: true
    carriers: [ror, PHS, hydro]
    PHS_max_hours: 6
    hydro_max_hours: "energy_capacity_totals_by_country" # not active
    hydro_max_hours_default: 6.0 # (optional, default 6) Default value of max_hours for hydro when NaN values are found
    clip_min_inflow: 1.0
    extendable: true
    normalization:
      method: hydro_capacities # 'hydro_capacities' to rescale country hydro production by using hydro_capacities, 'eia' to rescale by eia data, false for no rescaling
      year: 2013 # (optional) year of statistics used to rescale the runoff time series. When not provided, the cutout weather year is used
    multiplier: 1.1 # multiplier applied after the normalization of the hydro production; default 1.0
  csp:
    cutout: cutout-2013-era5
    resource:
      method: csp
      installation: SAM_solar_tower
    capacity_per_sqkm: 2.392 # From 1.7 to 4.6 addresses issue #361
    # Determined by comparing uncorrected area-weighted full-load hours to those
    # published in Supplementary Data to
    # Pietzcker, Robert Carl, et al. "Using the sun to decarbonize the power
    # sector: The economic potential of photovoltaics and concentrating solar
    # power." Applied Energy 135 (2014): 704-720.
    copernicus:
      grid_codes: [20, 30, 40, 60, 90]
      distancing_codes: [50]
      distance_to_codes: 3000
    natura: true
    potential: simple # or conservative
    clip_p_max_pu: 1.e-2
    extendable: true
    csp_model: advanced # simple or advanced

# TODO: Needs to be adjusted for Africa.
# Costs Configuration
costs:
<<<<<<< HEAD
  year: [2020, 2030, 2045]
  technology_data_countries: ["US"] #TODO: write an automated way to fetch countries from technology_data
  technology_data_url: "https://raw.githubusercontent.com/PyPSA/technology-data/"
  version: v0.10.0
=======
  year: 2030
  version: v0.11.0
>>>>>>> 67092cdd
  discountrate: [0.071] #, 0.086, 0.111]
  output_currency: "EUR"
  rooftop_share: 0.14 # based on the potentials, assuming  (0.1 kW/m2 and 10 m2/person)
  fill_values:
    FOM: 0
    VOM: 0
    efficiency: 1
    fuel: 0
    investment: 0
    lifetime: 25
    CO2 intensity: 0
    discount rate: 0.07
  marginal_cost: # EUR/MWh
    solar: 0.01
    onwind: 0.015
    offwind: 0.015
    hydro: 0.
    H2: 0.
    electrolysis: 0.
    fuel cell: 0.
    battery: 0.
    battery inverter: 0.
  emission_prices: # in currency per tonne emission, only used with the option Ep
    co2: 0.
  # investment: # EUR/MW
  #   CCGT: 830000
  # FOM: # %/year
  #   CCGT: 3.35
  # VOM: # EUR/MWh
  #   CCGT: 4.2
  # fuel: # EUR/MWh
  #   gas: 10.1
  # lifetime: # years
  #   CCGT: 25.0
  # efficiency: # per unit
  #   CCGT: 0.58
  lines:
    length_factor: 1.25 #to estimate offwind connection costs


monte_carlo:
  # Description: Specify Monte Carlo sampling options for uncertainty analysis.
  # Define the option list for Monte Carlo sampling.
  # Make sure add_to_snakefile is set to true to enable Monte-Carlo
  options:
    add_to_snakefile: false # When set to true, enables Monte Carlo sampling
    samples: 9 # number of optimizations. Note that number of samples when using scipy has to be the square of a prime number
    sampling_strategy: "chaospy" # "pydoe2", "chaospy", "scipy", packages that are supported
    seed: 42 # set seedling for reproducibilty
  # Uncertanties on any PyPSA object are specified by declaring the specific PyPSA object under the key 'uncertainties'.
  # For each PyPSA object, the 'type' and 'args' keys represent the type of distribution and its argument, respectively.
  # Supported distributions types are uniform, normal, lognormal, triangle, beta and gamma.
  # The arguments of the distribution are passed using the key 'args'  as follows, tailored by distribution type
  # normal: [mean, std], lognormal: [mean, std], uniform: [lower_bound, upper_bound],
  # triangle: [mid_point (between 0 - 1)], beta: [alpha, beta], gamma: [shape, scale]
  # More info on the distributions are documented in the Chaospy reference guide...
  # https://chaospy.readthedocs.io/en/master/reference/distribution/index.html
  # An abstract example is as follows:
  # {pypsa network object, e.g. "loads_t.p_set"}:
  # type: {any supported distribution among the previous: "uniform", "normal", ...}
  # args: {arguments passed as a list depending on the distribution, see the above and more at https://pypsa.readthedocs.io/}
  uncertainties:
    loads_t.p_set:
      type: uniform
      args: [0, 1]
    generators_t.p_max_pu.loc[:, n.generators.carrier == "onwind"]:
      type: lognormal
      args: [1.5]
    generators_t.p_max_pu.loc[:, n.generators.carrier == "solar"]:
      type: beta
      args: [0.5, 2]

# ------------------- SECTOR OPTIONS -------------------

policy_config:
  hydrogen:
    temporal_matching: "no_res_matching" # either "h2_yearly_matching", "h2_monthly_matching", "no_res_matching"
    spatial_matching: false
    additionality: false # RE electricity is equal to the amount required for additional hydrogen export compared to the 0 export case ("reference_case")
    allowed_excess: 1.0
    is_reference: false # Whether or not this network is a reference case network, relevant only if additionality is _true_
    remove_h2_load: false #Whether or not to remove the h2 load from the network, relevant only if is_reference is _true_
    path_to_ref: "" # Path to the reference case network for additionality calculation, relevant only if additionality is _true_ and is_reference is _false_
    re_country_load: false # Set to "True" to force the RE electricity to be equal to the electricity required for hydrogen export and the country electricity load. "False" excludes the country electricity load from the constraint.


demand_data:
  update_data: true # if true, the workflow downloads the energy balances data saved in data/demand/unsd/data again. Turn on for the first run.
  base_year: 2019

  other_industries: false # Whether or not to include industries that are not specified. some countries have has exaggerated numbers, check carefully.
  aluminium_year: 2019 # Year of the aluminium demand data specified in `data/AL_production.csv`


fossil_reserves:
  oil: 100 #TWh Maybe redundant

export:
  endogenous: false # If true, the export demand is endogenously determined by the model
  endogenous_price: 400 # EUR/MWh # Market price, for wich the hydrogen for endogenous exports is sold. Only considered, if ["export"]["endogenous"] is set to true.
  store: true # [True, False] # specifies whether an export store to balance demand is implemented
  store_capital_costs: "no_costs" # ["standard_costs", "no_costs"] # specifies the costs of the export store. "standard_costs" takes CAPEX of "hydrogen storage tank type 1 including compressor"
  h2export: [10] # Yearly export demand in TWh. Only considered, if ["export"]["endogenous"] is set to false
  export_profile: "ship" # use "ship" or "constant". Only considered, if ["export"]["endogenous"] is set to false
  ship:
    ship_capacity: 0.4 # TWh # 0.05 TWh for new ones, 0.003 TWh for Susio Frontier, 0.4 TWh according to Hampp2021: "Corresponds to 11360 t H2 (l) with LHV of 33.3333 Mwh/t_H2. Cihlar et al 2020 based on IEA 2019, Table 3-B"
    travel_time: 288 # hours # From Agadir to Rotterdam and back (12*24)
    fill_time: 24 # hours, for 48h see Hampp2021
    unload_time: 24 # hours for 48h see Hampp2021

custom_data:
  renewables: [] # ['csp', 'rooftop-solar', 'solar']
  elec_demand: false
  heat_demand: false
  industry_demand: false
  industry_database: false
  transport_demand: false
  water_costs: false
  h2_underground: false
  add_existing: false
  custom_sectors: false
  gas_network: false # If "True" then a custom .csv file must be placed in "resources/custom_data/pipelines.csv" , If "False" the user can choose btw "greenfield" or Model built-in datasets. Please refer to ["sector"] below.
  export_ports: false # If "True" then a custom .csv file must be placed in "data/custom/export_ports.csv"
  airports: false # If "True" then a custom .csv file must be placed in "data/custom/airports.csv". Data format for aiports must be in the format of the airports.csv file in the data folder.

industry:
  reference_year: 2015

solar_thermal:
  clearsky_model: simple
  orientation:
    slope: 45.
    azimuth: 180.

existing_capacities:
  grouping_years_power: [1960, 1965, 1970, 1975, 1980, 1985, 1990, 1995, 2000, 2005, 2010, 2015, 2020, 2025, 2030]
  grouping_years_heat: [1980, 1985, 1990, 1995, 2000, 2005, 2010, 2015, 2019] # these should not extend 2020
  threshold_capacity: 10
  default_heating_lifetime: 20
  conventional_carriers:
  - lignite
  - coal
  - oil
  - uranium

sector:
  gas:
    spatial_gas: true # ALWAYS TRUE
    network: false # ALWAYS FALSE for now (NOT USED)
    network_data: GGIT # Global dataset -> 'GGIT' , European dataset -> 'IGGIELGN'
    network_data_GGIT_status: ["Construction", "Operating", "Idle", "Shelved", "Mothballed", "Proposed"]
  hydrogen:
    network: true
    H2_retrofit_capacity_per_CH4: 0.6
    network_limit: 2000 #GWkm
    network_routes: gas # "gas or "greenfield". If "gas"  ->  the network data are fetched from ["sector"]["gas"]["network_data"]. If "greenfield"  -> the network follows the topology of electrical transmission lines
    gas_network_repurposing: true # If true -> ["sector"]["gas"]["network"] is automatically false
    underground_storage: false
    hydrogen_colors: false
    set_color_shares: false
    blue_share: 0.40
    pink_share: 0.05
  coal:
    spatial_coal: true
    shift_to_elec: true # If true, residential and services demand of coal is shifted to electricity. If false, the final energy demand of coal is disregarded
  lignite:
    spatial_lignite: false

  international_bunkers: false #Whether or not to count the emissions of international aviation and navigation

  oil:
    spatial_oil: true

  district_heating:
    potential: 0.3 #maximum fraction of urban demand which can be supplied by district heating
    #increase of today's district heating demand to potential maximum district heating share
    #progress = 0 means today's district heating share, progress=-1 means maximum fraction of urban demand is supplied by district heating
    progress: 1
    # 2020: 0.0
    # 2030: 0.3
    # 2040: 0.6
    # 2050: 1.0
    district_heating_loss: 0.15
  reduce_space_heat_exogenously: true # reduces space heat demand by a given factor (applied before losses in DH)
  # this can represent e.g. building renovation, building demolition, or if
  # the factor is negative: increasing floor area, increased thermal comfort, population growth
  reduce_space_heat_exogenously_factor: 0.29 # per unit reduction in space heat demand
  # the default factors are determined by the LTS scenario from http://tool.european-calculator.eu/app/buildings/building-types-area/?levers=1ddd4444421213bdbbbddd44444ffffff11f411111221111211l212221
  # 2020: 0.10  # this results in a space heat demand reduction of 10%
  # 2025: 0.09  # first heat demand increases compared to 2020 because of larger floor area per capita
  # 2030: 0.09
  # 2035: 0.11
  # 2040: 0.16
  # 2045: 0.21
  # 2050: 0.29

  tes: true
  tes_tau: # 180 day time constant for centralised, 3 day for decentralised
    decentral: 3
    central: 180
  boilers: true
  oil_boilers: false
  chp: true
  micro_chp: false
  solar_thermal: true
  heat_pump_sink_T: 55 #Celsius, based on DTU / large area radiators; used un build_cop_profiles.py
  time_dep_hp_cop: true #time dependent heat pump coefficient of performance
  solar_cf_correction: 0.788457 # = >>>1/1.2683
  bev_plug_to_wheel_efficiency: 0.2 #kWh/km from EPA https://www.fueleconomy.gov/feg/ for Tesla Model S
  bev_charge_efficiency: 0.9 #BEV (dis-)charging efficiency
  transport_heating_deadband_upper: 20.
  transport_heating_deadband_lower: 15.
  ICE_lower_degree_factor: 0.375 #in per cent increase in fuel consumption per degree above deadband
  ICE_upper_degree_factor: 1.6
  EV_lower_degree_factor: 0.98
  EV_upper_degree_factor: 0.63
  bev_avail_max: 0.95
  bev_avail_mean: 0.8
  bev_dsm_restriction_value: 0.75 #Set to 0 for no restriction on BEV DSM
  bev_dsm_restriction_time: 7 #Time at which SOC of BEV has to be dsm_restriction_value
  v2g: true #allows feed-in to grid from EV battery
  bev_dsm: true #turns on EV battery
  bev_energy: 0.05 #average battery size in MWh
  bev_availability: 0.5 #How many cars do smart charging
  transport_fuel_cell_efficiency: 0.5
  transport_internal_combustion_efficiency: 0.3
  industry_util_factor: 0.7

  biomass_transport: true # biomass transport between nodes
  biomass_transport_default_cost: 0.1 #EUR/km/MWh
  solid_biomass_potential: 40 # TWh/a, Potential of whole modelled area
  biogas_potential: 0.5 # TWh/a, Potential of whole modelled area

  efficiency_heat_oil_to_elec: 0.9
  efficiency_heat_biomass_to_elec: 0.9
  efficiency_heat_gas_to_elec: 0.9

  electricity_distribution_grid: true # adds low voltage buses and shifts AC loads, BEVs, heat pumps, and resistive heaters, micro CHPs to low voltage buses if technologies are present
  solar_rooftop: true # adds distribution side customer rooftop PV (only work if electricity_distribution_grid: true)
  home_battery: true # adds home batteries to low voltage buses ((only work if electricity_distribution_grid: true)
  transmission_efficiency:
    electricity distribution grid:
      efficiency_static: 0.97 # efficiency of distribution grid (i.e. 3% loses)
    H2 pipeline:
      efficiency_per_1000km: 1
      compression_per_1000km: 0.017 # DEA technology data. Mean of  Energy losses, lines 5000-20000 MW and lines >20000 MW for 2020, 2030 and 2050, [%/1000 km]

  dynamic_transport:
    enable: false # If "True", then the BEV and FCEV shares are obtained depending on the "Co2L"-wildcard (e.g. "Co2L0.70: 0.10"). If "False", then the shares are obtained depending on the "demand" wildcard and "planning_horizons" wildcard as listed below (e.g. "DF_2050: 0.08")
    land_transport_electric_share:
      Co2L2.0: 0.00
      Co2L1.0: 0.01
      Co2L0.90: 0.03
      Co2L0.80: 0.06
      Co2L0.70: 0.10
      Co2L0.60: 0.17
      Co2L0.50: 0.27
      Co2L0.40: 0.40
      Co2L0.30: 0.55
      Co2L0.20: 0.69
      Co2L0.10: 0.80
      Co2L0.00: 0.88
    land_transport_fuel_cell_share:
      Co2L2.0: 0.01
      Co2L1.0: 0.01
      Co2L0.90: 0.01
      Co2L0.80: 0.01
      Co2L0.70: 0.01
      Co2L0.60: 0.01
      Co2L0.50: 0.01
      Co2L0.40: 0.01
      Co2L0.30: 0.01
      Co2L0.20: 0.01
      Co2L0.10: 0.01
      Co2L0.00: 0.01

  land_transport_fuel_cell_share: # 1 means all FCEVs HERE
    BU_2030: 0.00
    AP_2030: 0.004
    NZ_2030: 0.02
    DF_2030: 0.01
    AB_2030: 0.01
    BU_2050: 0.00
    AP_2050: 0.06
    NZ_2050: 0.28
    DF_2050: 0.08

  land_transport_electric_share: # 1 means all EVs  # This leads to problems when non-zero HERE
    BU_2030: 0.00
    AP_2030: 0.075
    NZ_2030: 0.13
    DF_2030: 0.01
    AB_2030: 0.01
    BU_2050: 0.00
    AP_2050: 0.42
    NZ_2050: 0.68
    DF_2050: 0.011

  co2_network: true
  co2_sequestration_potential: 200 #MtCO2/a sequestration potential for Europe
  co2_sequestration_cost: 10 #EUR/tCO2 for sequestration of CO2
  shipping_hydrogen_liquefaction: false
  shipping_average_efficiency: 0.4 #For conversion of fuel oil to propulsion in 2011

  shipping_hydrogen_share: #1.0
    BU_2030: 0.00
    AP_2030: 0.00
    NZ_2030: 0.10
    DF_2030: 0.05
    AB_2030: 0.05
    BU_2050: 0.00
    AP_2050: 0.25
    NZ_2050: 0.36
    DF_2050: 0.12

  h2_cavern: true
  marginal_cost_storage: 0
  methanation: true
  helmeth: true
  dac: true
  SMR: true
  SMR CC: true
  cc_fraction: 0.9
  cc: true
  space_heat_share: 0.6 # the share of space heating from all heating. Remainder goes to water heating.
  airport_sizing_factor: 3

  min_part_load_fischer_tropsch: 0.9

  conventional_generation: # generator : carrier
    OCGT: gas
    oil: oil
    coal: coal
    lignite: lignite
    biomass: biomass
  keep_existing_capacities: true

solving:
  options:
    formulation: kirchhoff
    load_shedding: true
    noisy_costs: true
    min_iterations: 4
    max_iterations: 6
    clip_p_max_pu: 0.01
    skip_iterations: true
    track_iterations: false
    # nhours: 10

  solver:
    name: gurobi
    options: gurobi-default

  solver_options:
    highs-default:
      # refer to https://ergo-code.github.io/HiGHS/dev/options/definitions/
      threads: 4
      solver: "ipm"
      run_crossover: "off"
      small_matrix_value: 1e-6
      large_matrix_value: 1e9
      primal_feasibility_tolerance: 1e-5
      dual_feasibility_tolerance: 1e-5
      ipm_optimality_tolerance: 1e-4
      parallel: "on"
      random_seed: 123
    gurobi-default:
      threads: 4
      method: 2 # barrier
      crossover: 0
      BarConvTol: 1.e-6
      Seed: 123
      AggFill: 0
      PreDual: 0
      GURO_PAR_BARDENSETHRESH: 200
    gurobi-numeric-focus:
      NumericFocus: 3 # Favour numeric stability over speed
      method: 2 # barrier
      crossover: 0 # do not use crossover
      BarHomogeneous: 1 # Use homogeneous barrier if standard does not converge
      BarConvTol: 1.e-5
      FeasibilityTol: 1.e-4
      OptimalityTol: 1.e-4
      ObjScale: -0.5
      threads: 8
      Seed: 123
    gurobi-fallback: # Use gurobi defaults
      crossover: 0
      method: 2 # barrier
      BarHomogeneous: 1 # Use homogeneous barrier if standard does not converge
      BarConvTol: 1.e-5
      FeasibilityTol: 1.e-5
      OptimalityTol: 1.e-5
      Seed: 123
      threads: 8
    cplex-default:
      threads: 4
      lpmethod: 4 # barrier
      solutiontype: 2 # non basic solution, ie no crossover
      barrier.convergetol: 1.e-5
      feasopt.tolerance: 1.e-6
    copt-default:
      Threads: 8
      LpMethod: 2
      Crossover: 0
    cbc-default: {} # Used in CI
    glpk-default: {} # Used in CI

  mem: 30000 #memory in MB; 20 GB enough for 50+B+I+H2; 100 GB for 181+B+I+H2


plotting:
  map:
    figsize: [7, 7]
    boundaries: [-10.2, 29, 35, 72]
    p_nom:
      bus_size_factor: 5.e+4
      linewidth_factor: 3.e+3
    color_geomap:
      ocean: white
      land: whitesmoke

  costs_max: 10
  costs_threshold: 0.2

  energy_max: 20000
  energy_min: -20000
  energy_threshold: 15

  vre_techs:
  - onwind
  - offwind-ac
  - offwind-dc
  - solar
  - ror
  conv_techs:
  - OCGT
  - CCGT
  - nuclear
  - Nuclear
  - coal
  - oil
  storage_techs:
  - hydro+PHS
  - battery
  - H2
  renewable_storage_techs:
  - PHS
  - hydro
  load_carriers:
  - AC load
  AC_carriers:
  - AC line
  - AC transformer
  link_carriers:
  - DC line
  - Converter AC-DC
  heat_links:
  - heat pump
  - resistive heater
  - CHP heat
  - CHP electric
  - gas boiler
  - central heat pump
  - central resistive heater
  - central CHP heat
  - central CHP electric
  - central gas boiler
  heat_generators:
  - gas boiler
  - central gas boiler
  - solar thermal collector
  - central solar thermal collector

  tech_colors:
    onwind: "#235ebc"
    onshore wind: "#235ebc"
    offwind: "#6895dd"
    offwind-ac: "#6895dd"
    offshore wind: "#6895dd"
    offshore wind ac: "#6895dd"
    offshore wind (AC): "#6895dd"
    offwind-dc: "#74c6f2"
    offshore wind dc: "#74c6f2"
    offshore wind (DC): "#74c6f2"
    wave: "#004444"
    hydro: "#08ad97"
    hydro+PHS: "#08ad97"
    PHS: "#08ad97"
    hydro reservoir: "#08ad97"
    hydroelectricity: "#08ad97"
    ror: "#4adbc8"
    run of river: "#4adbc8"
    solar: "#f9d002"
    solar PV: "#f9d002"
    solar thermal: "#ffef60"
    solar rooftop: "#ffef60"
    biomass: "#0c6013"
    solid biomass: "#06540d"
    solid biomass for industry co2 from atmosphere: "#654321"
    solid biomass for industry co2 to stored: "#654321"
    solid biomass for industry CC: "#654321"
    biogas: "#23932d"
    waste: "#68896b"
    geothermal: "#ba91b1"
    OCGT: "#d35050"
    OCGT marginal: "sandybrown"
    OCGT-heat: "#ee8340"
    CCGT: "#b80404"
    gas: "#d35050"
    natural gas: "#d35050"
    gas boiler: "#ee8340"
    gas boilers: "#ee8340"
    gas boiler marginal: "#ee8340"
    gas-to-power/heat: "brown"
    SMR: "#4F4F2F"
    SMR CC: "darkblue"
    oil: "#262626"
    oil boiler: "#B5A642"
    oil emissions: "#666666"
    gas for industry: "#333333"
    gas for industry CC: "brown"
    gas for industry co2 to atmosphere: "#654321"
    gas for industry co2 to stored: "#654321"
    nuclear: "#ff9000"
    Nuclear: "r"
    Nuclear marginal: "r"
    uranium: "r"
    coal: "#707070"
    Coal: "k"
    Coal marginal: "k"
    lignite: "#9e5a01"
    Lignite: "grey"
    Lignite marginal: "grey"
    H2: "#ea048a"
    H2 for industry: "#222222"
    H2 for shipping: "#6495ED"
    H2 liquefaction: "m"
    hydrogen storage: "#ea048a"
    battery: "slategray"
    battery discharger: "slategray"
    battery charger: "slategray"
    battery storage: "slategray"
    home battery: "#614700"
    home battery storage: "#614700"
    lines: "#70af1d"
    transmission lines: "#70af1d"
    AC: "#70af1d"
    AC-AC: "#70af1d"
    AC line: "#70af1d"
    links: "#8a1caf"
    HVDC links: "#8a1caf"
    DC: "#8a1caf"
    DC-DC: "#8a1caf"
    DC link: "#8a1caf"
    load: "#ff0000"
    load shedding: "#ff0000"
    Electric load: "b"
    electricity: "k"
    electric demand: "k"
    electricity distribution grid: "y"
    heat: "darkred"
    Heat load: "r"
    heat pumps: "#76EE00"
    heat pump: "#76EE00"
    air heat pump: "#76EE00"
    ground heat pump: "#40AA00"
    CHP: "r"
    CHP heat: "r"
    CHP electric: "r"
    heat demand: "darkred"
    rural heat: "#880000"
    central heat: "#b22222"
    decentral heat: "#800000"
    low-temperature heat for industry: "#991111"
    process heat: "#FF3333"
    power-to-heat: "red"
    resistive heater: "pink"
    Sabatier: "#FF1493"
    methanation: "#FF1493"
    power-to-gas: "purple"
    power-to-liquid: "darkgreen"
    helmeth: "#7D0552"
    DAC: "deeppink"
    co2 stored: "#123456"
    CO2 pipeline: "gray"
    CO2 sequestration: "#123456"
    co2: "#123456"
    co2 vent: "#654321"
    process emissions: "#222222"
    process emissions CC: "gray"
    process emissions to stored: "#444444"
    process emissions to atmosphere: "#888888"
    agriculture heat: "#D07A7A"
    agriculture machinery oil: "#1e1e1e"
    agriculture machinery oil emissions: "#111111"
    agriculture electricity: "#222222"
    Fischer-Tropsch: "#44DD33"
    kerosene for aviation: "#44BB11"
    naphtha for industry: "#44FF55"
    land transport oil: "#44DD33"
    land transport oil emissions: "#666666"
    land transport fuel cell: "#AAAAAA"
    land transport EV: "grey"
    V2G: "grey"
    BEV charger: "grey"
    shipping: "#6495ED"
    shipping oil: "#6495ED"
    shipping oil emissions: "#6495ED"
    water tanks: "#BBBBBB"
    hot water storage: "#BBBBBB"
    hot water charging: "#BBBBBB"
    hot water discharging: "#999999"
    Li ion: "grey"
    district heating: "#CC4E5C"
    retrofitting: "purple"
    building retrofitting: "purple"
    solid biomass transport: "green"
    biomass EOP: "green"
    high-temp electrolysis: "magenta"
    today: "#D2691E"
    Ambient: "k"


  nice_names:
    OCGT: Open-Cycle Gas
    CCGT: Combined-Cycle Gas
    offwind-ac: Offshore Wind (AC)
    offwind-dc: Offshore Wind (DC)
    onwind: Onshore Wind
    solar: Solar
    PHS: Pumped Hydro Storage
    hydro: Reservoir & Dam
    battery: Battery Storage
    H2: Hydrogen Storage
    lines: Transmission Lines
    ror: Run of River<|MERGE_RESOLUTION|>--- conflicted
+++ resolved
@@ -15,7 +15,7 @@
 foresight: overnight
 
 
-countries: ["US", "NG"]
+countries: ["NG", "BJ"]
 # Can be replaced by country ["NG", "BJ"], continent ["Africa"] or user-specific region, see more at https://pypsa-earth.readthedocs.io/en/latest/configuration.html#top-level-configuration
 
 enable:
@@ -361,15 +361,10 @@
 # TODO: Needs to be adjusted for Africa.
 # Costs Configuration
 costs:
-<<<<<<< HEAD
   year: [2020, 2030, 2045]
   technology_data_countries: ["US"] #TODO: write an automated way to fetch countries from technology_data
   technology_data_url: "https://raw.githubusercontent.com/PyPSA/technology-data/"
-  version: v0.10.0
-=======
-  year: 2030
   version: v0.11.0
->>>>>>> 67092cdd
   discountrate: [0.071] #, 0.086, 0.111]
   output_currency: "EUR"
   rooftop_share: 0.14 # based on the potentials, assuming  (0.1 kW/m2 and 10 m2/person)
