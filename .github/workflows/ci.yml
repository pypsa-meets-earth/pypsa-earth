--- conflicted
+++ resolved
@@ -31,11 +31,7 @@
         shell: bash -l {0}
 
     steps:
-<<<<<<< HEAD
-    - uses: actions/checkout@v3
-=======
     - uses: actions/checkout@v4
->>>>>>> 6d45a1a7
 
 
     - name: Setup micromamba
