--- conflicted
+++ resolved
@@ -40,7 +40,6 @@
   - reverse-geocode
   - country_converter
 
-<<<<<<< HEAD
     # Keep in conda environment when calling ipython
   - ipython
     # Jupyter notebook requirement
@@ -52,39 +51,6 @@
   - descartes
   - rasterio!=1.2.10
   - rioxarray
-=======
-- pypsa>=0.21.3
-# - atlite>=0.2.4  # until https://github.com/PyPSA/atlite/issues/244 is not merged
-- dask
-- powerplantmatching>=0.5.7
-- earth-osm>=0.1.0
-- atlite
-
-  # Dependencies of the workflow itself
-- xlrd
-- openpyxl
-- seaborn
-- snakemake-minimal
-- memory_profiler
-- ruamel.yaml<=0.17.26
-- pytables
-- lxml
-- numpy
-- pandas
-- geopandas>=0.11.0
-- fiona!=1.8.22
-- xarray
-- netcdf4
-- networkx
-- scipy
-- pydoe2
-- shapely>=2
-- pre-commit
-- pyomo
-- matplotlib<=3.5.2
-- reverse-geocode
-- country_converter
->>>>>>> d0d709d5
 
     # Plotting
   - geoviews
