--- conflicted
+++ resolved
@@ -80,11 +80,5 @@
 - rich
 
 - pip:
-<<<<<<< HEAD
-  - git+https://github.com/davide-f/google-drive-downloader@master  # google drive with fix for virus scan
-  - chaospy  # lastest version only available on pip
-  - fake_useragent
   - currencyconverter
-=======
-  - googledrivedownloader>=1.1
->>>>>>> 02c95021
+  - googledrivedownloader>=1.1