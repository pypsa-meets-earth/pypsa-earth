--- conflicted
+++ resolved
@@ -12,22 +12,13 @@
   - pip
   - mamba # esp for windows build
 
-<<<<<<< HEAD
+
   # - atlite>=0.2.4  # until https://github.com/PyPSA/atlite/issues/244 is not merged
   - dask
   - powerplantmatching>=0.5.6
   - earth-osm>=0.0.8 # until 0.1.0
   - atlite
-=======
-- pypsa>=0.21.3
-# - atlite>=0.2.4  # until https://github.com/PyPSA/atlite/issues/244 is not merged
-- dask
-- powerplantmatching>=0.5.6
-- earth-osm>=0.1.0
-- atlite
->>>>>>> 05884b3a
-
-    # Dependencies of the workflow itself
+  # Dependencies of the workflow itself
   - xlrd
   - openpyxl
   - seaborn
