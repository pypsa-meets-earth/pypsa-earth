--- conflicted
+++ resolved
@@ -620,96 +620,6 @@
         "scripts/simplify_network.py"
 
 
-<<<<<<< HEAD
-if config["augmented_line_connection"].get("add_to_snakefile", False) == True:
-
-    rule cluster_network:
-        params:
-            aggregation_strategies=config["cluster_options"]["aggregation_strategies"],
-            build_shape_options=config["build_shape_options"],
-            electricity=config["electricity"],
-            costs=config["costs"],
-            length_factor=config["lines"]["length_factor"],
-            renewable=config["renewable"],
-            geo_crs=config["crs"]["geo_crs"],
-            countries=config["countries"],
-            cluster_options=config["cluster_options"],
-            focus_weights=config.get("focus_weights", None),
-            custom_busmap=config["enable"].get("custom_busmap", False),
-        input:
-            network="networks/" + RDIR + "elec_s{simpl}.nc",
-            country_shapes="resources/" + RDIR + "shapes/country_shapes.geojson",
-            regions_onshore="resources/"
-            + RDIR
-            + "bus_regions/regions_onshore_elec_s{simpl}.geojson",
-            regions_offshore="resources/"
-            + RDIR
-            + "bus_regions/regions_offshore_elec_s{simpl}.geojson",
-            #gadm_shapes="resources/" + RDIR + "shapes/MAR2.geojson",
-            #using this line instead of the following will test updated gadm shapes for MA.
-            #To use: downlaod file from the google drive and place it in resources/" + RDIR + "shapes/
-            #Link: https://drive.google.com/drive/u/1/folders/1dkW1wKBWvSY4i-XEuQFFBj242p0VdUlM
-            gadm_shapes="resources/" + RDIR + "shapes/gadm_shapes.geojson",
-            # busmap=ancient('resources/" + RDIR + "bus_regions/busmap_elec_s{simpl}.csv'),
-            custom_busmap=(
-                "data/custom_busmap_elec_s{simpl}_{clusters}.csv"
-                if config["enable"].get("custom_busmap", False)
-                else []
-            ),
-            tech_costs=COSTS,
-        output:
-            network="networks/" + RDIR + "elec_s{simpl}_{clusters}_pre_augmentation.nc",
-            regions_onshore="resources/"
-            + RDIR
-            + "bus_regions/regions_onshore_elec_s{simpl}_{clusters}.geojson",
-            regions_offshore="resources/"
-            + RDIR
-            + "bus_regions/regions_offshore_elec_s{simpl}_{clusters}.geojson",
-            busmap="resources/"
-            + RDIR
-            + "bus_regions/busmap_elec_s{simpl}_{clusters}.csv",
-            linemap="resources/"
-            + RDIR
-            + "bus_regions/linemap_elec_s{simpl}_{clusters}.csv",
-        log:
-            "logs/" + RDIR + "cluster_network/elec_s{simpl}_{clusters}.log",
-        benchmark:
-            "benchmarks/" + RDIR + "cluster_network/elec_s{simpl}_{clusters}"
-        threads: 1
-        resources:
-            mem_mb=3000,
-        script:
-            "scripts/cluster_network.py"
-
-    rule augmented_line_connections:
-        params:
-            lines=config["lines"],
-            augmented_line_connection=config["augmented_line_connection"],
-            hvdc_as_lines=config["electricity"]["hvdc_as_lines"],
-            electricity=config["electricity"],
-            costs=config["costs"],
-        input:
-            tech_costs=COSTS,
-            network="networks/" + RDIR + "elec_s{simpl}_{clusters}_pre_augmentation.nc",
-            regions_onshore="resources/"
-            + RDIR
-            + "bus_regions/regions_onshore_elec_s{simpl}_{clusters}.geojson",
-            regions_offshore="resources/"
-            + RDIR
-            + "bus_regions/regions_offshore_elec_s{simpl}_{clusters}.geojson",
-        output:
-            network="networks/" + RDIR + "elec_s{simpl}_{clusters}.nc",
-        log:
-            "logs/" + RDIR + "augmented_line_connections/elec_s{simpl}_{clusters}.log",
-        benchmark:
-            "benchmarks/" + RDIR + "augmented_line_connections/elec_s{simpl}_{clusters}"
-        threads: 1
-        resources:
-            mem_mb=3000,
-        script:
-            "scripts/augmented_line_connections.py"
-
-=======
 rule cluster_network:
     params:
         aggregation_strategies=config["cluster_options"]["aggregation_strategies"],
@@ -722,7 +632,7 @@
         countries=config["countries"],
         cluster_options=config["cluster_options"],
         focus_weights=config.get("focus_weights", None),
-        #custom_busmap=config["enable"].get("custom_busmap", False)
+        custom_busmap=config["enable"].get("custom_busmap", False),
         subregion=config["subregion"],
     input:
         network="networks/" + RDIR + "elec_s{simpl}.nc",
@@ -739,8 +649,11 @@
         #Link: https://drive.google.com/drive/u/1/folders/1dkW1wKBWvSY4i-XEuQFFBj242p0VdUlM
         gadm_shapes="resources/" + RDIR + "shapes/gadm_shapes.geojson",
         # busmap=ancient('resources/" + RDIR + "bus_regions/busmap_elec_s{simpl}.csv'),
-        # custom_busmap=("data/custom_busmap_elec_s{simpl}_{clusters}.csv"
-        #                if config["enable"].get("custom_busmap", False) else []),
+        custom_busmap=(
+                "data/custom_busmap_elec_s{simpl}_{clusters}.csv"
+                if config["enable"].get("custom_busmap", False)
+                else []
+            ),
         tech_costs=COSTS,
         subregion_shapes="resources/" + RDIR + "shapes/subregion_shapes.geojson",
     output:
@@ -766,69 +679,8 @@
         mem_mb=3000,
     script:
         "scripts/cluster_network.py"
->>>>>>> 7d348d76
-
-
-<<<<<<< HEAD
-    rule cluster_network:
-        params:
-            aggregation_strategies=config["cluster_options"]["aggregation_strategies"],
-            build_shape_options=config["build_shape_options"],
-            electricity=config["electricity"],
-            costs=config["costs"],
-            length_factor=config["lines"]["length_factor"],
-            renewable=config["renewable"],
-            geo_crs=config["crs"]["geo_crs"],
-            countries=config["countries"],
-            gadm_layer_id=config["build_shape_options"]["gadm_layer_id"],
-            cluster_options=config["cluster_options"],
-            focus_weights=config.get("focus_weights", None),
-            custom_busmap=config["enable"].get("custom_busmap", False),
-        input:
-            network="networks/" + RDIR + "elec_s{simpl}.nc",
-            country_shapes="resources/" + RDIR + "shapes/country_shapes.geojson",
-            regions_onshore="resources/"
-            + RDIR
-            + "bus_regions/regions_onshore_elec_s{simpl}.geojson",
-            regions_offshore="resources/"
-            + RDIR
-            + "bus_regions/regions_offshore_elec_s{simpl}.geojson",
-            #gadm_shapes="resources/" + RDIR + "shapes/MAR2.geojson",
-            #using this line instead of the following will test updated gadm shapes for MA.
-            #To use: downlaod file from the google drive and place it in resources/" + RDIR + "shapes/
-            #Link: https://drive.google.com/drive/u/1/folders/1dkW1wKBWvSY4i-XEuQFFBj242p0VdUlM
-            gadm_shapes="resources/" + RDIR + "shapes/gadm_shapes.geojson",
-            # busmap=ancient('resources/" + RDIR + "bus_regions/busmap_elec_s{simpl}.csv'),
-            custom_busmap=(
-                "data/custom_busmap_elec_s{simpl}_{clusters}.csv"
-                if config["enable"].get("custom_busmap", False)
-                else []
-            ),
-            tech_costs=COSTS,
-        output:
-            network="networks/" + RDIR + "elec_s{simpl}_{clusters}.nc",
-            regions_onshore="resources/"
-            + RDIR
-            + "bus_regions/regions_onshore_elec_s{simpl}_{clusters}.geojson",
-            regions_offshore="resources/"
-            + RDIR
-            + "bus_regions/regions_offshore_elec_s{simpl}_{clusters}.geojson",
-            busmap="resources/"
-            + RDIR
-            + "bus_regions/busmap_elec_s{simpl}_{clusters}.csv",
-            linemap="resources/"
-            + RDIR
-            + "bus_regions/linemap_elec_s{simpl}_{clusters}.csv",
-        log:
-            "logs/" + RDIR + "cluster_network/elec_s{simpl}_{clusters}.log",
-        benchmark:
-            "benchmarks/" + RDIR + "cluster_network/elec_s{simpl}_{clusters}"
-        threads: 1
-        resources:
-            mem_mb=3000,
-        script:
-            "scripts/cluster_network.py"
-=======
+
+
 rule augmented_line_connections:
     params:
         lines=config["lines"],
@@ -856,7 +708,6 @@
         mem_mb=3000,
     script:
         "scripts/augmented_line_connections.py"
->>>>>>> 7d348d76
 
 
 rule add_extra_components:
