# SPDX-FileCopyrightText:  PyPSA-Earth and PyPSA-Eur Authors
#
# SPDX-License-Identifier: AGPL-3.0-or-later

import sys

sys.path.append("./scripts")

from os.path import normpath, exists, isdir
from shutil import copyfile, move

from snakemake.remote.HTTP import RemoteProvider as HTTPRemoteProvider

from scripts._helpers import create_country_list
from scripts.build_demand_profiles import get_load_paths_gegis
from scripts.retrieve_databundle_light import datafiles_retrivedatabundle
from scripts.monte_carlo import wildcard_creator
from pathlib import Path

HTTP = HTTPRemoteProvider()

if "config" not in globals() or not config:  # skip when used as sub-workflow
    if not exists("config.yaml"):
        copyfile("config.tutorial.yaml", "config.yaml")

    configfile: "config.yaml"


configfile: "configs/bundle_config.yaml"


# convert country list according to the desired region
config["countries"] = create_country_list(config["countries"])

# create a list of iteration steps, required to solve the experimental design
# each value is used as wildcard input e.g. solution_{unc}
if config["monte_carlo"].get("add_to_snakefile", False) == True:
    config["scenario"]["unc"] = wildcard_creator(config)

run = config.get("run", {})
RDIR = run["name"] + "/" if run.get("name") else ""
CDIR = RDIR if not run.get("shared_cutouts") else ""

load_data_paths = get_load_paths_gegis("data", config)
if config["enable"].get("retrieve_cost_data", True):
    COSTS = "resources/" + RDIR + "costs.csv"
else:
    COSTS = "data/costs.csv"
ATLITE_NPROCESSES = config["atlite"].get("nprocesses", 10)


wildcard_constraints:
    simpl="[a-zA-Z0-9]*|all",
    clusters="[0-9]+m?|all",
    ll="(v|c)([0-9\.]+|opt|all)|all",
    opts="[-+a-zA-Z0-9\.]*",
    unc="[-+a-zA-Z0-9\.]*",


rule clean:
    run:
        shell("snakemake -j 1 solve_all_networks --delete-all-output")
        try:
            shell("snakemake -j 1 solve_all_networks_monte --delete-all-output")
        except:
            pass
        shell("snakemake -j 1 run_all_scenarios --delete-all-output")


rule run_tests:
    output:
        touch("tests.done"),
    run:
        import os

        shell("snakemake --cores all build_test_configs")
        directory = "test/tmp"  # assign directory
        for filename in os.scandir(directory):  # iterate over files in that directory
            if filename.is_file():
                print(
                    f"Running test: config name '{filename.name}'' and path name '{filename.path}'"
                )
                if "custom" in filename.name:
                    shell("mkdir -p configs/scenarios")
                    shell("cp {filename.path} configs/scenarios/config.custom.yaml")
                    shell("snakemake --cores 1 run_all_scenarios --forceall")
                if "monte" in filename.name:
                    shell("cp {filename.path} config.yaml")
                    shell("snakemake --cores all solve_all_networks_monte --forceall")
                else:
                    shell("cp {filename.path} config.yaml")
                    shell("snakemake --cores all solve_all_networks --forceall")
        print("Tests are successful.")


rule solve_all_networks:
    input:
        expand(
            "results/" + RDIR + "networks/elec_s{simpl}_{clusters}_ec_l{ll}_{opts}.nc",
            **config["scenario"]
        ),


rule plot_all_p_nom:
    input:
        expand(
            "results/"
            + RDIR
            + "plots/elec_s{simpl}_{clusters}_ec_l{ll}_{opts}_p_nom.{ext}",
            **config["scenario"],
            ext=["png", "pdf"]
        ),


rule make_all_summaries:
    input:
        expand(
            "results/"
            + RDIR
            + "summaries/elec_s{simpl}_{clusters}_ec_l{ll}_{opts}_{country}",
            **config["scenario"],
            country=["all"] + config["countries"]
        ),


rule plot_all_summaries:
    input:
        expand(
            "results/"
            + RDIR
            + "plots/summary_{summary}_elec_s{simpl}_{clusters}_ec_l{ll}_{opts}_{country}.{ext}",
            summary=["energy", "costs"],
            **config["scenario"],
            country=["all"] + config["countries"],
            ext=["png", "pdf"]
        ),


if config["enable"].get("retrieve_databundle", True):

    rule retrieve_databundle_light:
        output:  #expand(directory('{file}') if isdir('{file}') else '{file}', file=datafiles)
            expand("{file}", file=datafiles_retrivedatabundle(config)),
            directory("data/landcover"),
        log:
            "logs/" + RDIR + "retrieve_databundle.log",
        benchmark:
            "benchmarks/" + RDIR + "retrieve_databundle_light"
        script:
            "scripts/retrieve_databundle_light.py"


if config["enable"].get("download_osm_data", True):

    rule download_osm_data:
        output:
            cables="resources/" + RDIR + "osm/raw/all_raw_cables.geojson",
            generators="resources/" + RDIR + "osm/raw/all_raw_generators.geojson",
            generators_csv="resources/" + RDIR + "osm/raw/all_raw_generators.csv",
            lines="resources/" + RDIR + "osm/raw/all_raw_lines.geojson",
            substations="resources/" + RDIR + "osm/raw/all_raw_substations.geojson",
        log:
            "logs/" + RDIR + "download_osm_data.log",
        benchmark:
            "benchmarks/" + RDIR + "download_osm_data"
        script:
            "scripts/download_osm_data.py"


rule clean_osm_data:
    input:
        cables="resources/" + RDIR + "osm/raw/all_raw_cables.geojson",
        generators="resources/" + RDIR + "osm/raw/all_raw_generators.geojson",
        lines="resources/" + RDIR + "osm/raw/all_raw_lines.geojson",
        substations="resources/" + RDIR + "osm/raw/all_raw_substations.geojson",
        country_shapes="resources/" + RDIR + "shapes/country_shapes.geojson",
        offshore_shapes="resources/" + RDIR + "shapes/offshore_shapes.geojson",
        africa_shape="resources/" + RDIR + "shapes/africa_shape.geojson",
    output:
        generators="resources/" + RDIR + "osm/clean/all_clean_generators.geojson",
        generators_csv="resources/" + RDIR + "osm/clean/all_clean_generators.csv",
        lines="resources/" + RDIR + "osm/clean/all_clean_lines.geojson",
        substations="resources/" + RDIR + "osm/clean/all_clean_substations.geojson",
    log:
        "logs/" + RDIR + "clean_osm_data.log",
    benchmark:
        "benchmarks/" + RDIR + "clean_osm_data"
    script:
        "scripts/clean_osm_data.py"


rule build_osm_network:
    input:
        generators="resources/" + RDIR + "osm/clean/all_clean_generators.geojson",
        lines="resources/" + RDIR + "osm/clean/all_clean_lines.geojson",
        substations="resources/" + RDIR + "osm/clean/all_clean_substations.geojson",
        country_shapes="resources/" + RDIR + "shapes/country_shapes.geojson",
    output:
        lines="resources/" + RDIR + "base_network/all_lines_build_network.csv",
        converters="resources/" + RDIR + "base_network/all_converters_build_network.csv",
        transformers="resources/"
        + RDIR
        + "base_network/all_transformers_build_network.csv",
        substations="resources/" + RDIR + "base_network/all_buses_build_network.csv",
    log:
        "logs/" + RDIR + "build_osm_network.log",
    benchmark:
        "benchmarks/" + RDIR + "build_osm_network"
    script:
        "scripts/build_osm_network.py"


rule build_shapes:
    input:
        # naturalearth='data/bundle/naturalearth/ne_10m_admin_0_countries.shp',
        # eez='data/bundle/eez/World_EEZ_v8_2014.shp',
        # nuts3='data/bundle/NUTS_2013_60M_SH/data/NUTS_RG_60M_2013.shp',
        # nuts3pop='data/bundle/nama_10r_3popgdp.tsv.gz',
        # nuts3gdp='data/bundle/nama_10r_3gdp.tsv.gz',
        eez="data/eez/eez_v11.gpkg",
    output:
        country_shapes="resources/" + RDIR + "shapes/country_shapes.geojson",
        offshore_shapes="resources/" + RDIR + "shapes/offshore_shapes.geojson",
        africa_shape="resources/" + RDIR + "shapes/africa_shape.geojson",
        gadm_shapes="resources/" + RDIR + "shapes/gadm_shapes.geojson",
    log:
        "logs/" + RDIR + "build_shapes.log",
    benchmark:
        "benchmarks/" + RDIR + "build_shapes"
    threads: 1
    resources:
        mem_mb=500,
    script:
        "scripts/build_shapes.py"


rule base_network:
    input:
        osm_buses="resources/" + RDIR + "base_network/all_buses_build_network.csv",
        osm_lines="resources/" + RDIR + "base_network/all_lines_build_network.csv",
        osm_converters="resources/"
        + RDIR
        + "base_network/all_converters_build_network.csv",
        osm_transformers="resources/"
        + RDIR
        + "base_network/all_transformers_build_network.csv",
        country_shapes="resources/" + RDIR + "shapes/country_shapes.geojson",
        offshore_shapes="resources/" + RDIR + "shapes/offshore_shapes.geojson",
    output:
        "networks/" + RDIR + "base.nc",
    log:
        "logs/" + RDIR + "base_network.log",
    benchmark:
        "benchmarks/" + RDIR + "base_network"
    threads: 1
    resources:
        mem_mb=500,
    script:
        "scripts/base_network.py"


rule build_bus_regions:
    input:
        country_shapes="resources/" + RDIR + "shapes/country_shapes.geojson",
        offshore_shapes="resources/" + RDIR + "shapes/offshore_shapes.geojson",
        base_network="networks/" + RDIR + "base.nc",
        #gadm_shapes="resources/" + RDIR + "shapes/MAR2.geojson",
        #using this line instead of the following will test updated gadm shapes for MA.
        #To use: downlaod file from the google drive and place it in resources/" + RDIR + "shapes/
        #Link: https://drive.google.com/drive/u/1/folders/1dkW1wKBWvSY4i-XEuQFFBj242p0VdUlM
        gadm_shapes="resources/" + RDIR + "shapes/gadm_shapes.geojson",
    output:
        regions_onshore="resources/" + RDIR + "bus_regions/regions_onshore.geojson",
        regions_offshore="resources/" + RDIR + "bus_regions/regions_offshore.geojson",
    log:
        "logs/" + RDIR + "build_bus_regions.log",
    benchmark:
        "benchmarks/" + RDIR + "build_bus_regions"
    threads: 1
    resources:
        mem_mb=1000,
    script:
        "scripts/build_bus_regions.py"


if config["enable"].get("build_cutout", False):

    rule build_cutout:
        input:
            onshore_shapes="resources/" + RDIR + "shapes/country_shapes.geojson",
            offshore_shapes="resources/" + RDIR + "shapes/offshore_shapes.geojson",
        output:
            "cutouts/" + CDIR + "{cutout}.nc",
        log:
            "logs/" + RDIR + "build_cutout/{cutout}.log",
        benchmark:
            "benchmarks/" + RDIR + "build_cutout_{cutout}"
        threads: ATLITE_NPROCESSES
        resources:
            mem_mb=ATLITE_NPROCESSES * 1000,
        script:
            "scripts/build_cutout.py"


if config["enable"].get("build_natura_raster", False):

    rule build_natura_raster:
        input:
            shapefiles_land="data/landcover",
            cutouts=expand("cutouts/" + CDIR + "{cutouts}.nc", **config["atlite"]),
        output:
            "resources/" + RDIR + "natura.tiff",
        log:
            "logs/" + RDIR + "build_natura_raster.log",
        benchmark:
            "benchmarks/" + RDIR + "build_natura_raster"
        script:
            "scripts/build_natura_raster.py"


if not config["enable"].get("build_natura_raster", False):

    rule copy_defaultnatura_tiff:
        input:
            "data/natura.tiff",
        output:
            "resources/" + RDIR + "natura.tiff",
        run:
            import shutil

            shutil.copyfile(input[0], output[0])


if config["enable"].get("retrieve_cost_data", True):

    rule retrieve_cost_data:
        input:
            HTTP.remote(
                f"raw.githubusercontent.com/PyPSA/technology-data/{config['costs']['version']}/outputs/costs_{config['costs']['year']}.csv",
                keep_local=True,
            ),
        output:
            COSTS,
        log:
            "logs/" + RDIR + "retrieve_cost_data.log",
        resources:
            mem_mb=5000,
        run:
            move(input[0], output[0])


rule build_demand_profiles:
    input:
        base_network="networks/" + RDIR + "base.nc",
        regions="resources/" + RDIR + "bus_regions/regions_onshore.geojson",
        load=load_data_paths,
        #gadm_shapes="resources/" + RDIR + "shapes/MAR2.geojson", 
        #using this line instead of the following will test updated gadm shapes for MA.
        #To use: downlaod file from the google drive and place it in resources/" + RDIR + "shapes/
        #Link: https://drive.google.com/drive/u/1/folders/1dkW1wKBWvSY4i-XEuQFFBj242p0VdUlM
        gadm_shapes="resources/" + RDIR + "shapes/gadm_shapes.geojson",
    output:
        "resources/" + RDIR + "demand_profiles.csv",
    log:
        "logs/" + RDIR + "build_demand_profiles.log",
    benchmark:
        "benchmarks/" + RDIR + "build_demand_profiles"
    threads: 1
    resources:
        mem_mb=3000,
    script:
        "scripts/build_demand_profiles.py"


rule build_renewable_profiles:
    input:
        natura="resources/" + RDIR + "natura.tiff",
        copernicus="data/copernicus/PROBAV_LC100_global_v3.0.1_2019-nrt_Discrete-Classification-map_EPSG-4326.tif",
        gebco="data/gebco/GEBCO_2021_TID.nc",
        country_shapes="resources/" + RDIR + "shapes/country_shapes.geojson",
        offshore_shapes="resources/" + RDIR + "shapes/offshore_shapes.geojson",
        hydro_capacities="data/hydro_capacities.csv",
        eia_hydro_generation="data/eia_hydro_annual_generation.csv",
        powerplants="resources/" + RDIR + "powerplants.csv",
        regions=lambda w: (
            "resources/" + RDIR + "bus_regions/regions_onshore.geojson"
            if w.technology in ("onwind", "solar", "hydro")
            else "resources/" + RDIR + "bus_regions/regions_offshore.geojson"
        ),
        cutout=lambda w: "cutouts/"
        + CDIR
        + config["renewable"][w.technology]["cutout"]
        + ".nc",
    output:
        profile="resources/" + RDIR + "renewable_profiles/profile_{technology}.nc",
    log:
        "logs/" + RDIR + "build_renewable_profile_{technology}.log",
    benchmark:
        "benchmarks/" + RDIR + "build_renewable_profiles_{technology}"
    threads: ATLITE_NPROCESSES
    resources:
        mem_mb=ATLITE_NPROCESSES * 5000,
    script:
        "scripts/build_renewable_profiles.py"


rule build_powerplants:
    input:
        base_network="networks/" + RDIR + "base.nc",
        pm_config="configs/powerplantmatching_config.yaml",
        custom_powerplants="data/custom_powerplants.csv",
        osm_powerplants="resources/" + RDIR + "osm/clean/all_clean_generators.csv",
        #gadm_shapes="resources/" + RDIR + "shapes/MAR2.geojson",
        #using this line instead of the following will test updated gadm shapes for MA.
        #To use: downlaod file from the google drive and place it in resources/" + RDIR + "shapes/
        #Link: https://drive.google.com/drive/u/1/folders/1dkW1wKBWvSY4i-XEuQFFBj242p0VdUlM
        gadm_shapes="resources/" + RDIR + "shapes/gadm_shapes.geojson",
    output:
        powerplants="resources/" + RDIR + "powerplants.csv",
        powerplants_osm2pm="resources/" + RDIR + "powerplants_osm2pm.csv",
    log:
        "logs/" + RDIR + "build_powerplants.log",
    benchmark:
        "benchmarks/" + RDIR + "build_powerplants"
    threads: 1
    resources:
        mem_mb=500,
    script:
        "scripts/build_powerplants.py"


rule add_electricity:
    input:
        **{
            f"profile_{tech}": "resources/"
            + RDIR
            + f"renewable_profiles/profile_{tech}.nc"
            for tech in config["renewable"]
            if tech in config["electricity"]["renewable_carriers"]
        },
        **{
            f"conventional_{carrier}_{attr}": fn
            for carrier, d in config.get("conventional", {None: {}}).items()
            for attr, fn in d.items()
            if str(fn).startswith("data/")
        },
        base_network="networks/" + RDIR + "base.nc",
        tech_costs=COSTS,
        powerplants="resources/" + RDIR + "powerplants.csv",
        #gadm_shapes="resources/" + RDIR + "shapes/MAR2.geojson", 
        #using this line instead of the following will test updated gadm shapes for MA.
        #To use: downlaod file from the google drive and place it in resources/" + RDIR + "shapes/
        #Link: https://drive.google.com/drive/u/1/folders/1dkW1wKBWvSY4i-XEuQFFBj242p0VdUlM
        gadm_shapes="resources/" + RDIR + "shapes/gadm_shapes.geojson",
        hydro_capacities="data/hydro_capacities.csv",
        demand_profiles="resources/" + RDIR + "demand_profiles.csv",
    output:
        "networks/" + RDIR + "elec.nc",
    log:
        "logs/" + RDIR + "add_electricity.log",
    benchmark:
        "benchmarks/" + RDIR + "add_electricity"
    threads: 1
    resources:
        mem_mb=3000,
    script:
        "scripts/add_electricity.py"


rule simplify_network:
    input:
        network="networks/" + RDIR + "elec.nc",
        tech_costs=COSTS,
        regions_onshore="resources/" + RDIR + "bus_regions/regions_onshore.geojson",
        regions_offshore="resources/" + RDIR + "bus_regions/regions_offshore.geojson",
    output:
        network="networks/" + RDIR + "elec_s{simpl}.nc",
        regions_onshore="resources/"
        + RDIR
        + "bus_regions/regions_onshore_elec_s{simpl}.geojson",
        regions_offshore="resources/"
        + RDIR
        + "bus_regions/regions_offshore_elec_s{simpl}.geojson",
        busmap="resources/" + RDIR + "bus_regions/busmap_elec_s{simpl}.csv",
        connection_costs="resources/"
        + RDIR
        + "bus_regions/connection_costs_s{simpl}.csv",
    log:
        "logs/" + RDIR + "simplify_network/elec_s{simpl}.log",
    benchmark:
        "benchmarks/" + RDIR + "simplify_network/elec_s{simpl}"
    threads: 1
    resources:
        mem_mb=4000,
    script:
        "scripts/simplify_network.py"


if config["augmented_line_connection"].get("add_to_snakefile", False) == True:

    rule cluster_network:
        input:
            network="networks/" + RDIR + "elec_s{simpl}.nc",
            country_shapes="resources/" + RDIR + "shapes/country_shapes.geojson",
            regions_onshore="resources/"
            + RDIR
            + "bus_regions/regions_onshore_elec_s{simpl}.geojson",
            regions_offshore="resources/"
            + RDIR
            + "bus_regions/regions_offshore_elec_s{simpl}.geojson",
            #gadm_shapes="resources/" + RDIR + "shapes/MAR2.geojson",
            #using this line instead of the following will test updated gadm shapes for MA.
            #To use: downlaod file from the google drive and place it in resources/" + RDIR + "shapes/
            #Link: https://drive.google.com/drive/u/1/folders/1dkW1wKBWvSY4i-XEuQFFBj242p0VdUlM
            gadm_shapes="resources/" + RDIR + "shapes/gadm_shapes.geojson",
            # busmap=ancient('resources/" + RDIR + "bus_regions/busmap_elec_s{simpl}.csv'),
            # custom_busmap=("data/custom_busmap_elec_s{simpl}_{clusters}.csv"
            #                if config["enable"].get("custom_busmap", False) else []),
            tech_costs=COSTS,
        output:
            network="networks/" + RDIR + "elec_s{simpl}_{clusters}_pre_augmentation.nc",
            regions_onshore="resources/"
            + RDIR
            + "bus_regions/regions_onshore_elec_s{simpl}_{clusters}.geojson",
            regions_offshore="resources/"
            + RDIR
            + "bus_regions/regions_offshore_elec_s{simpl}_{clusters}.geojson",
            busmap="resources/"
            + RDIR
            + "bus_regions/busmap_elec_s{simpl}_{clusters}.csv",
            linemap="resources/"
            + RDIR
            + "bus_regions/linemap_elec_s{simpl}_{clusters}.csv",
        log:
            "logs/" + RDIR + "cluster_network/elec_s{simpl}_{clusters}.log",
        benchmark:
            "benchmarks/" + RDIR + "cluster_network/elec_s{simpl}_{clusters}"
        threads: 1
        resources:
            mem_mb=3000,
        script:
            "scripts/cluster_network.py"

    rule augmented_line_connections:
        input:
            tech_costs=COSTS,
            network="networks/" + RDIR + "elec_s{simpl}_{clusters}_pre_augmentation.nc",
            regions_onshore="resources/"
            + RDIR
            + "bus_regions/regions_onshore_elec_s{simpl}_{clusters}.geojson",
            regions_offshore="resources/"
            + RDIR
            + "bus_regions/regions_offshore_elec_s{simpl}_{clusters}.geojson",
        output:
            network="networks/" + RDIR + "elec_s{simpl}_{clusters}.nc",
        log:
            "logs/" + RDIR + "augmented_line_connections/elec_s{simpl}_{clusters}.log",
        benchmark:
            "benchmarks/" + RDIR + "augmented_line_connections/elec_s{simpl}_{clusters}"
        threads: 1
        resources:
            mem_mb=3000,
        script:
            "scripts/augmented_line_connections.py"


if config["augmented_line_connection"].get("add_to_snakefile", False) == False:

    rule cluster_network:
        input:
            network="networks/" + RDIR + "elec_s{simpl}.nc",
            country_shapes="resources/" + RDIR + "shapes/country_shapes.geojson",
            regions_onshore="resources/"
            + RDIR
            + "bus_regions/regions_onshore_elec_s{simpl}.geojson",
            regions_offshore="resources/"
            + RDIR
            + "bus_regions/regions_offshore_elec_s{simpl}.geojson",
            #gadm_shapes="resources/" + RDIR + "shapes/MAR2.geojson",
            #using this line instead of the following will test updated gadm shapes for MA.
            #To use: downlaod file from the google drive and place it in resources/" + RDIR + "shapes/
            #Link: https://drive.google.com/drive/u/1/folders/1dkW1wKBWvSY4i-XEuQFFBj242p0VdUlM
            gadm_shapes="resources/" + RDIR + "shapes/gadm_shapes.geojson",
            # busmap=ancient('resources/" + RDIR + "bus_regions/busmap_elec_s{simpl}.csv'),
            # custom_busmap=("data/custom_busmap_elec_s{simpl}_{clusters}.csv"
            #                if config["enable"].get("custom_busmap", False) else []),
            tech_costs=COSTS,
        output:
            network="networks/" + RDIR + "elec_s{simpl}_{clusters}.nc",
            regions_onshore="resources/"
            + RDIR
            + "bus_regions/regions_onshore_elec_s{simpl}_{clusters}.geojson",
            regions_offshore="resources/"
            + RDIR
            + "bus_regions/regions_offshore_elec_s{simpl}_{clusters}.geojson",
            busmap="resources/"
            + RDIR
            + "bus_regions/busmap_elec_s{simpl}_{clusters}.csv",
            linemap="resources/"
            + RDIR
            + "bus_regions/linemap_elec_s{simpl}_{clusters}.csv",
        log:
            "logs/" + RDIR + "cluster_network/elec_s{simpl}_{clusters}.log",
        benchmark:
            "benchmarks/" + RDIR + "cluster_network/elec_s{simpl}_{clusters}"
        threads: 1
        resources:
            mem_mb=3000,
        script:
            "scripts/cluster_network.py"


rule add_extra_components:
    input:
        network="networks/" + RDIR + "elec_s{simpl}_{clusters}.nc",
        tech_costs=COSTS,
    output:
        "networks/" + RDIR + "elec_s{simpl}_{clusters}_ec.nc",
    log:
        "logs/" + RDIR + "add_extra_components/elec_s{simpl}_{clusters}.log",
    benchmark:
        "benchmarks/" + RDIR + "add_extra_components/elec_s{simpl}_{clusters}_ec"
    threads: 1
    resources:
        mem_mb=3000,
    script:
        "scripts/add_extra_components.py"


rule prepare_network:
    input:
        "networks/" + RDIR + "elec_s{simpl}_{clusters}_ec.nc",
        tech_costs=COSTS,
    output:
        "networks/" + RDIR + "elec_s{simpl}_{clusters}_ec_l{ll}_{opts}.nc",
    log:
        "logs/" + RDIR + "prepare_network/elec_s{simpl}_{clusters}_ec_l{ll}_{opts}.log",
    benchmark:
        (
            "benchmarks/"
            + RDIR
            + "prepare_network/elec_s{simpl}_{clusters}_ec_l{ll}_{opts}"
        )
    threads: 1
    resources:
        mem_mb=4000,
    script:
        "scripts/prepare_network.py"


def memory(w):
    factor = 3.0
    for o in w.opts.split("-"):
        m = re.match(r"^(\d+)h$", o, re.IGNORECASE)
        if m is not None:
            factor /= int(m.group(1))
            break
    for o in w.opts.split("-"):
        m = re.match(r"^(\d+)seg$", o, re.IGNORECASE)
        if m is not None:
            factor *= int(m.group(1)) / 8760
            break
    if w.clusters.endswith("m"):
        return int(factor * (18000 + 180 * int(w.clusters[:-1])))
    else:
        return int(factor * (10000 + 195 * int(w.clusters)))


if config["monte_carlo"].get("add_to_snakefile", False) == True:

    rule monte_carlo:
        input:
            "networks/" + RDIR + "elec_s{simpl}_{clusters}_ec_l{ll}_{opts}.nc",
        output:
            "networks/" + RDIR + "elec_s{simpl}_{clusters}_ec_l{ll}_{opts}_{unc}.nc",
        log:
            "logs/"
            + RDIR
            + "prepare_network/elec_s{simpl}_{clusters}_ec_l{ll}_{opts}_{unc}.log",
        benchmark:
            (
                "benchmarks/"
                + RDIR
                + "prepare_network/elec_s{simpl}_{clusters}_ec_l{ll}_{opts}_{unc}"
            )
        threads: 1
        resources:
            mem_mb=4000,
        script:
            "scripts/monte_carlo.py"

    rule solve_network:
        input:
            "networks/" + RDIR + "elec_s{simpl}_{clusters}_ec_l{ll}_{opts}_{unc}.nc",
            tech_costs=COSTS,
        output:
            "results/"
            + RDIR
            + "networks/elec_s{simpl}_{clusters}_ec_l{ll}_{opts}_{unc}.nc",
        log:
            solver=normpath(
                "logs/"
                + RDIR
                + "solve_network/elec_s{simpl}_{clusters}_ec_l{ll}_{opts}_{unc}_solver.log"
            ),
            python="logs/"
            + RDIR
            + "solve_network/elec_s{simpl}_{clusters}_ec_l{ll}_{opts}_{unc}_python.log",
            memory="logs/"
            + RDIR
            + "solve_network/elec_s{simpl}_{clusters}_ec_l{ll}_{opts}_{unc}_memory.log",
        benchmark:
            (
                "benchmarks/"
                + RDIR
                + "solve_network/elec_s{simpl}_{clusters}_ec_l{ll}_{opts}_{unc}"
            )
        threads: 20
        resources:
            mem_mb=memory,
        shadow:
            "shallow"
        script:
            "scripts/solve_network.py"

    rule solve_all_networks_monte:
        input:
            expand(
                "results/"
                + RDIR
                + "networks/elec_s{simpl}_{clusters}_ec_l{ll}_{opts}_{unc}.nc",
                **config["scenario"]
            ),

else:

    rule solve_network:
        input:
            "networks/" + RDIR + "elec_s{simpl}_{clusters}_ec_l{ll}_{opts}.nc",
            tech_costs=COSTS,
        output:
            "results/" + RDIR + "networks/elec_s{simpl}_{clusters}_ec_l{ll}_{opts}.nc",
        log:
            solver=normpath(
                "logs/"
                + RDIR
                + "solve_network/elec_s{simpl}_{clusters}_ec_l{ll}_{opts}_solver.log"
            ),
            python="logs/"
            + RDIR
            + "solve_network/elec_s{simpl}_{clusters}_ec_l{ll}_{opts}_python.log",
            memory="logs/"
            + RDIR
            + "solve_network/elec_s{simpl}_{clusters}_ec_l{ll}_{opts}_memory.log",
        benchmark:
            (
                "benchmarks/"
                + RDIR
                + "solve_network/elec_s{simpl}_{clusters}_ec_l{ll}_{opts}"
            )
        threads: 20
        resources:
            mem=memory,
        shadow:
            "shallow"
        script:
            "scripts/solve_network.py"


def input_make_summary(w):
    # It's mildly hacky to include the separate costs input as first entry
    if w.ll.endswith("all"):
        ll = config["scenario"]["ll"]
        if len(w.ll) == 4:
            ll = [l for l in ll if l[0] == w.ll[0]]
    else:
        ll = w.ll
    return [COSTS] + expand(
        "results/" + RDIR + "networks/elec_s{simpl}_{clusters}_ec_l{ll}_{opts}.nc",
        ll=ll,
        **{
            k: config["scenario"][k] if getattr(w, k) == "all" else getattr(w, k)
            for k in ["simpl", "clusters", "opts"]
        }
    )


rule make_summary:
    input:
        input_make_summary,
        tech_costs=COSTS,
    output:
        directory(
            "results/"
            + RDIR
            + "summaries/elec_s{simpl}_{clusters}_ec_l{ll}_{opts}_{country}"
        ),
    log:
        "logs/"
        + RDIR
        + "make_summary/elec_s{simpl}_{clusters}_ec_l{ll}_{opts}_{country}.log",
    script:
        "scripts/make_summary.py"


rule plot_summary:
    input:
        "results/"
        + RDIR
        + "summaries/elec_s{simpl}_{clusters}_ec_l{ll}_{opts}_{country}",
    output:
        "results/"
        + RDIR
        + "plots/summary_{summary}_elec_s{simpl}_{clusters}_ec_l{ll}_{opts}_{country}.{ext}",
    log:
        "logs/"
        + RDIR
        + "plot_summary/{summary}_elec_s{simpl}_{clusters}_ec_l{ll}_{opts}_{country}_{ext}.log",
    script:
        "scripts/plot_summary.py"


rule plot_network:
    input:
        network="results/"
        + RDIR
        + "networks/elec_s{simpl}_{clusters}_ec_l{ll}_{opts}.nc",
        africa_shape="resources/" + RDIR + "shapes/africa_shape.geojson",
        tech_costs=COSTS,
    output:
        only_map="results/"
        + RDIR
        + "plots/elec_s{simpl}_{clusters}_ec_l{ll}_{opts}_{attr}.{ext}",
        ext="results/"
        + RDIR
        + "plots/elec_s{simpl}_{clusters}_ec_l{ll}_{opts}_{attr}_ext.{ext}",
    log:
        "logs/"
        + RDIR
        + "plot_network/elec_s{simpl}_{clusters}_ec_l{ll}_{opts}_{attr}_{ext}.log",
    script:
        "scripts/plot_network.py"


rule build_test_configs:
    input:
        base_config="config.tutorial.yaml",
        update_file_list=[
            "test/config.tutorial_noprogress.yaml",
            "test/config.custom.yaml",
            "test/config.monte_carlo.yaml",
            "test/config.landlock.yaml",
        ],
    output:
        tmp_test_configs=[
            "test/tmp/config.tutorial_noprogress_tmp.yaml",
            "test/tmp/config.custom_tmp.yaml",
            "test/tmp/config.monte_carlo_tmp.yaml",
            "test/tmp/config.landlock_tmp.yaml",
        ],
    script:
        "scripts/build_test_configs.py"


rule make_statistics:
    output:
        stats="results/" + RDIR + "stats.csv",
    threads: 1
    script:
        "scripts/make_statistics.py"


rule run_scenario:
    input:
        diff_config="configs/scenarios/config.{scenario_name}.yaml",
    output:
        touchfile=touch("results/{scenario_name}/scenario.done"),
        copyconfig="results/{scenario_name}/config.yaml",
    threads: 1
    resources:
        mem_mb=5000,
    run:
<<<<<<< HEAD
        from scripts.build_test_configs import (
            create_test_config,
            _parse_inputconfig,
        )
        from ruamel.yaml import YAML
=======
        from scripts.build_test_configs import create_test_config
        import yaml

        # get base configuration file from diff config
        with open(input.diff_config) as f:
            base_config_path = (
                yaml.full_load(f)
                .get("run", {})
                .get("base_config", "config.tutorial.yaml")
            )
>>>>>>> 3b4c5e3f

            # Ensure the scenario name matches the name of the configuration
        create_test_config(
            input.diff_config,
            {"run": {"name": wildcards.scenario_name}},
            input.diff_config,
        )
        # merge the default config file with the difference
<<<<<<< HEAD
        create_test_config(input.default_config, input.diff_config, "config.yaml")
        config = _parse_inputconfig("config.yaml", YAML())
        if config["monte_carlo"].get("add_to_snakefile", False) == True:
            os.system(
                "snakemake -j all solve_all_networks_monte --forceall --rerun-incomplete"
            )
        else:
            os.system(
                "snakemake -j all solve_all_networks --forceall --rerun-incomplete"
            )
=======
        create_test_config(base_config_path, input.diff_config, "config.yaml")
        os.system("snakemake -j all solve_all_networks --rerun-incomplete")
        os.system("snakemake -j1 make_statistics --force")
>>>>>>> 3b4c5e3f
        copyfile("config.yaml", output.copyconfig)



rule run_all_scenarios:
    input:
        expand(
            "results/{scenario_name}/scenario.done",
            scenario_name=[
                c.stem.replace("config.", "")
                for c in Path("configs/scenarios").glob("config.*.yaml")
            ],
        ),<|MERGE_RESOLUTION|>--- conflicted
+++ resolved
@@ -880,33 +880,19 @@
     resources:
         mem_mb=5000,
     run:
-<<<<<<< HEAD
         from scripts.build_test_configs import (
             create_test_config,
             _parse_inputconfig,
         )
         from ruamel.yaml import YAML
-=======
-        from scripts.build_test_configs import create_test_config
-        import yaml
-
-        # get base configuration file from diff config
-        with open(input.diff_config) as f:
-            base_config_path = (
-                yaml.full_load(f)
-                .get("run", {})
-                .get("base_config", "config.tutorial.yaml")
-            )
->>>>>>> 3b4c5e3f
-
-            # Ensure the scenario name matches the name of the configuration
+
+        # Ensure the scenario name matches the name of the configuration
         create_test_config(
             input.diff_config,
             {"run": {"name": wildcards.scenario_name}},
             input.diff_config,
         )
         # merge the default config file with the difference
-<<<<<<< HEAD
         create_test_config(input.default_config, input.diff_config, "config.yaml")
         config = _parse_inputconfig("config.yaml", YAML())
         if config["monte_carlo"].get("add_to_snakefile", False) == True:
@@ -917,13 +903,8 @@
             os.system(
                 "snakemake -j all solve_all_networks --forceall --rerun-incomplete"
             )
-=======
-        create_test_config(base_config_path, input.diff_config, "config.yaml")
-        os.system("snakemake -j all solve_all_networks --rerun-incomplete")
         os.system("snakemake -j1 make_statistics --force")
->>>>>>> 3b4c5e3f
         copyfile("config.yaml", output.copyconfig)
-
 
 
 rule run_all_scenarios:
