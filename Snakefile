--- conflicted
+++ resolved
@@ -1108,7 +1108,6 @@
         network=RESDIR
         + "prenetworks/elec_s{simpl}_{clusters}_ec_l{ll}_{opts}_{sopts}_{planning_horizons}_{discountrate}_{demand}_presec.nc",
         costs="resources/" + RDIR + "costs_{planning_horizons}.csv",
-<<<<<<< HEAD
         **({
             "h2_cavern": (
                 "data/hydrogen_salt_cavern_potentials.csv"
@@ -1116,30 +1115,24 @@
                 else "resources/" + RDIR + f"salt_cavern_potentials_s{{simpl}}_{{clusters}}.csv"
             )
         } if config["custom_data"]["h2_underground"] or config["sector"]["hydrogen"]["underground_storage"]["enabled"] else {}),
-        nodal_energy_totals="resources/"
-        + SECDIR
-        + "demand/heat/nodal_energy_heat_totals_{demand}_s{simpl}_{clusters}_{planning_horizons}.csv",
-        transport="resources/"
-        + SECDIR
-        + "demand/transport_{demand}_s{simpl}_{clusters}_{planning_horizons}.csv",
-        avail_profile="resources/"
-        + SECDIR
-        + "pattern_profiles/avail_profile_{demand}_s{simpl}_{clusters}_{planning_horizons}.csv",
-        dsm_profile="resources/"
-        + SECDIR
-        + "pattern_profiles/dsm_profile_{demand}_s{simpl}_{clusters}_{planning_horizons}.csv",
-        nodal_transport_data="resources/"
-        + SECDIR
-        + "demand/nodal_transport_data_{demand}_s{simpl}_{clusters}_{planning_horizons}.csv",
-=======
-        h2_cavern="data/hydrogen_salt_cavern_potentials.csv",
         nodal_energy_totals=branch(
             sector_enable["rail_transport"] or sector_enable["agriculture"],
             "resources/"
             + SECDIR
             + "demand/heat/nodal_energy_heat_totals_{demand}_s{simpl}_{clusters}_{planning_horizons}.csv",
         ),
->>>>>>> 16bf40b8
+        transport="resources/"
+        + SECDIR
+        + "demand/transport_{demand}_s{simpl}_{clusters}_{planning_horizons}.csv",
+        avail_profile="resources/"
+        + SECDIR
+        + "pattern_profiles/avail_profile_{demand}_s{simpl}_{clusters}_{planning_horizons}.csv",
+        dsm_profile="resources/"
+        + SECDIR
+        + "pattern_profiles/dsm_profile_{demand}_s{simpl}_{clusters}_{planning_horizons}.csv",
+        nodal_transport_data="resources/"
+        + SECDIR
+        + "demand/nodal_transport_data_{demand}_s{simpl}_{clusters}_{planning_horizons}.csv",
         overrides="data/override_component_attrs",
         clustered_pop_layout="resources/"
         + SECDIR
