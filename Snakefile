# SPDX-FileCopyrightText:  PyPSA-Earth and PyPSA-Eur Authors
#
# SPDX-License-Identifier: AGPL-3.0-or-later

import sys
import os
import warnings
import pathlib

sys.path.append("./scripts")

from shutil import copyfile, move

from snakemake.remote.HTTP import RemoteProvider as HTTPRemoteProvider

from _helpers import (
    create_country_list,
    get_last_commit_message,
    check_config_version,
    copy_default_files,
    BASE_DIR,
    branch,  # Remove if Snakemake >= 8.3.0
)
from build_demand_profiles import get_load_paths_gegis
from monte_carlo import wildcard_creator
from retrieve_databundle_light import (
    datafiles_retrivedatabundle,
    get_best_bundles_in_snakemake,
)
from pathlib import Path
#from scripts.monte_carlo import wildcard_creator


HTTP = HTTPRemoteProvider()

copy_default_files()


configfile: "config.default.yaml"
configfile: "configs/bundle_config.yaml"
configfile: "configs/powerplantmatching_config.yaml"
configfile: "config.yaml"


check_config_version(config=config)

config.update({"git_commit": get_last_commit_message(".")})

# convert country list according to the desired region
config["countries"] = create_country_list(config["countries"])

# create a list of iteration steps, required to solve the experimental design
# each value is used as wildcard input e.g. solution_{unc}
"""
config["scenario"]["unc"] = [
    f"m{i}" for i in range(config["monte_carlo"]["options"]["samples"])
]
"""

if config["monte_carlo"]["options"].get("add_to_snakefile", False) == True:
    config["scenario"]["unc"] = wildcard_creator(config)#, method)

"""
# create a list of iteration steps, required to solve the experimental design
# each value is used as wildcard input e.g. solution_{unc}
if config["monte_carlo"].get("add_to_snakefile", False) == True:
    config["scenario"]["unc"] = wildcard_creator(config)
    """


run = config.get("run", {})
RDIR = run["name"] + "/" if run.get("name") else ""
CDIR = RDIR if not run.get("shared_cutouts") else ""
SECDIR = run["sector_name"] + "/" if run.get("sector_name") else ""
SDIR = config["summary_dir"].strip("/") + f"/{SECDIR}"
RESDIR = config["results_dir"].strip("/") + f"/{SECDIR}"

load_data_paths = get_load_paths_gegis("data", config)

""" if config["enable"].get("retrieve_cost_data", True):
    COSTS = "resources/" + RDIR + f"costs_{config['costs']['year']}.csv"
else:
    COSTS = "data/costs.csv" """
if config["enable"].get("retrieve_cost_data", True):
    #COSTS = "resources/" + RDIR + "costs.csv"
    COSTS = "resources/" + f"costs_{config['costs']['year']}.csv"
else:
    COSTS = "data/costs.csv"
ATLITE_NPROCESSES = config["atlite"].get("nprocesses", 4)


wildcard_constraints:
    simpl="[a-zA-Z0-9]*|all",
    clusters="[0-9]+(m|flex)?|all|min",
    ll="(v|c)([0-9\.]+|opt|all)|all",
    opts="[-+a-zA-Z0-9\.]*",
    unc="[-+a-zA-Z0-9\.]*",
    sopts="[-+a-zA-Z0-9\.\s]*",
    discountrate="[-+a-zA-Z0-9\.\s]*",
    demand="[-+a-zA-Z0-9\.\s]*",
    h2export="[0-9]+(\.[0-9]+)?",
    planning_horizons="20[2-9][0-9]|2100",


if config["custom_rules"] is not []:
    for rule in config["custom_rules"]:

        include: rule


rule clean:
    run:
        try:
            shell("snakemake -j 1 solve_all_networks --delete-all-output")
        except:
            shell("snakemake -j 1 solve_all_networks_monte --delete-all-output")
            pass
        shell("snakemake -j 1 run_all_scenarios --delete-all-output")


rule solve_all_networks:
    input:
        expand(
            "results/" + RDIR + "networks/elec_s{simpl}_{clusters}_ec_l{ll}_{opts}.nc",
            **config["scenario"],
        ),


rule plot_all_p_nom:
    input:
        expand(
            "results/"
            + RDIR
            + "plots/elec_s{simpl}_{clusters}_ec_l{ll}_{opts}_p_nom.{ext}",
            **config["scenario"],
            ext=["png", "pdf"],
        ),


rule make_all_summaries:
    input:
        expand(
            "results/"
            + RDIR
            + "summaries/elec_s{simpl}_{clusters}_ec_l{ll}_{opts}_{country}",
            **config["scenario"],
            country=["all"] + config["countries"],
        ),


rule plot_all_summaries:
    input:
        expand(
            "results/"
            + RDIR
            + "plots/summary_{summary}_elec_s{simpl}_{clusters}_ec_l{ll}_{opts}_{country}.{ext}",
            summary=["energy", "costs"],
            **config["scenario"],
            country=["all"] + config["countries"],
            ext=["png", "pdf"],
        ),


if config["enable"].get("retrieve_databundle", True):

    bundles_to_download = get_best_bundles_in_snakemake(config)

    rule retrieve_databundle_light:
        params:
            bundles_to_download=bundles_to_download,
            hydrobasins_level=config["renewable"]["hydro"]["hydrobasins_level"],
        output:  #expand(directory('{file}') if isdir('{file}') else '{file}', file=datafiles)
            expand(
                "{file}", file=datafiles_retrivedatabundle(config, bundles_to_download)
            ),
            directory("data/landcover"),
        log:
            "logs/" + RDIR + "retrieve_databundle.log",
        benchmark:
            "benchmarks/" + RDIR + "retrieve_databundle_light"
        script:
            "scripts/retrieve_databundle_light.py"


if config["enable"].get("download_osm_data", True):

    rule download_osm_data:
        params:
            countries=config["countries"],
        output:
            cables="resources/" + RDIR + "osm/raw/all_raw_cables.geojson",
            generators="resources/" + RDIR + "osm/raw/all_raw_generators.geojson",
            generators_csv="resources/" + RDIR + "osm/raw/all_raw_generators.csv",
            lines="resources/" + RDIR + "osm/raw/all_raw_lines.geojson",
            substations="resources/" + RDIR + "osm/raw/all_raw_substations.geojson",
        log:
            "logs/" + RDIR + "download_osm_data.log",
        benchmark:
            "benchmarks/" + RDIR + "download_osm_data"
        script:
            "scripts/download_osm_data.py"


rule clean_osm_data:
    params:
        crs=config["crs"],
        clean_osm_data_options=config["clean_osm_data_options"],
    input:
        cables="resources/" + RDIR + "osm/raw/all_raw_cables.geojson",
        generators="resources/" + RDIR + "osm/raw/all_raw_generators.geojson",
        lines="resources/" + RDIR + "osm/raw/all_raw_lines.geojson",
        substations="resources/" + RDIR + "osm/raw/all_raw_substations.geojson",
        country_shapes="resources/" + RDIR + "shapes/country_shapes.geojson",
        offshore_shapes="resources/" + RDIR + "shapes/offshore_shapes.geojson",
        africa_shape="resources/" + RDIR + "shapes/africa_shape.geojson",
    output:
        generators="resources/" + RDIR + "osm/clean/all_clean_generators.geojson",
        generators_csv="resources/" + RDIR + "osm/clean/all_clean_generators.csv",
        lines="resources/" + RDIR + "osm/clean/all_clean_lines.geojson",
        substations="resources/" + RDIR + "osm/clean/all_clean_substations.geojson",
    log:
        "logs/" + RDIR + "clean_osm_data.log",
    benchmark:
        "benchmarks/" + RDIR + "clean_osm_data"
    script:
        "scripts/clean_osm_data.py"


rule build_osm_network:
    params:
        build_osm_network=config.get("build_osm_network", {}),
        countries=config["countries"],
        crs=config["crs"],
    input:
        generators="resources/" + RDIR + "osm/clean/all_clean_generators.geojson",
        lines="resources/" + RDIR + "osm/clean/all_clean_lines.geojson",
        substations="resources/" + RDIR + "osm/clean/all_clean_substations.geojson",
        country_shapes="resources/" + RDIR + "shapes/country_shapes.geojson",
    output:
        lines="resources/" + RDIR + "base_network/all_lines_build_network.csv",
        converters="resources/" + RDIR + "base_network/all_converters_build_network.csv",
        transformers="resources/"
        + RDIR
        + "base_network/all_transformers_build_network.csv",
        substations="resources/" + RDIR + "base_network/all_buses_build_network.csv",
    log:
        "logs/" + RDIR + "build_osm_network.log",
    benchmark:
        "benchmarks/" + RDIR + "build_osm_network"
    script:
        "scripts/build_osm_network.py"


rule build_shapes:
    params:
        build_shape_options=config["build_shape_options"],
        crs=config["crs"],
        countries=config["countries"],
        subregion=config["subregion"],
    input:
        # naturalearth='data/bundle/naturalearth/ne_10m_admin_0_countries.shp',
        # eez='data/bundle/eez/World_EEZ_v8_2014.shp',
        # nuts3='data/bundle/NUTS_2013_60M_SH/data/NUTS_RG_60M_2013.shp',
        # nuts3pop='data/bundle/nama_10r_3popgdp.tsv.gz',
        # nuts3gdp='data/bundle/nama_10r_3gdp.tsv.gz',
        eez="data/eez/eez_v11.gpkg",
    output:
        country_shapes="resources/" + RDIR + "shapes/country_shapes.geojson",
        offshore_shapes="resources/" + RDIR + "shapes/offshore_shapes.geojson",
        africa_shape="resources/" + RDIR + "shapes/africa_shape.geojson",
        gadm_shapes="resources/" + RDIR + "shapes/gadm_shapes.geojson",
        subregion_shapes="resources/" + RDIR + "shapes/subregion_shapes.geojson",
    log:
        "logs/" + RDIR + "build_shapes.log",
    benchmark:
        "benchmarks/" + RDIR + "build_shapes"
    threads: 1
    resources:
        mem_mb=3096,
    script:
        "scripts/build_shapes.py"


rule base_network:
    params:
        voltages=config["electricity"]["voltages"],
        transformers=config["transformers"],
        snapshots=config["snapshots"],
        links=config["links"],
        lines=config["lines"],
        hvdc_as_lines=config["electricity"]["hvdc_as_lines"],
        countries=config["countries"],
        base_network=config["base_network"],
    input:
        osm_buses="resources/" + RDIR + "base_network/all_buses_build_network.csv",
        osm_lines="resources/" + RDIR + "base_network/all_lines_build_network.csv",
        osm_converters="resources/"
        + RDIR
        + "base_network/all_converters_build_network.csv",
        osm_transformers="resources/"
        + RDIR
        + "base_network/all_transformers_build_network.csv",
        country_shapes="resources/" + RDIR + "shapes/country_shapes.geojson",
        offshore_shapes="resources/" + RDIR + "shapes/offshore_shapes.geojson",
    output:
        "networks/" + RDIR + "base.nc",
    log:
        "logs/" + RDIR + "base_network.log",
    benchmark:
        "benchmarks/" + RDIR + "base_network"
    threads: 1
    resources:
        mem_mb=500,
    script:
        "scripts/base_network.py"


rule build_bus_regions:
    params:
        alternative_clustering=config["cluster_options"]["alternative_clustering"],
        crs=config["crs"],
        countries=config["countries"],
    input:
        country_shapes="resources/" + RDIR + "shapes/country_shapes.geojson",
        offshore_shapes="resources/" + RDIR + "shapes/offshore_shapes.geojson",
        base_network="networks/" + RDIR + "base.nc",
        #gadm_shapes="resources/" + RDIR + "shapes/MAR2.geojson",
        #using this line instead of the following will test updated gadm shapes for MA.
        #To use: downlaod file from the google drive and place it in resources/" + RDIR + "shapes/
        #Link: https://drive.google.com/drive/u/1/folders/1dkW1wKBWvSY4i-XEuQFFBj242p0VdUlM
        gadm_shapes="resources/" + RDIR + "shapes/gadm_shapes.geojson",
    output:
        regions_onshore="resources/" + RDIR + "bus_regions/regions_onshore.geojson",
        regions_offshore="resources/" + RDIR + "bus_regions/regions_offshore.geojson",
    log:
        "logs/" + RDIR + "build_bus_regions.log",
    benchmark:
        "benchmarks/" + RDIR + "build_bus_regions"
    threads: 1
    resources:
        mem_mb=1000,
    script:
        "scripts/build_bus_regions.py"


def terminate_if_cutout_exists(config=config):
    """
    Check if any of the requested cutout files exist.
    If that's the case, terminate execution to avoid data loss.
    """
    config_cutouts = [
        d_value["cutout"] for tc, d_value in config["renewable"].items()
    ] + list(config["atlite"]["cutouts"].keys())

    for ct in set(config_cutouts):
        cutout_fl = "cutouts/" + CDIR + ct + ".nc"
        if os.path.exists(cutout_fl):
            raise Exception(
                "An option `build_cutout` is enabled, while a cutout file '"
                + cutout_fl
                + "' still exists and risks to be overwritten. If this is an intended behavior, please move or delete this file and re-run the rule. Otherwise, just disable the `build_cutout` and `retrieve_cutout` rule in the config file."
            )


if config["enable"].get("build_cutout", False):
    terminate_if_cutout_exists(config)

    rule build_cutout:
        params:
            snapshots=config["snapshots"],
            cutouts=config["atlite"]["cutouts"],
        input:
            onshore_shapes="resources/" + RDIR + "shapes/country_shapes.geojson",
            offshore_shapes="resources/" + RDIR + "shapes/offshore_shapes.geojson",
        output:
            "cutouts/" + CDIR + "{cutout}.nc",
        log:
            "logs/" + RDIR + "build_cutout/{cutout}.log",
        benchmark:
            "benchmarks/" + RDIR + "build_cutout_{cutout}"
        threads: ATLITE_NPROCESSES
        resources:
            mem_mb=ATLITE_NPROCESSES * 1000,
        script:
            "scripts/build_cutout.py"


if config["enable"].get("build_natura_raster", False):

    rule build_natura_raster:
        params:
            area_crs=config["crs"]["area_crs"],
        input:
            shapefiles_land="data/landcover",
            cutouts=expand(
                "cutouts/" + CDIR + "{cutout}.nc",
                cutout=[c["cutout"] for _, c in config["renewable"].items()],
            ),
        output:
            "resources/" + RDIR + "natura.tiff",
        log:
            "logs/" + RDIR + "build_natura_raster.log",
        benchmark:
            "benchmarks/" + RDIR + "build_natura_raster"
        script:
            "scripts/build_natura_raster.py"


if not config["enable"].get("build_natura_raster", False):

    rule copy_defaultnatura_tiff:
        input:
            "data/natura/natura.tiff",
        output:
            "resources/" + RDIR + "natura.tiff",
        run:
            import shutil

            shutil.copyfile(input[0], output[0])


country_data = config["costs"].get("country_specific_data", "")
countries = config.get("countries", [])

if country_data and countries == [country_data]:
    cost_directory = f"{country_data}/"
elif country_data:
    cost_directory = f"{country_data}/"
    warnings.warn(
        f"'country_specific_data' is set to '{country_data}', but 'countries' is {countries}. Make sure the '{country_data}' directory exists and that this is intentional."
    )
else:
    cost_directory = ""


if config["enable"].get("retrieve_cost_data", True):

    rule retrieve_cost_data:
        params:
            version=config["costs"]["technology_data_version"],
        input:
            HTTP.remote(
                f"raw.githubusercontent.com/PyPSA/technology-data/{config['costs']['technology_data_version']}/outputs/{cost_directory}"
                + "costs_{year}.csv",
                keep_local=True,
            ),
        output:
            "resources/" + RDIR + "costs_{year}.csv",
        log:
            "logs/" + RDIR + "retrieve_cost_data_{year}.log",
        resources:
            mem_mb=5000,
        run:
            move(input[0], output[0])


rule build_demand_profiles:
    params:
        snapshots=config["snapshots"],
        load_options=config["load_options"],
        countries=config["countries"],
    input:
        base_network="networks/" + RDIR + "base.nc",
        regions="resources/" + RDIR + "bus_regions/regions_onshore.geojson",
        load=load_data_paths,
        #gadm_shapes="resources/" + RDIR + "shapes/MAR2.geojson",
        #using this line instead of the following will test updated gadm shapes for MA.
        #To use: downlaod file from the google drive and place it in resources/" + RDIR + "shapes/
        #Link: https://drive.google.com/drive/u/1/folders/1dkW1wKBWvSY4i-XEuQFFBj242p0VdUlM
        gadm_shapes="resources/" + RDIR + "shapes/gadm_shapes.geojson",
    output:
        "resources/" + RDIR + "demand_profiles.csv",
    log:
        "logs/" + RDIR + "build_demand_profiles.log",
    benchmark:
        "benchmarks/" + RDIR + "build_demand_profiles"
    threads: 1
    resources:
        mem_mb=3000,
    script:
        "scripts/build_demand_profiles.py"


rule build_renewable_profiles:
    params:
        crs=config["crs"],
        renewable=config["renewable"],
        countries=config["countries"],
        alternative_clustering=config["cluster_options"]["alternative_clustering"],
    input:
        natura="resources/" + RDIR + "natura.tiff",
        copernicus="data/copernicus/PROBAV_LC100_global_v3.0.1_2019-nrt_Discrete-Classification-map_EPSG-4326.tif",
        gebco="data/gebco/GEBCO_2021_TID.nc",
        country_shapes="resources/" + RDIR + "shapes/country_shapes.geojson",
        offshore_shapes="resources/" + RDIR + "shapes/offshore_shapes.geojson",
        hydro_capacities="data/hydro_capacities.csv",
        eia_hydro_generation="data/eia_hydro_annual_generation.csv",
        powerplants="resources/" + RDIR + "powerplants.csv",
        regions=lambda w: (
            "resources/" + RDIR + "bus_regions/regions_onshore.geojson"
            if w.technology in ("onwind", "solar", "hydro", "csp")
            else "resources/" + RDIR + "bus_regions/regions_offshore.geojson"
        ),
        cutout=lambda w: "cutouts/"
        + CDIR
        + config["renewable"][w.technology]["cutout"]
        + ".nc",
    output:
        profile="resources/" + RDIR + "renewable_profiles/profile_{technology}.nc",
    log:
        "logs/" + RDIR + "build_renewable_profile_{technology}.log",
    benchmark:
        "benchmarks/" + RDIR + "build_renewable_profiles_{technology}"
    threads: ATLITE_NPROCESSES
    resources:
        mem_mb=ATLITE_NPROCESSES * 5000,
    script:
        "scripts/build_renewable_profiles.py"


rule build_powerplants:
    params:
        geo_crs=config["crs"]["geo_crs"],
        countries=config["countries"],
        gadm_layer_id=config["build_shape_options"]["gadm_layer_id"],
        alternative_clustering=config["cluster_options"]["alternative_clustering"],
        powerplants_filter=config["electricity"]["powerplants_filter"],
    input:
        base_network="networks/" + RDIR + "base.nc",
        pm_config="configs/powerplantmatching_config.yaml",
        custom_powerplants="data/custom_powerplants.csv",
        osm_powerplants="resources/" + RDIR + "osm/clean/all_clean_generators.csv",
        #gadm_shapes="resources/" + RDIR + "shapes/MAR2.geojson",
        #using this line instead of the following will test updated gadm shapes for MA.
        #To use: downlaod file from the google drive and place it in resources/" + RDIR + "shapes/
        #Link: https://drive.google.com/drive/u/1/folders/1dkW1wKBWvSY4i-XEuQFFBj242p0VdUlM
        gadm_shapes="resources/" + RDIR + "shapes/gadm_shapes.geojson",
    output:
        powerplants="resources/" + RDIR + "powerplants.csv",
        powerplants_osm2pm="resources/" + RDIR + "powerplants_osm2pm.csv",
    log:
        "logs/" + RDIR + "build_powerplants.log",
    benchmark:
        "benchmarks/" + RDIR + "build_powerplants"
    threads: 1
    resources:
        mem_mb=500,
    script:
        "scripts/build_powerplants.py"


rule add_electricity:
    params:
        countries=config["countries"],
        costs=config["costs"],
        conventional=config.get("conventional", {}),
        electricity=config["electricity"],
        alternative_clustering=config["cluster_options"]["alternative_clustering"],
        renewable=config["renewable"],
        length_factor=config["lines"]["length_factor"],
    input:
        **{
            f"profile_{tech}": "resources/"
            + RDIR
            + f"renewable_profiles/profile_{tech}.nc"
            for tech in config["renewable"]
            if tech in config["electricity"]["renewable_carriers"]
        },
        **{
            f"conventional_{carrier}_{attr}": fn
            for carrier, d in config.get("conventional", {None: {}}).items()
            for attr, fn in d.items()
            if str(fn).startswith("data/")
        },
        base_network="networks/" + RDIR + "base.nc",
        tech_costs=COSTS,
        powerplants="resources/" + RDIR + "powerplants.csv",
        #gadm_shapes="resources/" + RDIR + "shapes/MAR2.geojson",
        #using this line instead of the following will test updated gadm shapes for MA.
        #To use: downlaod file from the google drive and place it in resources/" + RDIR + "shapes/
        #Link: https://drive.google.com/drive/u/1/folders/1dkW1wKBWvSY4i-XEuQFFBj242p0VdUlM
        gadm_shapes="resources/" + RDIR + "shapes/gadm_shapes.geojson",
        hydro_capacities="data/hydro_capacities.csv",
        demand_profiles="resources/" + RDIR + "demand_profiles.csv",
    output:
        "networks/" + RDIR + "elec.nc",
    log:
        "logs/" + RDIR + "add_electricity.log",
    benchmark:
        "benchmarks/" + RDIR + "add_electricity"
    threads: 1
    resources:
        mem_mb=3000,
    script:
        "scripts/add_electricity.py"


rule simplify_network:
    params:
        aggregation_strategies=config["cluster_options"]["aggregation_strategies"],
        renewable=config["renewable"],
        crs=config["crs"],
        cluster_options=config["cluster_options"],
        countries=config["countries"],
        build_shape_options=config["build_shape_options"],
        electricity=config["electricity"],
        costs=config["costs"],
        config_lines=config["lines"],
        config_links=config["links"],
        focus_weights=config.get("focus_weights", None),
        subregion=config["subregion"],
    input:
        network="networks/" + RDIR + "elec.nc",
        tech_costs=COSTS,
        regions_onshore="resources/" + RDIR + "bus_regions/regions_onshore.geojson",
        regions_offshore="resources/" + RDIR + "bus_regions/regions_offshore.geojson",
        country_shapes="resources/" + RDIR + "shapes/country_shapes.geojson",
        subregion_shapes="resources/" + RDIR + "shapes/subregion_shapes.geojson",
    output:
        network="networks/" + RDIR + "elec_s{simpl}.nc",
        regions_onshore="resources/"
        + RDIR
        + "bus_regions/regions_onshore_elec_s{simpl}.geojson",
        regions_offshore="resources/"
        + RDIR
        + "bus_regions/regions_offshore_elec_s{simpl}.geojson",
        busmap="resources/" + RDIR + "bus_regions/busmap_elec_s{simpl}.csv",
        connection_costs="resources/"
        + RDIR
        + "bus_regions/connection_costs_s{simpl}.csv",
    log:
        "logs/" + RDIR + "simplify_network/elec_s{simpl}.log",
    benchmark:
        "benchmarks/" + RDIR + "simplify_network/elec_s{simpl}"
    threads: 1
    resources:
        mem_mb=4000,
    script:
        "scripts/simplify_network.py"


rule cluster_network:
    params:
        aggregation_strategies=config["cluster_options"]["aggregation_strategies"],
        build_shape_options=config["build_shape_options"],
        electricity=config["electricity"],
        costs=config["costs"],
        length_factor=config["lines"]["length_factor"],
        renewable=config["renewable"],
        geo_crs=config["crs"]["geo_crs"],
        countries=config["countries"],
        cluster_options=config["cluster_options"],
        focus_weights=config.get("focus_weights", None),
        #custom_busmap=config["enable"].get("custom_busmap", False)
    input:
        network="networks/" + RDIR + "elec_s{simpl}.nc",
        country_shapes="resources/" + RDIR + "shapes/country_shapes.geojson",
        regions_onshore="resources/"
        + RDIR
        + "bus_regions/regions_onshore_elec_s{simpl}.geojson",
        regions_offshore="resources/"
        + RDIR
        + "bus_regions/regions_offshore_elec_s{simpl}.geojson",
        #gadm_shapes="resources/" + RDIR + "shapes/MAR2.geojson",
        #using this line instead of the following will test updated gadm shapes for MA.
        #To use: downlaod file from the google drive and place it in resources/" + RDIR + "shapes/
        #Link: https://drive.google.com/drive/u/1/folders/1dkW1wKBWvSY4i-XEuQFFBj242p0VdUlM
        gadm_shapes="resources/" + RDIR + "shapes/gadm_shapes.geojson",
        # busmap=ancient('resources/" + RDIR + "bus_regions/busmap_elec_s{simpl}.csv'),
        # custom_busmap=("data/custom_busmap_elec_s{simpl}_{clusters}.csv"
        #                if config["enable"].get("custom_busmap", False) else []),
        tech_costs=COSTS,
    output:
        network=branch(
            config["augmented_line_connection"].get("add_to_snakefile", False) == True,
            "networks/" + RDIR + "elec_s{simpl}_{clusters}_pre_augmentation.nc",
            "networks/" + RDIR + "elec_s{simpl}_{clusters}.nc",
        ),
        regions_onshore="resources/"
        + RDIR
        + "bus_regions/regions_onshore_elec_s{simpl}_{clusters}.geojson",
        regions_offshore="resources/"
        + RDIR
        + "bus_regions/regions_offshore_elec_s{simpl}_{clusters}.geojson",
        busmap="resources/" + RDIR + "bus_regions/busmap_elec_s{simpl}_{clusters}.csv",
        linemap="resources/" + RDIR + "bus_regions/linemap_elec_s{simpl}_{clusters}.csv",
    log:
        "logs/" + RDIR + "cluster_network/elec_s{simpl}_{clusters}.log",
    benchmark:
        "benchmarks/" + RDIR + "cluster_network/elec_s{simpl}_{clusters}"
    threads: 1
    resources:
        mem_mb=3000,
    script:
        "scripts/cluster_network.py"


rule augmented_line_connections:
    params:
        lines=config["lines"],
        augmented_line_connection=config["augmented_line_connection"],
        hvdc_as_lines=config["electricity"]["hvdc_as_lines"],
        electricity=config["electricity"],
        costs=config["costs"],
    input:
        tech_costs=COSTS,
        network="networks/" + RDIR + "elec_s{simpl}_{clusters}_pre_augmentation.nc",
        regions_onshore="resources/"
        + RDIR
        + "bus_regions/regions_onshore_elec_s{simpl}_{clusters}.geojson",
        regions_offshore="resources/"
        + RDIR
        + "bus_regions/regions_offshore_elec_s{simpl}_{clusters}.geojson",
    output:
        network="networks/" + RDIR + "elec_s{simpl}_{clusters}.nc",
    log:
        "logs/" + RDIR + "augmented_line_connections/elec_s{simpl}_{clusters}.log",
    benchmark:
        "benchmarks/" + RDIR + "augmented_line_connections/elec_s{simpl}_{clusters}"
    threads: 1
    resources:
        mem_mb=3000,
    script:
        "scripts/augmented_line_connections.py"


rule add_extra_components:
    params:
        transmission_efficiency=config["sector"]["transmission_efficiency"],
    input:
        overrides="data/override_component_attrs",
        network="networks/" + RDIR + "elec_s{simpl}_{clusters}.nc",
        tech_costs=COSTS,
    output:
        "networks/" + RDIR + "elec_s{simpl}_{clusters}_ec.nc",
    log:
        "logs/" + RDIR + "add_extra_components/elec_s{simpl}_{clusters}.log",
    benchmark:
        "benchmarks/" + RDIR + "add_extra_components/elec_s{simpl}_{clusters}_ec"
    threads: 1
    resources:
        mem_mb=3000,
    script:
        "scripts/add_extra_components.py"


rule prepare_network:
    params:
        links=config["links"],
        lines=config["lines"],
        s_max_pu=config["lines"]["s_max_pu"],
        electricity=config["electricity"],
        costs=config["costs"],
    input:
        "networks/" + RDIR + "elec_s{simpl}_{clusters}_ec.nc",
        tech_costs=COSTS,
    output:
        "networks/" + RDIR + "elec_s{simpl}_{clusters}_ec_l{ll}_{opts}.nc",
    log:
        "logs/" + RDIR + "prepare_network/elec_s{simpl}_{clusters}_ec_l{ll}_{opts}.log",
    benchmark:
        (
            "benchmarks/"
            + RDIR
            + "prepare_network/elec_s{simpl}_{clusters}_ec_l{ll}_{opts}"
        )
    threads: 1
    resources:
        mem_mb=4000,
    script:
        "scripts/prepare_network.py"


def memory(w):
    factor = 3.0
    for o in w.opts.split("-"):
        m = re.match(r"^(\d+)h$", o, re.IGNORECASE)
        if m is not None:
            factor /= int(m.group(1))
            break
    for o in w.opts.split("-"):
        m = re.match(r"^(\d+)seg$", o, re.IGNORECASE)
        if m is not None:
            factor *= int(m.group(1)) / 8760
            break
    if w.clusters.endswith("m"):
        return int(factor * (18000 + 180 * int(w.clusters[:-1])))
    elif w.clusters.endswith("flex"):
        return int(factor * (18000 + 180 * int(w.clusters[:-4])))
    elif w.clusters == "all":
        return int(factor * (18000 + 180 * 4000))
    elif w.clusters == "min":
        return int(factor * (18000 + 180 * 20))
    else:
        return int(factor * (10000 + 195 * int(w.clusters)))



if config["monte_carlo"]["options"].get("add_to_snakefile", False) == False:

    rule solve_network:
        params:
            solving=config["solving"],
            augmented_line_connection=config["augmented_line_connection"],
        input:
            overrides=BASE_DIR + "/data/override_component_attrs",
            network="networks/" + RDIR + "elec_s{simpl}_{clusters}_ec_l{ll}_{opts}.nc",
            tech_costs=COSTS,
        output:
            "results/" + RDIR + "networks/elec_s{simpl}_{clusters}_ec_l{ll}_{opts}.nc",
        log:
            solver=os.path.normpath(
                "logs/"
                + RDIR
                + "solve_network/elec_s{simpl}_{clusters}_ec_l{ll}_{opts}_solver.log"
            ),
            python="logs/"
            + RDIR
            + "solve_network/elec_s{simpl}_{clusters}_ec_l{ll}_{opts}_python.log",
        benchmark:
            (
                "benchmarks/"
                + RDIR
                + "solve_network/elec_s{simpl}_{clusters}_ec_l{ll}_{opts}"
            )
        threads: 20
        resources:
            mem=memory,
        shadow:
            "copy-minimal" if os.name == "nt" else "shallow"
        script:
            "scripts/solve_network.py"


if config["monte_carlo"]["options"].get("add_to_snakefile", False) == True:

    if config["monte_carlo"]["options"]["method"] == "MC":

        rule monte_carlo:
            params:
                monte_carlo=config["monte_carlo"], #dal config prende info su monte carlo
            input:
                "networks/" + RDIR + "elec_s{simpl}_{clusters}_ec_l{ll}_{opts}.nc", #si prende network generato
            output:
                "networks/" + RDIR + "elec_s{simpl}_{clusters}_ec_l{ll}_{opts}_{unc}.nc", #genera network considerando {unc}
            log:
                "logs/"
                + RDIR
                + "prepare_network/elec_s{simpl}_{clusters}_ec_l{ll}_{opts}_{unc}.log",
            benchmark:
                (
                    "benchmarks/"
                    + RDIR
                    + "prepare_network/elec_s{simpl}_{clusters}_ec_l{ll}_{opts}_{unc}"
                )
            threads: 1
            resources:
                mem_mb=4000,
            script:
                "scripts/monte_carlo.py"

        rule solve_monte:
            input:
                expand(
                    "networks/"
                    + RDIR
                    + "elec_s{simpl}_{clusters}_ec_l{ll}_{opts}_{unc}.nc", #risolve network {unc}
                    **config["scenario"], #da config per set utili di constraints CO2 emission
                ),

        rule solve_network:
            params:
                solving=config["solving"],
                augmented_line_connection=config["augmented_line_connection"],
            input:
                overrides=BASE_DIR + "/data/override_component_attrs",
                network="networks/"
                + RDIR
                + "elec_s{simpl}_{clusters}_ec_l{ll}_{opts}_{unc}.nc",
<<<<<<< HEAD
                tech_costs=COSTS,
            output:
                "results/"
                + RDIR
                + "networks/elec_s{simpl}_{clusters}_ec_l{ll}_{opts}_{unc}.nc",
            log:
                solver=normpath(
                    "logs/"
                    + RDIR
                    + "solve_network/elec_s{simpl}_{clusters}_ec_l{ll}_{opts}_{unc}_solver.log"
                ),
                python="logs/"
                + RDIR
                + "solve_network/elec_s{simpl}_{clusters}_ec_l{ll}_{opts}_{unc}_python.log",
                memory="logs/"
                + RDIR
                + "solve_network/elec_s{simpl}_{clusters}_ec_l{ll}_{opts}_{unc}_memory.log",
            benchmark:
                (
                    "benchmarks/"
                    + RDIR
                    + "solve_network/elec_s{simpl}_{clusters}_ec_l{ll}_{opts}_{unc}"
                )
            threads: 20
            resources:
                mem_mb=memory,
            shadow:
                "copy-minimal" if os.name == "nt" else "shallow"
            script:
                "scripts/solve_network.py"

        rule solve_all_networks_monte:
            input:
                expand(
                    "results/"
                    + RDIR
                    + "networks/elec_s{simpl}_{clusters}_ec_l{ll}_{opts}_{unc}.nc",
                    **config["scenario"],
                ),

    #else: #qui devo mettere gli altri metodi
    if config["monte_carlo"]["options"]["method"] == "global_sensitivity":

        rule monte_carlo:
            params:
                monte_carlo=config["monte_carlo"],
            input:
                "networks/" + RDIR + "elec_s{simpl}_{clusters}_ec_l{ll}_{opts}.nc",
                tech_costs=COSTS,
            output:
                "networks/" + RDIR + "elec_s{simpl}_{clusters}_ec_l{ll}_{opts}_{unc}.nc",
            log:
=======
                **config["scenario"],
            ),

    rule solve_network:
        params:
            solving=config["solving"],
            augmented_line_connection=config["augmented_line_connection"],
        input:
            overrides=BASE_DIR + "/data/override_component_attrs",
            network="networks/"
            + RDIR
            + "elec_s{simpl}_{clusters}_ec_l{ll}_{opts}_{unc}.nc",
        output:
            "results/"
            + RDIR
            + "networks/elec_s{simpl}_{clusters}_ec_l{ll}_{opts}_{unc}.nc",
        log:
            solver=os.path.normpath(
>>>>>>> 88d3e4c2
                "logs/"
                + RDIR
                + "prepare_network/elec_s{simpl}_{clusters}_ec_l{ll}_{opts}_{unc}.log",
            benchmark:
                (
                    "benchmarks/"
                    + RDIR
                    + "prepare_network/elec_s{simpl}_{clusters}_ec_l{ll}_{opts}_{unc}"
                )
            threads: 1
            resources:
                mem_mb=4000,
            script:
                "scripts/monte_carlo.py"

        rule solve_monte:
            input:
                expand(
                    "networks/"
                    + RDIR
                    + "elec_s{simpl}_{clusters}_ec_l{ll}_{opts}_{unc}.nc",
                    **config["scenario"],
                ),

        rule solve_network:
            params:
                solving=config["solving"],
                augmented_line_connection=config["augmented_line_connection"],
            input:
                overrides=BASE_DIR + "/data/override_component_attrs",
                network="networks/"
                + RDIR
                + "elec_s{simpl}_{clusters}_ec_l{ll}_{opts}_{unc}.nc",
                tech_costs=COSTS,
            output:
                "results/"
                + RDIR
                + "networks/elec_s{simpl}_{clusters}_ec_l{ll}_{opts}_{unc}.nc",
            log:
                solver=normpath(
                    "logs/"
                    + RDIR
                    + "solve_network/elec_s{simpl}_{clusters}_ec_l{ll}_{opts}_{unc}_solver.log"
                ),
                python="logs/"
                + RDIR
                + "solve_network/elec_s{simpl}_{clusters}_ec_l{ll}_{opts}_{unc}_python.log",
                memory="logs/"
                + RDIR
                + "solve_network/elec_s{simpl}_{clusters}_ec_l{ll}_{opts}_{unc}_memory.log",
            benchmark:
                (
                    "benchmarks/"
                    + RDIR
                    + "solve_network/elec_s{simpl}_{clusters}_ec_l{ll}_{opts}_{unc}"
                )
            threads: 20
            resources:
                mem_mb=memory,
            shadow:
                "copy-minimal" if os.name == "nt" else "shallow"
            script:
                "scripts/solve_network.py"

        rule solve_all_networks_monte:
            input:
                expand(
                    "results/"
                    + RDIR
                    + "networks/elec_s{simpl}_{clusters}_ec_l{ll}_{opts}_{unc}.nc",
                    **config["scenario"],
                ),
    if config["monte_carlo"]["options"]["method"] == "single_best_in_worst":

        rule monte_carlo:
            params:
                monte_carlo=config["monte_carlo"],
            input:
                "networks/" + RDIR + "elec_s{simpl}_{clusters}_ec_l{ll}_{opts}.nc",
                tech_costs=COSTS,
            output:
                "networks/" + RDIR + "elec_s{simpl}_{clusters}_ec_l{ll}_{opts}_{unc}.nc",
            log:
                "logs/"
                + RDIR
                + "prepare_network/elec_s{simpl}_{clusters}_ec_l{ll}_{opts}_{unc}.log",
            benchmark:
                (
                    "benchmarks/"
                    + RDIR
                    + "prepare_network/elec_s{simpl}_{clusters}_ec_l{ll}_{opts}_{unc}"
                )
            threads: 1
            resources:
                mem_mb=4000,
            script:
                "scripts/monte_carlo.py"

        rule solve_monte:
            input:
                expand(
                    "networks/"
                    + RDIR
                    + "elec_s{simpl}_{clusters}_ec_l{ll}_{opts}_{unc}.nc",
                    **config["scenario"],
                ),

        rule solve_network:
            params:
                solving=config["solving"],
                augmented_line_connection=config["augmented_line_connection"],
            input:
                overrides=BASE_DIR + "/data/override_component_attrs",
                network="networks/"
                + RDIR
                + "elec_s{simpl}_{clusters}_ec_l{ll}_{opts}_{unc}.nc",
                tech_costs=COSTS,
            output:
                "results/"
                + RDIR
                + "networks/elec_s{simpl}_{clusters}_ec_l{ll}_{opts}_{unc}.nc",
            log:
                solver=normpath(
                    "logs/"
                    + RDIR
                    + "solve_network/elec_s{simpl}_{clusters}_ec_l{ll}_{opts}_{unc}_solver.log"
                ),
                python="logs/"
                + RDIR
                + "solve_network/elec_s{simpl}_{clusters}_ec_l{ll}_{opts}_{unc}_python.log",
                memory="logs/"
                + RDIR
                + "solve_network/elec_s{simpl}_{clusters}_ec_l{ll}_{opts}_{unc}_memory.log",
            benchmark:
                (
                    "benchmarks/"
                    + RDIR
                    + "solve_network/elec_s{simpl}_{clusters}_ec_l{ll}_{opts}_{unc}"
                )
            threads: 20
            resources:
                mem_mb=memory,
            shadow:
                "copy-minimal" if os.name == "nt" else "shallow"
            script:
                "scripts/solve_network.py"

        rule solve_all_networks_monte:
            input:
                expand(
                    "results/"
                    + RDIR
                    + "networks/elec_s{simpl}_{clusters}_ec_l{ll}_{opts}_{unc}.nc",
                    **config["scenario"],
                ),

    if config["monte_carlo"]["options"]["method"] == "SBAW":

        rule monte_carlo:
            params:
                monte_carlo=config["monte_carlo"], #dal config prende info su monte carlo
            input:
                #"networks/" + RDIR + "elec_s{simpl}_{clusters}_ec_l{ll}_{opts}.nc", #si prende network generato
                #tech_costs=COSTS,
                #overrides=BASE_DIR + "/data/override_component_attrs",
                #network="networks/"+ RDIR+ "elec_s{simpl}_{clusters}_ec_l{ll}_{opts}.nc",
                #tech_costs=COSTS,
                "networks/" + RDIR + "elec_s{simpl}_{clusters}_ec_l{ll}_{opts}.nc",
                tech_costs=COSTS,
            output:
                "networks/" + RDIR + "elec_s{simpl}_{clusters}_ec_l{ll}_{opts}_{unc}.nc", #genera network considerando {unc}
            log:
                "logs/"
                + RDIR
                + "prepare_network/elec_s{simpl}_{clusters}_ec_l{ll}_{opts}_{unc}.log",
            benchmark:
                (
                    "benchmarks/"
                    + RDIR
                    + "prepare_network/elec_s{simpl}_{clusters}_ec_l{ll}_{opts}_{unc}"
                )
            threads: 1
            resources:
                mem_mb=4000,
            script:
                "scripts/monte_carlo.py"

        rule solve_monte:
            input:
                expand(
                    "networks/"
                    + RDIR
                    + "elec_s{simpl}_{clusters}_ec_l{ll}_{opts}_{unc}.nc", #risolve network {unc}
                    **config["scenario"], #da config per set utili di constraints CO2 emission
                ),

        rule solve_network:
            params:
                solving=config["solving"],
                augmented_line_connection=config["augmented_line_connection"],
            input:
                overrides=BASE_DIR + "/data/override_component_attrs",
                network="networks/"
                + RDIR
                + "elec_s{simpl}_{clusters}_ec_l{ll}_{opts}_{unc}.nc",
                tech_costs=COSTS,
            output:
                "results/"
                + RDIR
                + "networks/elec_s{simpl}_{clusters}_ec_l{ll}_{opts}_{unc}.nc",
            log:
                solver=normpath(
                    "logs/"
                    + RDIR
                    + "solve_network/elec_s{simpl}_{clusters}_ec_l{ll}_{opts}_{unc}_solver.log"
                ),
                python="logs/"
                + RDIR
                + "solve_network/elec_s{simpl}_{clusters}_ec_l{ll}_{opts}_{unc}_python.log",
                memory="logs/"
                + RDIR
                + "solve_network/elec_s{simpl}_{clusters}_ec_l{ll}_{opts}_{unc}_memory.log",
            benchmark:
                (
                    "benchmarks/"
                    + RDIR
                    + "solve_network/elec_s{simpl}_{clusters}_ec_l{ll}_{opts}_{unc}"
                )
            threads: 20
            resources:
                mem_mb=memory,
            shadow:
                "copy-minimal" if os.name == "nt" else "shallow"
            script:
                "scripts/solve_network.py"

        rule solve_all_networks_monte:
            input:
                expand(
                    "results/"
                    + RDIR
                    + "networks/elec_s{simpl}_{clusters}_ec_l{ll}_{opts}_{unc}.nc",
                    **config["scenario"],
                ),

        

def input_make_summary(w):
    # It's mildly hacky to include the separate costs input as first entry
    if w.ll.endswith("all"):
        ll = config["scenario"]["ll"]
        if len(w.ll) == 4:
            ll = [l for l in ll if l[0] == w.ll[0]]
    else:
        ll = w.ll
    return [COSTS] + expand(
        "results/" + RDIR + "networks/elec_s{simpl}_{clusters}_ec_l{ll}_{opts}.nc",
        ll=ll,
        **{
            k: config["scenario"][k] if getattr(w, k) == "all" else getattr(w, k)
            for k in ["simpl", "clusters", "opts"]
        },
    )


rule make_summary:
    params:
        electricity=config["electricity"],
        costs=config["costs"],
        ll=config["scenario"]["ll"],
        scenario=config["scenario"],
    input:
        input_make_summary,
        tech_costs=COSTS,
    output:
        directory(
            "results/"
            + RDIR
            + "summaries/elec_s{simpl}_{clusters}_ec_l{ll}_{opts}_{country}"
        ),
    log:
        "logs/"
        + RDIR
        + "make_summary/elec_s{simpl}_{clusters}_ec_l{ll}_{opts}_{country}.log",
    script:
        "scripts/make_summary.py"


rule prepare_sector_networks:
    input:
        expand(
            RESDIR
            + "prenetworks/elec_s{simpl}_{clusters}_ec_l{ll}_{opts}_{sopts}_{planning_horizons}_{discountrate}_{demand}.nc",
            **config["scenario"],
            **config["costs"],
        ),


rule override_res_all_nets:
    input:
        expand(
            RESDIR
            + "prenetworks/elec_s{simpl}_{clusters}_ec_l{ll}_{opts}_{sopts}_{planning_horizons}_{discountrate}_{demand}_presec.nc",
            **config["scenario"],
            **config["costs"],
            **config["export"],
        ),


rule solve_sector_networks:
    input:
        expand(
            RESDIR
            + "postnetworks/elec_s{simpl}_{clusters}_ec_l{ll}_{opts}_{sopts}_{planning_horizons}_{discountrate}_{demand}_{h2export}export.nc",
            **config["scenario"],
            **config["costs"],
            **config["export"],
        ),


rule prepare_ports:
    params:
        custom_export=config["custom_data"]["export_ports"],
    output:
        ports="resources/" + SECDIR + "ports.csv",
        export_ports="resources/" + SECDIR + "export_ports.csv",
    script:
        "scripts/prepare_ports.py"


rule prepare_airports:
    params:
        airport_sizing_factor=config["sector"]["airport_sizing_factor"],
        airport_custom_data=config["custom_data"]["airports"],
    output:
        ports="resources/" + SECDIR + "airports.csv",
    script:
        "scripts/prepare_airports.py"


rule prepare_urban_percent:
    output:
        urban_percent="resources/" + SECDIR + "urban_percent.csv",
    script:
        "scripts/prepare_urban_percent.py"


rule prepare_transport_data_input:
    output:
        transport_data_input="resources/" + SECDIR + "transport_data.csv",
    script:
        "scripts/prepare_transport_data_input.py"


if not config["custom_data"]["gas_network"]:

    rule prepare_gas_network:
        params:
            gas_config=config["sector"]["gas"],
            alternative_clustering=config["cluster_options"]["alternative_clustering"],
            countries_list=config["countries"],
            layer_id=config["build_shape_options"]["gadm_layer_id"],
            update=config["build_shape_options"]["update_file"],
            out_logging=config["build_shape_options"]["out_logging"],
            year=config["build_shape_options"]["year"],
            nprocesses=config["build_shape_options"]["nprocesses"],
            contended_flag=config["build_shape_options"]["contended_flag"],
            geo_crs=config["crs"]["geo_crs"],
            custom_gas_network=config["custom_data"]["gas_network"],
        input:
            regions_onshore="resources/"
            + RDIR
            + "bus_regions/regions_onshore_elec_s{simpl}_{clusters}.geojson",
        output:
            clustered_gas_network="resources/"
            + SECDIR
            + "gas_networks/gas_network_elec_s{simpl}_{clusters}.csv",
            # TODO: Should be a own snakemake rule
            # gas_network_fig_1="resources/gas_networks/existing_gas_pipelines_{simpl}_{clusters}.png",
            # gas_network_fig_2="resources/gas_networks/clustered_gas_pipelines_{simpl}_{clusters}.png",
        script:
            "scripts/prepare_gas_network.py"


sector_enable = config["sector"]["enable"]

TRANSPORT = {
    "transport": "resources/"
    + SECDIR
    + "demand/transport_{demand}_s{simpl}_{clusters}_{planning_horizons}.csv",
    "avail_profile": "resources/"
    + SECDIR
    + "pattern_profiles/avail_profile_{demand}_s{simpl}_{clusters}_{planning_horizons}.csv",
    "dsm_profile": "resources/"
    + SECDIR
    + "pattern_profiles/dsm_profile_{demand}_s{simpl}_{clusters}_{planning_horizons}.csv",
    "nodal_transport_data": "resources/"
    + SECDIR
    + "demand/nodal_transport_data_{demand}_s{simpl}_{clusters}_{planning_horizons}.csv",
}

HEAT = {
    "heat_demand": "resources/"
    + SECDIR
    + "demand/heat/heat_demand_{demand}_s{simpl}_{clusters}_{planning_horizons}.csv",
    "ashp_cop": "resources/"
    + SECDIR
    + "demand/heat/ashp_cop_{demand}_s{simpl}_{clusters}_{planning_horizons}.csv",
    "gshp_cop": "resources/"
    + SECDIR
    + "demand/heat/gshp_cop_{demand}_s{simpl}_{clusters}_{planning_horizons}.csv",
    "solar_thermal": "resources/"
    + SECDIR
    + "demand/heat/solar_thermal_{demand}_s{simpl}_{clusters}_{planning_horizons}.csv",
    "district_heat_share": "resources/"
    + SECDIR
    + "demand/heat/district_heat_share_{demand}_s{simpl}_{clusters}_{planning_horizons}.csv",
}


rule prepare_sector_network:
    params:
        costs=config["costs"],
        electricity=config["electricity"],
        fossil_reserves=config["fossil_reserves"],
        h2_underground=config["custom_data"]["h2_underground"],
        countries=config["countries"],
        gadm_layer_id=config["build_shape_options"]["gadm_layer_id"],
        alternative_clustering=config["cluster_options"]["alternative_clustering"],
        h2_policy=config["policy_config"]["hydrogen"],
        sector_options=config["sector"],
        foresight=config["foresight"],
        water_costs=config["custom_data"]["water_costs"],
    input:
        **branch(sector_enable["land_transport"], TRANSPORT),
        **branch(sector_enable["heat"], HEAT),
        network=RESDIR
        + "prenetworks/elec_s{simpl}_{clusters}_ec_l{ll}_{opts}_{sopts}_{planning_horizons}_{discountrate}_{demand}_presec.nc",
        costs="resources/" + RDIR + "costs_{planning_horizons}.csv",
        h2_cavern="data/hydrogen_salt_cavern_potentials.csv",
        nodal_energy_totals=branch(
            sector_enable["rail_transport"] or sector_enable["agriculture"],
            "resources/"
            + SECDIR
            + "demand/heat/nodal_energy_heat_totals_{demand}_s{simpl}_{clusters}_{planning_horizons}.csv",
        ),
        overrides="data/override_component_attrs",
        clustered_pop_layout="resources/"
        + SECDIR
        + "population_shares/pop_layout_elec_s{simpl}_{clusters}_{planning_horizons}.csv",
        industrial_demand=branch(
            sector_enable["industry"],
            "resources/"
            + SECDIR
            + "demand/industrial_energy_demand_per_node_elec_s{simpl}_{clusters}_{planning_horizons}_{demand}.csv",
        ),
        energy_totals="resources/"
        + SECDIR
        + "energy_totals_{demand}_{planning_horizons}.csv",
        airports=branch(
            sector_enable["aviation"],
            "resources/" + SECDIR + "airports.csv",
        ),
        ports=branch(sector_enable["shipping"], "resources/" + SECDIR + "ports.csv"),
        biomass_transport_costs="data/temp_hard_coded/biomass_transport_costs.csv",
        shapes_path="resources/"
        + RDIR
        + "bus_regions/regions_onshore_elec_s{simpl}_{clusters}.geojson",
        pipelines=branch(
            config["sector"]["hydrogen"]["network"],
            branch(
                config["custom_data"]["gas_network"],
                "data/custom/pipelines.csv",
                "resources/"
                + SECDIR
                + "gas_networks/gas_network_elec_s{simpl}_{clusters}.csv",
            ),
        ),
    output:
        RESDIR
        + "prenetworks/elec_s{simpl}_{clusters}_ec_l{ll}_{opts}_{sopts}_{planning_horizons}_{discountrate}_{demand}.nc",
    threads: 1
    resources:
        mem_mb=2000,
    benchmark:
        (
            RESDIR
            + "benchmarks/prepare_network/elec_s{simpl}_{clusters}_ec_l{ll}_{opts}_{sopts}_{planning_horizons}_{discountrate}_{demand}"
        )
    script:
        "scripts/prepare_sector_network.py"


rule build_ship_profile:
    params:
        snapshots=config["snapshots"],
        ship_opts=config["export"]["ship"],
    output:
        ship_profile="resources/" + SECDIR + "ship_profile_{h2export}TWh.csv",
    script:
        "scripts/build_ship_profile.py"


rule add_export:
    params:
        gadm_layer_id=config["build_shape_options"]["gadm_layer_id"],
        alternative_clustering=config["cluster_options"]["alternative_clustering"],
        store=config["export"]["store"],
        store_capital_costs=config["export"]["store_capital_costs"],
        export_profile=config["export"]["export_profile"],
        export_endogenous=config["export"]["endogenous"],
        endogenous_price=config["export"]["endogenous_price"],
        snapshots=config["snapshots"],
        costs=config["costs"],
    input:
        overrides="data/override_component_attrs",
        export_ports="resources/" + SECDIR + "export_ports.csv",
        costs="resources/" + RDIR + "costs_{planning_horizons}.csv",
        ship_profile="resources/" + SECDIR + "ship_profile_{h2export}TWh.csv",
        network=RESDIR
        + "prenetworks/elec_s{simpl}_{clusters}_ec_l{ll}_{opts}_{sopts}_{planning_horizons}_{discountrate}_{demand}.nc",
        shapes_path="resources/"
        + RDIR
        + "bus_regions/regions_onshore_elec_s{simpl}_{clusters}.geojson",
    output:
        RESDIR
        + "prenetworks/elec_s{simpl}_{clusters}_ec_l{ll}_{opts}_{sopts}_{planning_horizons}_{discountrate}_{demand}_{h2export}export.nc",
    script:
        "scripts/add_export.py"


rule override_respot:
    params:
        run=run["name"],
        custom_data=config["custom_data"],
        countries=config["countries"],
    input:
        **{
            f"custom_res_pot_{tech}_{planning_horizons}_{discountrate}": "resources/"
            + SECDIR
            + f"custom_renewables/{tech}_{planning_horizons}_{discountrate}_potential.csv"
            for tech in config["custom_data"]["renewables"]
            for discountrate in config["costs"]["discountrate"]
            for planning_horizons in config["scenario"]["planning_horizons"]
        },
        **{
            f"custom_res_ins_{tech}_{planning_horizons}_{discountrate}": "resources/"
            + SECDIR
            + f"custom_renewables/{tech}_{planning_horizons}_{discountrate}_installable.csv"
            for tech in config["custom_data"]["renewables"]
            for discountrate in config["costs"]["discountrate"]
            for planning_horizons in config["scenario"]["planning_horizons"]
        },
        overrides="data/override_component_attrs",
        network="networks/" + RDIR + "elec_s{simpl}_{clusters}_ec_l{ll}_{opts}.nc",
        energy_totals="resources/"
        + SECDIR
        + "energy_totals_{demand}_{planning_horizons}.csv",
    output:
        RESDIR
        + "prenetworks/elec_s{simpl}_{clusters}_ec_l{ll}_{opts}_{sopts}_{planning_horizons}_{discountrate}_{demand}_presec.nc",
    script:
        "scripts/override_respot.py"


rule prepare_transport_data:
    input:
        network="networks/" + RDIR + "elec_s{simpl}_{clusters}.nc",
        energy_totals_name="resources/"
        + SECDIR
        + "energy_totals_{demand}_{planning_horizons}.csv",
        traffic_data_KFZ="data/emobility/KFZ__count",
        traffic_data_Pkw="data/emobility/Pkw__count",
        transport_name="resources/" + SECDIR + "transport_data.csv",
        clustered_pop_layout="resources/"
        + SECDIR
        + "population_shares/pop_layout_elec_s{simpl}_{clusters}_{planning_horizons}.csv",
        temp_air_total="resources/"
        + SECDIR
        + "temperatures/temp_air_total_elec_s{simpl}_{clusters}_{planning_horizons}.nc",
    output:
        # nodal_energy_totals="resources/nodal_energy_totals_s{simpl}_{clusters}.csv",
        transport="resources/"
        + SECDIR
        + "demand/transport_{demand}_s{simpl}_{clusters}_{planning_horizons}.csv",
        avail_profile="resources/"
        + SECDIR
        + "pattern_profiles/avail_profile_{demand}_s{simpl}_{clusters}_{planning_horizons}.csv",
        dsm_profile="resources/"
        + SECDIR
        + "pattern_profiles/dsm_profile_{demand}_s{simpl}_{clusters}_{planning_horizons}.csv",
        nodal_transport_data="resources/"
        + SECDIR
        + "demand/nodal_transport_data_{demand}_s{simpl}_{clusters}_{planning_horizons}.csv",
    script:
        "scripts/prepare_transport_data.py"


rule build_cop_profiles:
    params:
        heat_pump_sink_T=config["sector"]["heat_pump_sink_T"],
    input:
        temp_soil_total="resources/"
        + SECDIR
        + "temperatures/temp_soil_total_elec_s{simpl}_{clusters}_{planning_horizons}.nc",
        temp_soil_rural="resources/"
        + SECDIR
        + "temperatures/temp_soil_rural_elec_s{simpl}_{clusters}_{planning_horizons}.nc",
        temp_soil_urban="resources/"
        + SECDIR
        + "temperatures/temp_soil_urban_elec_s{simpl}_{clusters}_{planning_horizons}.nc",
        temp_air_total="resources/"
        + SECDIR
        + "temperatures/temp_air_total_elec_s{simpl}_{clusters}_{planning_horizons}.nc",
        temp_air_rural="resources/"
        + SECDIR
        + "temperatures/temp_air_rural_elec_s{simpl}_{clusters}_{planning_horizons}.nc",
        temp_air_urban="resources/"
        + SECDIR
        + "temperatures/temp_air_urban_elec_s{simpl}_{clusters}_{planning_horizons}.nc",
    output:
        cop_soil_total="resources/"
        + SECDIR
        + "cops/cop_soil_total_elec_s{simpl}_{clusters}_{planning_horizons}.nc",
        cop_soil_rural="resources/"
        + SECDIR
        + "cops/cop_soil_rural_elec_s{simpl}_{clusters}_{planning_horizons}.nc",
        cop_soil_urban="resources/"
        + SECDIR
        + "cops/cop_soil_urban_elec_s{simpl}_{clusters}_{planning_horizons}.nc",
        cop_air_total="resources/"
        + SECDIR
        + "cops/cop_air_total_elec_s{simpl}_{clusters}_{planning_horizons}.nc",
        cop_air_rural="resources/"
        + SECDIR
        + "cops/cop_air_rural_elec_s{simpl}_{clusters}_{planning_horizons}.nc",
        cop_air_urban="resources/"
        + SECDIR
        + "cops/cop_air_urban_elec_s{simpl}_{clusters}_{planning_horizons}.nc",
    resources:
        mem_mb=20000,
    benchmark:
        (
            "benchmarks/"
            + SECDIR
            + "build_cop_profiles/s{simpl}_{clusters}_{planning_horizons}"
        )
    script:
        "scripts/build_cop_profiles.py"


rule prepare_heat_data:
    input:
        network="networks/" + RDIR + "elec_s{simpl}_{clusters}.nc",
        energy_totals_name="resources/"
        + SECDIR
        + "energy_totals_{demand}_{planning_horizons}.csv",
        clustered_pop_layout="resources/"
        + SECDIR
        + "population_shares/pop_layout_elec_s{simpl}_{clusters}_{planning_horizons}.csv",
        temp_air_total="resources/"
        + SECDIR
        + "temperatures/temp_air_total_elec_s{simpl}_{clusters}_{planning_horizons}.nc",
        cop_soil_total="resources/"
        + SECDIR
        + "cops/cop_soil_total_elec_s{simpl}_{clusters}_{planning_horizons}.nc",
        cop_air_total="resources/"
        + SECDIR
        + "cops/cop_air_total_elec_s{simpl}_{clusters}_{planning_horizons}.nc",
        solar_thermal_total="resources/"
        + SECDIR
        + "demand/heat/solar_thermal_total_elec_s{simpl}_{clusters}_{planning_horizons}.nc",
        heat_demand_total="resources/"
        + SECDIR
        + "demand/heat/heat_demand_total_elec_s{simpl}_{clusters}_{planning_horizons}.nc",
        heat_profile="data/heat_load_profile_BDEW.csv",
    output:
        nodal_energy_totals="resources/"
        + SECDIR
        + "demand/heat/nodal_energy_heat_totals_{demand}_s{simpl}_{clusters}_{planning_horizons}.csv",
        heat_demand="resources/"
        + SECDIR
        + "demand/heat/heat_demand_{demand}_s{simpl}_{clusters}_{planning_horizons}.csv",
        ashp_cop="resources/"
        + SECDIR
        + "demand/heat/ashp_cop_{demand}_s{simpl}_{clusters}_{planning_horizons}.csv",
        gshp_cop="resources/"
        + SECDIR
        + "demand/heat/gshp_cop_{demand}_s{simpl}_{clusters}_{planning_horizons}.csv",
        solar_thermal="resources/"
        + SECDIR
        + "demand/heat/solar_thermal_{demand}_s{simpl}_{clusters}_{planning_horizons}.csv",
        district_heat_share="resources/"
        + SECDIR
        + "demand/heat/district_heat_share_{demand}_s{simpl}_{clusters}_{planning_horizons}.csv",
    script:
        "scripts/prepare_heat_data.py"


rule build_base_energy_totals:
    params:
        space_heat_share=config["sector"]["space_heat_share"],
        update_data=config["demand_data"]["update_data"],
        base_year=config["demand_data"]["base_year"],
        countries=config["countries"],
        shift_coal_to_elec=config["sector"]["coal"]["shift_to_elec"],
    input:
        unsd_paths="data/demand/unsd/paths/Energy_Statistics_Database.xlsx",
    output:
        energy_totals_base="resources/" + SECDIR + "energy_totals_base.csv",
        unsd_export_path=directory("data/demand/unsd/data/"),
    script:
        "scripts/build_base_energy_totals.py"


rule prepare_energy_totals:
    params:
        countries=config["countries"],
        base_year=config["demand_data"]["base_year"],
        sector_options=config["sector"],
    input:
        unsd_paths="resources/" + SECDIR + "energy_totals_base.csv",
        efficiency_gains_cagr="data/demand/efficiency_gains_cagr.csv",
        growth_factors_cagr="data/demand/growth_factors_cagr.csv",
        district_heating="data/demand/district_heating.csv",
        fuel_shares="data/demand/fuel_shares.csv",
    output:
        energy_totals="resources/"
        + SECDIR
        + "energy_totals_{demand}_{planning_horizons}.csv",
    script:
        "scripts/prepare_energy_totals.py"


rule build_solar_thermal_profiles:
    params:
        solar_thermal_config=config["solar_thermal"],
        snapshots=config["snapshots"],
    input:
        pop_layout_total="resources/"
        + SECDIR
        + "population_shares/pop_layout_total_{planning_horizons}.nc",
        pop_layout_urban="resources/"
        + SECDIR
        + "population_shares/pop_layout_urban_{planning_horizons}.nc",
        pop_layout_rural="resources/"
        + SECDIR
        + "population_shares/pop_layout_rural_{planning_horizons}.nc",
        regions_onshore="resources/"
        + RDIR
        + "bus_regions/regions_onshore_elec_s{simpl}_{clusters}.geojson",
        cutout="cutouts/"
        + CDIR
        + [c["cutout"] for _, c in config["renewable"].items()][0]
        + ".nc",
        # default to first cutout found
    output:
        solar_thermal_total="resources/"
        + SECDIR
        + "demand/heat/solar_thermal_total_elec_s{simpl}_{clusters}_{planning_horizons}.nc",
        solar_thermal_urban="resources/"
        + SECDIR
        + "demand/heat/solar_thermal_urban_elec_s{simpl}_{clusters}_{planning_horizons}.nc",
        solar_thermal_rural="resources/"
        + SECDIR
        + "demand/heat/solar_thermal_rural_elec_s{simpl}_{clusters}_{planning_horizons}.nc",
    resources:
        mem_mb=20000,
    benchmark:
        (
            "benchmarks/"
            + SECDIR
            + "build_solar_thermal_profiles/s{simpl}_{clusters}_{planning_horizons}"
        )
    script:
        "scripts/build_solar_thermal_profiles.py"


rule build_population_layouts:
    params:
        planning_horizons=config["scenario"]["planning_horizons"][0],
    input:
        nuts3_shapes="resources/" + RDIR + "shapes/gadm_shapes.geojson",
        urban_percent="resources/" + SECDIR + "urban_percent.csv",
        cutout="cutouts/"
        + CDIR
        + [c["cutout"] for _, c in config["renewable"].items()][0]
        + ".nc",
        # default to first cutout found
    output:
        pop_layout_total="resources/"
        + SECDIR
        + "population_shares/pop_layout_total_{planning_horizons}.nc",
        pop_layout_urban="resources/"
        + SECDIR
        + "population_shares/pop_layout_urban_{planning_horizons}.nc",
        pop_layout_rural="resources/"
        + SECDIR
        + "population_shares/pop_layout_rural_{planning_horizons}.nc",
        gdp_layout="resources/"
        + SECDIR
        + "gdp_shares/gdp_layout_{planning_horizons}.nc",
    resources:
        mem_mb=20000,
    benchmark:
        ("benchmarks/" + SECDIR + "build_population_layouts_{planning_horizons}")
    threads: 8
    script:
        "scripts/build_population_layouts.py"


rule move_hardcoded_files_temp:
    input:
        "data/temp_hard_coded/energy_totals.csv",
    output:
        "resources/" + SECDIR + "energy_totals.csv",
    shell:
        "cp -a data/temp_hard_coded/. resources"


rule build_clustered_population_layouts:
    input:
        pop_layout_total="resources/"
        + SECDIR
        + "population_shares/pop_layout_total_{planning_horizons}.nc",
        pop_layout_urban="resources/"
        + SECDIR
        + "population_shares/pop_layout_urban_{planning_horizons}.nc",
        pop_layout_rural="resources/"
        + SECDIR
        + "population_shares/pop_layout_rural_{planning_horizons}.nc",
        gdp_layout="resources/"
        + SECDIR
        + "gdp_shares/gdp_layout_{planning_horizons}.nc",
        regions_onshore="resources/"
        + RDIR
        + "bus_regions/regions_onshore_elec_s{simpl}_{clusters}.geojson",
        cutout="cutouts/"
        + CDIR
        + [c["cutout"] for _, c in config["renewable"].items()][0]
        + ".nc",
        # default to first cutout found
    output:
        clustered_pop_layout="resources/"
        + SECDIR
        + "population_shares/pop_layout_elec_s{simpl}_{clusters}_{planning_horizons}.csv",
        clustered_gdp_layout="resources/"
        + SECDIR
        + "gdp_shares/gdp_layout_elec_s{simpl}_{clusters}_{planning_horizons}.csv",
    resources:
        mem_mb=10000,
    benchmark:
        (
            "benchmarks/"
            + SECDIR
            + "build_clustered_population_layouts/s{simpl}_{clusters}_{planning_horizons}"
        )
    script:
        "scripts/build_clustered_population_layouts.py"


rule build_heat_demand:
    params:
        snapshots=config["snapshots"],
    input:
        pop_layout_total="resources/"
        + SECDIR
        + "population_shares/pop_layout_total_{planning_horizons}.nc",
        pop_layout_urban="resources/"
        + SECDIR
        + "population_shares/pop_layout_urban_{planning_horizons}.nc",
        pop_layout_rural="resources/"
        + SECDIR
        + "population_shares/pop_layout_rural_{planning_horizons}.nc",
        regions_onshore="resources/"
        + RDIR
        + "bus_regions/regions_onshore_elec_s{simpl}_{clusters}.geojson",
        cutout="cutouts/"
        + CDIR
        + [c["cutout"] for _, c in config["renewable"].items()][0]
        + ".nc",
        # default to first cutout found
    output:
        heat_demand_urban="resources/"
        + SECDIR
        + "demand/heat/heat_demand_urban_elec_s{simpl}_{clusters}_{planning_horizons}.nc",
        heat_demand_rural="resources/"
        + SECDIR
        + "demand/heat/heat_demand_rural_elec_s{simpl}_{clusters}_{planning_horizons}.nc",
        heat_demand_total="resources/"
        + SECDIR
        + "demand/heat/heat_demand_total_elec_s{simpl}_{clusters}_{planning_horizons}.nc",
    resources:
        mem_mb=20000,
    benchmark:
        (
            "benchmarks/"
            + SECDIR
            + "build_heat_demand/s{simpl}_{clusters}_{planning_horizons}"
        )
    script:
        "scripts/build_heat_demand.py"


rule build_temperature_profiles:
    params:
        snapshots=config["snapshots"],
    input:
        pop_layout_total="resources/"
        + SECDIR
        + "population_shares/pop_layout_total_{planning_horizons}.nc",
        pop_layout_urban="resources/"
        + SECDIR
        + "population_shares/pop_layout_urban_{planning_horizons}.nc",
        pop_layout_rural="resources/"
        + SECDIR
        + "population_shares/pop_layout_rural_{planning_horizons}.nc",
        regions_onshore="resources/"
        + RDIR
        + "bus_regions/regions_onshore_elec_s{simpl}_{clusters}.geojson",
        cutout="cutouts/"
        + CDIR
        + [c["cutout"] for _, c in config["renewable"].items()][0]
        + ".nc",
        # default to first cutout found
    output:
        temp_soil_total="resources/"
        + SECDIR
        + "temperatures/temp_soil_total_elec_s{simpl}_{clusters}_{planning_horizons}.nc",
        temp_soil_rural="resources/"
        + SECDIR
        + "temperatures/temp_soil_rural_elec_s{simpl}_{clusters}_{planning_horizons}.nc",
        temp_soil_urban="resources/"
        + SECDIR
        + "temperatures/temp_soil_urban_elec_s{simpl}_{clusters}_{planning_horizons}.nc",
        temp_air_total="resources/"
        + SECDIR
        + "temperatures/temp_air_total_elec_s{simpl}_{clusters}_{planning_horizons}.nc",
        temp_air_rural="resources/"
        + SECDIR
        + "temperatures/temp_air_rural_elec_s{simpl}_{clusters}_{planning_horizons}.nc",
        temp_air_urban="resources/"
        + SECDIR
        + "temperatures/temp_air_urban_elec_s{simpl}_{clusters}_{planning_horizons}.nc",
    resources:
        mem_mb=20000,
    benchmark:
        (
            "benchmarks/"
            + SECDIR
            + "build_temperature_profiles/s{simpl}_{clusters}_{planning_horizons}"
        )
    script:
        "scripts/build_temperature_profiles.py"


rule copy_config:
    params:
        summary_dir=config["summary_dir"],
        run=run,
    output:
        folder=directory(SDIR + "configs"),
        config=SDIR + "configs/config.yaml",
    threads: 1
    resources:
        mem_mb=1000,
    benchmark:
        SDIR + "benchmarks/copy_config"
    script:
        "scripts/copy_config.py"


if config["foresight"] == "overnight":

    rule solve_sector_network:
        params:
            solving=config["solving"],
            augmented_line_connection=config["augmented_line_connection"],
        input:
            overrides=BASE_DIR + "/data/override_component_attrs",
            # network=RESDIR
            # + "prenetworks/elec_s{simpl}_{clusters}_ec_l{ll}_{opts}_{sopts}_{planning_horizons}_{discountrate}.nc",
            network=RESDIR
            + "prenetworks/elec_s{simpl}_{clusters}_ec_l{ll}_{opts}_{sopts}_{planning_horizons}_{discountrate}_{demand}_{h2export}export.nc",
            costs="resources/" + RDIR + "costs_{planning_horizons}.csv",
            configs=SDIR + "configs/config.yaml",  # included to trigger copy_config rule
        output:
            RESDIR
            + "postnetworks/elec_s{simpl}_{clusters}_ec_l{ll}_{opts}_{sopts}_{planning_horizons}_{discountrate}_{demand}_{h2export}export.nc",
        shadow:
            "copy-minimal" if os.name == "nt" else "shallow"
        log:
            solver=RESDIR
            + "logs/elec_s{simpl}_{clusters}_ec_l{ll}_{opts}_{sopts}_{planning_horizons}_{discountrate}_{demand}_{h2export}export_solver.log",
            python=RESDIR
            + "logs/elec_s{simpl}_{clusters}_ec_l{ll}_{opts}_{sopts}_{planning_horizons}_{discountrate}_{demand}_{h2export}export_python.log",
            memory=RESDIR
            + "logs/elec_s{simpl}_{clusters}_ec_l{ll}_{opts}_{sopts}_{planning_horizons}_{discountrate}_{demand}_{h2export}export_memory.log",
        threads: 25
        resources:
            mem_mb=config["solving"]["mem"],
        benchmark:
            (
                RESDIR
                + "benchmarks/solve_network/elec_s{simpl}_{clusters}_ec_l{ll}_{opts}_{sopts}_{planning_horizons}_{discountrate}_{demand}_{h2export}export"
            )
        script:
            "scripts/solve_network.py"


rule make_sector_summary:
    params:
        planning_horizons=config["scenario"]["planning_horizons"],
        results_dir=config["results_dir"],
        summary_dir=config["summary_dir"],
        run=run["name"],
        scenario_config=config["scenario"],
        costs_config=config["costs"],
        h2export_qty=config["export"]["h2export"],
        foresight=config["foresight"],
    input:
        overrides="data/override_component_attrs",
        networks=expand(
            RESDIR
            + "postnetworks/elec_s{simpl}_{clusters}_ec_l{ll}_{opts}_{sopts}_{planning_horizons}_{discountrate}_{demand}_{h2export}export.nc",
            **config["scenario"],
            **config["costs"],
            **config["export"],
        ),
        costs="resources/" + RDIR + "costs_{planning_horizons}.csv",
        plots=expand(
            RESDIR
            + "maps/elec_s{simpl}_{clusters}_ec_l{ll}_{opts}_{sopts}-costs-all_{planning_horizons}_{discountrate}_{demand}_{h2export}export.pdf",
            **config["scenario"],
            **config["costs"],
            **config["export"],
        ),
    output:
        nodal_costs=SDIR + "csvs/nodal_costs.csv",
        nodal_capacities=SDIR + "csvs/nodal_capacities.csv",
        nodal_cfs=SDIR + "csvs/nodal_cfs.csv",
        cfs=SDIR + "csvs/cfs.csv",
        costs=SDIR + "csvs/costs.csv",
        capacities=SDIR + "csvs/capacities.csv",
        curtailment=SDIR + "csvs/curtailment.csv",
        energy=SDIR + "csvs/energy.csv",
        supply=SDIR + "csvs/supply.csv",
        supply_energy=SDIR + "csvs/supply_energy.csv",
        prices=SDIR + "csvs/prices.csv",
        weighted_prices=SDIR + "csvs/weighted_prices.csv",
        market_values=SDIR + "csvs/market_values.csv",
        price_statistics=SDIR + "csvs/price_statistics.csv",
        metrics=SDIR + "csvs/metrics.csv",
    threads: 2
    resources:
        mem_mb=10000,
    benchmark:
        SDIR + "benchmarks/make_summary"
    script:
        "scripts/make_summary.py"


rule plot_summary:
    input:
        "results/"
        + RDIR
        + "summaries/elec_s{simpl}_{clusters}_ec_l{ll}_{opts}_{country}",
    output:
        "results/"
        + RDIR
        + "plots/summary_{summary}_elec_s{simpl}_{clusters}_ec_l{ll}_{opts}_{country}.{ext}",
    log:
        "logs/"
        + RDIR
        + "plot_summary/{summary}_elec_s{simpl}_{clusters}_ec_l{ll}_{opts}_{country}_{ext}.log",
    script:
        "scripts/plot_summary.py"


rule plot_network:
    params:
        electricity=config["electricity"],
        costs=config["costs"],
        plotting=config["plotting"],
    input:
        network="results/"
        + RDIR
        + "networks/elec_s{simpl}_{clusters}_ec_l{ll}_{opts}.nc",
        africa_shape="resources/" + RDIR + "shapes/africa_shape.geojson",
        tech_costs=COSTS,
    output:
        only_map="results/"
        + RDIR
        + "plots/elec_s{simpl}_{clusters}_ec_l{ll}_{opts}_{attr}.{ext}",
        ext="results/"
        + RDIR
        + "plots/elec_s{simpl}_{clusters}_ec_l{ll}_{opts}_{attr}_ext.{ext}",
    log:
        "logs/"
        + RDIR
        + "plot_network/elec_s{simpl}_{clusters}_ec_l{ll}_{opts}_{attr}_{ext}.log",
    script:
        "scripts/plot_network.py"


rule make_statistics:
    params:
        countries=config["countries"],
        renewable_carriers=config["electricity"]["renewable_carriers"],
        renewable=config["renewable"],
        crs=config["crs"],
        scenario=config["scenario"],
    output:
        stats="results/" + RDIR + "stats.csv",
    threads: 1
    script:
        "scripts/make_statistics.py"


rule plot_sector_network:
    input:
        overrides="data/override_component_attrs",
        network=RESDIR
        + "postnetworks/elec_s{simpl}_{clusters}_ec_l{ll}_{opts}_{sopts}_{planning_horizons}_{discountrate}_{demand}_{h2export}export.nc",
    output:
        map=RESDIR
        + "maps/elec_s{simpl}_{clusters}_ec_l{ll}_{opts}_{sopts}-costs-all_{planning_horizons}_{discountrate}_{demand}_{h2export}export.pdf",
    threads: 2
    resources:
        mem_mb=10000,
    benchmark:
        (
            RESDIR
            + "benchmarks/plot_network/elec_s{simpl}_{clusters}_ec_l{ll}_{opts}_{sopts}_{planning_horizons}_{discountrate}_{demand}_{h2export}export"
        )
    script:
        "scripts/plot_network.py"


rule plot_sector_summary:
    input:
        costs=SDIR + "csvs/costs.csv",
        energy=SDIR + "csvs/energy.csv",
        balances=SDIR + "csvs/supply_energy.csv",
    output:
        costs=SDIR + "graphs/costs.pdf",
        energy=SDIR + "graphs/energy.pdf",
        balances=SDIR + "graphs/balances-energy.pdf",
    threads: 2
    resources:
        mem_mb=10000,
    benchmark:
        SDIR + "benchmarks/plot_summary"
    script:
        "scripts/plot_summary.py"


rule build_industrial_database:
    output:
        industrial_database="data/industrial_database.csv",
    script:
        "scripts/build_industrial_database.py"


rule prepare_db:
    params:
        tech_colors=config["plotting"]["tech_colors"],
    input:
        network=RESDIR
        + "postnetworks/elec_s{simpl}_{clusters}_ec_l{ll}_{opts}_{sopts}_{planning_horizons}_{discountrate}_{demand}_{h2export}export.nc",
    output:
        db=RESDIR
        + "summaries/elec_s{simpl}_{clusters}_ec_l{ll}_{opts}_{sopts}-costs-all_{planning_horizons}_{discountrate}_{demand}_{h2export}export.csv",
    threads: 2
    resources:
        mem_mb=10000,
    benchmark:
        (
            RESDIR
            + "benchmarks/prepare_db/elec_s{simpl}_{clusters}_ec_l{ll}_{opts}_{sopts}_{planning_horizons}_{discountrate}_{demand}_{h2export}export"
        )
    script:
        "scripts/prepare_db.py"


rule build_industrial_distribution_key:  #default data
    params:
        countries=config["countries"],
        gadm_layer_id=config["build_shape_options"]["gadm_layer_id"],
        alternative_clustering=config["cluster_options"]["alternative_clustering"],
        industry_database=config["custom_data"]["industry_database"],
    input:
        regions_onshore="resources/"
        + RDIR
        + "bus_regions/regions_onshore_elec_s{simpl}_{clusters}.geojson",
        clustered_pop_layout="resources/"
        + SECDIR
        + "population_shares/pop_layout_elec_s{simpl}_{clusters}_{planning_horizons}.csv",
        clustered_gdp_layout="resources/"
        + SECDIR
        + "gdp_shares/gdp_layout_elec_s{simpl}_{clusters}_{planning_horizons}.csv",
        industrial_database="data/industrial_database.csv",
        shapes_path="resources/"
        + RDIR
        + "bus_regions/regions_onshore_elec_s{simpl}_{clusters}.geojson",
    output:
        industrial_distribution_key="resources/"
        + SECDIR
        + "demand/industrial_distribution_key_elec_s{simpl}_{clusters}_{planning_horizons}.csv",
    threads: 1
    resources:
        mem_mb=1000,
    benchmark:
        (
            "benchmarks/"
            + RDIR
            + "build_industrial_distribution_key_elec_s{simpl}_{clusters}_{planning_horizons}"
        )
    script:
        "scripts/build_industrial_distribution_key.py"


rule build_base_industry_totals:  #default data
    params:
        base_year=config["demand_data"]["base_year"],
        countries=config["countries"],
        other_industries=config["demand_data"]["other_industries"],
    input:
        #os.path.dirname(snakemake.input["transactions_path"]) + "/demand/unsd/data/"
        #industrial_production_per_country="data/industrial_production_per_country.csv",
        unsd_export_path="data/demand/unsd/data/",
        energy_totals_base="resources/" + SECDIR + "energy_totals_base.csv",
        transactions_path="data/unsd_transactions.csv",
    output:
        base_industry_totals="resources/"
        + SECDIR
        + "demand/base_industry_totals_{planning_horizons}_{demand}.csv",
    threads: 1
    resources:
        mem_mb=1000,
    benchmark:
        (
            "benchmarks/"
            + SECDIR
            + "build_base_industry_totals_{planning_horizons}_{demand}"
        )
    script:
        "scripts/build_base_industry_totals.py"


rule build_industry_demand:  #default data
    params:
        countries=config["countries"],
        industry_demand=config["custom_data"]["industry_demand"],
        base_year=config["demand_data"]["base_year"],
        industry_util_factor=config["sector"]["industry_util_factor"],
        aluminium_year=config["demand_data"]["aluminium_year"],
    input:
        industrial_distribution_key="resources/"
        + SECDIR
        + "demand/industrial_distribution_key_elec_s{simpl}_{clusters}_{planning_horizons}.csv",
        #industrial_production_per_country_tomorrow="resources/demand/industrial_production_per_country_tomorrow_{planning_horizons}_{demand}.csv",
        #industrial_production_per_country="data/industrial_production_per_country.csv",
        base_industry_totals="resources/"
        + SECDIR
        + "demand/base_industry_totals_{planning_horizons}_{demand}.csv",
        industrial_database="data/industrial_database.csv",
        costs="resources/" + RDIR + "costs_{planning_horizons}.csv",
        industry_growth_cagr="data/demand/industry_growth_cagr.csv",
    output:
        industrial_energy_demand_per_node="resources/"
        + SECDIR
        + "demand/industrial_energy_demand_per_node_elec_s{simpl}_{clusters}_{planning_horizons}_{demand}.csv",
    threads: 1
    resources:
        mem_mb=1000,
    benchmark:
        (
            "benchmarks/"
            + SECDIR
            + "industrial_energy_demand_per_node_elec_s{simpl}_{clusters}_{planning_horizons}_{demand}.csv"
        )
    script:
        "scripts/build_industry_demand.py"


rule build_existing_heating_distribution:
    params:
        baseyear=config["scenario"]["planning_horizons"][0],
        sector=config["sector"],
        existing_capacities=config["existing_capacities"],
    input:
        existing_heating="data/existing_infrastructure/existing_heating_raw.csv",
        clustered_pop_layout="resources/"
        + SECDIR
        + "population_shares/pop_layout_elec_s{simpl}_{clusters}_{planning_horizons}.csv",
        clustered_pop_energy_layout="resources/"
        + SECDIR
        + "demand/heat/nodal_energy_heat_totals_{demand}_s{simpl}_{clusters}_{planning_horizons}.csv",
        #"resources/population_shares/pop_weighted_energy_totals_s{simpl}_{clusters}.csv",
        district_heat_share="resources/"
        + SECDIR
        + "demand/heat/district_heat_share_{demand}_s{simpl}_{clusters}_{planning_horizons}.csv",
    output:
        existing_heating_distribution="resources/"
        + SECDIR
        + "heating/existing_heating_distribution_{demand}_s{simpl}_{clusters}_{planning_horizons}.csv",
    threads: 1
    resources:
        mem_mb=2000,
    log:
        RESDIR
        + "logs/build_existing_heating_distribution_{demand}_s{simpl}_{clusters}_{planning_horizons}.log",
    benchmark:
        RESDIR
        +"benchmarks/build_existing_heating_distribution/{demand}_s{simpl}_{clusters}_{planning_horizons}"
    script:
        "scripts/build_existing_heating_distribution.py"


if config["foresight"] == "myopic":

    HEAT_BASEYEAR = {
        "cop_soil_total": "resources/"
        + SECDIR
        + "cops/cop_soil_total_elec_s{simpl}_{clusters}_{planning_horizons}.nc",
        "cop_air_total": "resources/"
        + SECDIR
        + "cops/cop_air_total_elec_s{simpl}_{clusters}_{planning_horizons}.nc",
        "existing_heating_distribution": "resources/"
        + SECDIR
        + "heating/existing_heating_distribution_{demand}_s{simpl}_{clusters}_{planning_horizons}.csv",
    }

    rule add_existing_baseyear:
        params:
            baseyear=config["scenario"]["planning_horizons"][0],
            sector=config["sector"],
            existing_capacities=config["existing_capacities"],
            costs=config["costs"],
        input:
            **branch(sector_enable["heat"], HEAT_BASEYEAR),
            network=RESDIR
            + "prenetworks/elec_s{simpl}_{clusters}_ec_l{ll}_{opts}_{sopts}_{planning_horizons}_{discountrate}_{demand}_{h2export}export.nc",
            powerplants="resources/" + RDIR + "powerplants.csv",
            busmap_s="resources/" + RDIR + "bus_regions/busmap_elec_s{simpl}.csv",
            busmap="resources/"
            + RDIR
            + "bus_regions/busmap_elec_s{simpl}_{clusters}.csv",
            # clustered_pop_layout="resources/"
            # + SECDIR
            # + "population_shares/pop_layout_elec_s{simpl}_{clusters}_{planning_horizons}.csv",
            costs="resources/" + RDIR + "costs_{planning_horizons}.csv",
        output:
            RESDIR
            + "prenetworks-brownfield/elec_s{simpl}_{clusters}_l{ll}_{opts}_{sopts}_{planning_horizons}_{discountrate}_{demand}_{h2export}export.nc",
        wildcard_constraints:
            # TODO: The first planning_horizon needs to be aligned across scenarios
            # snakemake does not support passing functions to wildcard_constraints
            # reference: https://github.com/snakemake/snakemake/issues/2703
            planning_horizons=config["scenario"]["planning_horizons"][0],  #only applies to baseyear
        threads: 1
        resources:
            mem_mb=2000,
        log:
            RESDIR
            + "logs/add_existing_baseyear_elec_s{simpl}_{clusters}_ec_l{ll}_{opts}_{sopts}_{planning_horizons}_{discountrate}_{demand}_{h2export}export.log",
        benchmark:
            RESDIR
            +"benchmarks/add_existing_baseyear/elec_s{simpl}_{clusters}_ec_l{ll}_{opts}_{sopts}_{planning_horizons}_{discountrate}_{demand}_{h2export}export"
        script:
            "scripts/add_existing_baseyear.py"

    def input_profile_tech_brownfield(w):
        return {
            f"profile_{tech}": f"resources/"
            + RDIR
            + "renewable_profiles/profile_{tech}.nc"
            for tech in config["electricity"]["renewable_carriers"]
            if tech != "hydro"
        }

    def solved_previous_horizon(w):
        planning_horizons = config["scenario"]["planning_horizons"]
        i = planning_horizons.index(int(w.planning_horizons))
        planning_horizon_p = str(planning_horizons[i - 1])

        return (
            RESDIR
            + "postnetworks/elec_s{simpl}_{clusters}_ec_l{ll}_{opts}_{sopts}_"
            + planning_horizon_p
            + "_{discountrate}_{demand}_{h2export}export.nc"
        )

    rule add_brownfield:
        params:
            H2_retrofit=config["sector"]["hydrogen"],
            H2_retrofit_capacity_per_CH4=config["sector"]["hydrogen"][
                "H2_retrofit_capacity_per_CH4"
            ],
            threshold_capacity=config["existing_capacities"]["threshold_capacity"],
            snapshots=config["snapshots"],
            # drop_leap_day=config["enable"]["drop_leap_day"],
            carriers=config["electricity"]["renewable_carriers"],
        input:
            # unpack(input_profile_tech_brownfield),
            simplify_busmap="resources/" + RDIR + "bus_regions/busmap_elec_s{simpl}.csv",
            cluster_busmap="resources/"
            + RDIR
            + "bus_regions/busmap_elec_s{simpl}_{clusters}.csv",
            network=RESDIR
            + "prenetworks/elec_s{simpl}_{clusters}_ec_l{ll}_{opts}_{sopts}_{planning_horizons}_{discountrate}_{demand}_{h2export}export.nc",
            network_p=solved_previous_horizon,  #solved network at previous time step
            costs="resources/" + RDIR + "costs_{planning_horizons}.csv",
            cop_soil_total="resources/"
            + SECDIR
            + "cops/cop_soil_total_elec_s{simpl}_{clusters}_{planning_horizons}.nc",
            cop_air_total="resources/"
            + SECDIR
            + "cops/cop_air_total_elec_s{simpl}_{clusters}_{planning_horizons}.nc",
        output:
            RESDIR
            + "prenetworks-brownfield/elec_s{simpl}_{clusters}_l{ll}_{opts}_{sopts}_{planning_horizons}_{discountrate}_{demand}_{h2export}export.nc",
        threads: 4
        resources:
            mem_mb=10000,
        log:
            RESDIR
            + "logs/add_brownfield_elec_s{simpl}_{clusters}_ec_l{ll}_{opts}_{sopts}_{planning_horizons}_{discountrate}_{demand}_{h2export}export.log",
        benchmark:
            (
                RESDIR
                + "benchmarks/add_brownfield/elec_s{simpl}_ec_{clusters}_l{ll}_{opts}_{sopts}_{planning_horizons}_{discountrate}_{demand}_{h2export}export"
            )
        script:
            "./scripts/add_brownfield.py"

    ruleorder: add_existing_baseyear > add_brownfield

    rule solve_network_myopic:
        params:
            solving=config["solving"],
            foresight=config["foresight"],
            planning_horizons=config["scenario"]["planning_horizons"],
            co2_sequestration_potential=config["scenario"].get(
                "co2_sequestration_potential", 200
            ),
            augmented_line_connection=config["augmented_line_connection"],
        input:
            overrides=BASE_DIR + "/data/override_component_attrs",
            network=RESDIR
            + "prenetworks-brownfield/elec_s{simpl}_{clusters}_l{ll}_{opts}_{sopts}_{planning_horizons}_{discountrate}_{demand}_{h2export}export.nc",
            costs="resources/" + RDIR + "costs_{planning_horizons}.csv",
            configs=SDIR + "configs/config.yaml",  # included to trigger copy_config rule
        output:
            network=RESDIR
            + "postnetworks/elec_s{simpl}_{clusters}_ec_l{ll}_{opts}_{sopts}_{planning_horizons}_{discountrate}_{demand}_{h2export}export.nc",
            # config=RESDIR
            # + "configs/config.elec_s{simpl}_{clusters}_ec_l{ll}_{opts}_{sopts}_{planning_horizons}_{discountrate}_{demand}_{h2export}export.yaml",
        shadow:
            "copy-minimal" if os.name == "nt" else "shallow"
        log:
            solver=RESDIR
            + "logs/elec_s{simpl}_{clusters}_ec_l{ll}_{opts}_{sopts}_{planning_horizons}_{discountrate}_{demand}_{h2export}export_solver.log",
            python=RESDIR
            + "logs/elec_s{simpl}_{clusters}_ec_l{ll}_{opts}_{sopts}_{planning_horizons}_{discountrate}_{demand}_{h2export}export_python.log",
            memory=RESDIR
            + "logs/elec_s{simpl}_{clusters}_ec_l{ll}_{opts}_{sopts}_{planning_horizons}_{discountrate}_{demand}_{h2export}export_memory.log",
        threads: 25
        resources:
            mem_mb=config["solving"]["mem"],
        benchmark:
            (
                RESDIR
                + "benchmarks/solve_network/elec_s{simpl}_{clusters}_ec_l{ll}_{opts}_{sopts}_{planning_horizons}_{discountrate}_{demand}_{h2export}export"
            )
        script:
            "./scripts/solve_network.py"

    rule solve_sector_networks_myopic:
        input:
            networks=expand(
                RESDIR
                + "postnetworks/elec_s{simpl}_{clusters}_ec_l{ll}_{opts}_{sopts}_{planning_horizons}_{discountrate}_{demand}_{h2export}export.nc",
                **config["scenario"],
                **config["costs"],
                **config["export"],
            ),


rule run_scenario:
    input:
        diff_config="configs/scenarios/config.{scenario_name}.yaml",
    output:
        touchfile=touch("results/{scenario_name}/scenario.done"),
        copyconfig="results/{scenario_name}/config.yaml",
    threads: 1
    resources:
        mem_mb=5000,
    run:
        from build_test_configs import create_test_config
        import yaml
        from subprocess import run

        # get base configuration file from diff config
        with open(input.diff_config) as f:
            base_config_path = (
                yaml.full_load(f)
                .get("run", {})
                .get("base_config", "config.default.yaml")
            )

            # Ensure the scenario name matches the name of the configuration
        create_test_config(
            input.diff_config,
            {"run": {"name": wildcards.scenario_name}},
            input.diff_config,
        )
        # merge the default config file with the difference
        create_test_config(base_config_path, input.diff_config, "config.yaml")
        rulename = "solve_all_networks"
        if config["monte_carlo"].get("add_to_snakemake"):
            rulename = "solve_all_networks_monte"
        run(
            f"snakemake -j all {rulename} --rerun-incomplete",
            shell=True,
            check=not config["run"]["allow_scenario_failure"],
        )
        run(
            "snakemake -j1 make_statistics --force",
            shell=True,
            check=not config["run"]["allow_scenario_failure"],
        )
        copyfile("config.yaml", output.copyconfig)



rule run_all_scenarios:
    input:
        expand(
            "results/{scenario_name}/scenario.done",
            scenario_name=[
                c.stem.replace("config.", "")
                for c in Path("configs/scenarios").glob("config.*.yaml")
            ],
        ),<|MERGE_RESOLUTION|>--- conflicted
+++ resolved
@@ -805,7 +805,6 @@
         input:
             overrides=BASE_DIR + "/data/override_component_attrs",
             network="networks/" + RDIR + "elec_s{simpl}_{clusters}_ec_l{ll}_{opts}.nc",
-            tech_costs=COSTS,
         output:
             "results/" + RDIR + "networks/elec_s{simpl}_{clusters}_ec_l{ll}_{opts}.nc",
         log:
@@ -834,103 +833,35 @@
 
 if config["monte_carlo"]["options"].get("add_to_snakefile", False) == True:
 
-    if config["monte_carlo"]["options"]["method"] == "MC":
-
-        rule monte_carlo:
-            params:
-                monte_carlo=config["monte_carlo"], #dal config prende info su monte carlo
-            input:
-                "networks/" + RDIR + "elec_s{simpl}_{clusters}_ec_l{ll}_{opts}.nc", #si prende network generato
-            output:
-                "networks/" + RDIR + "elec_s{simpl}_{clusters}_ec_l{ll}_{opts}_{unc}.nc", #genera network considerando {unc}
-            log:
-                "logs/"
+    rule monte_carlo:
+        params:
+            monte_carlo=config["monte_carlo"],
+        input:
+            "networks/" + RDIR + "elec_s{simpl}_{clusters}_ec_l{ll}_{opts}.nc",
+        output:
+            "networks/" + RDIR + "elec_s{simpl}_{clusters}_ec_l{ll}_{opts}_{unc}.nc",
+        log:
+            "logs/"
+            + RDIR
+            + "prepare_network/elec_s{simpl}_{clusters}_ec_l{ll}_{opts}_{unc}.log",
+        benchmark:
+            (
+                "benchmarks/"
                 + RDIR
-                + "prepare_network/elec_s{simpl}_{clusters}_ec_l{ll}_{opts}_{unc}.log",
-            benchmark:
-                (
-                    "benchmarks/"
-                    + RDIR
-                    + "prepare_network/elec_s{simpl}_{clusters}_ec_l{ll}_{opts}_{unc}"
-                )
-            threads: 1
-            resources:
-                mem_mb=4000,
-            script:
-                "scripts/monte_carlo.py"
-
-        rule solve_monte:
-            input:
-                expand(
-                    "networks/"
-                    + RDIR
-                    + "elec_s{simpl}_{clusters}_ec_l{ll}_{opts}_{unc}.nc", #risolve network {unc}
-                    **config["scenario"], #da config per set utili di constraints CO2 emission
-                ),
-
-        rule solve_network:
-            params:
-                solving=config["solving"],
-                augmented_line_connection=config["augmented_line_connection"],
-            input:
-                overrides=BASE_DIR + "/data/override_component_attrs",
-                network="networks/"
+                + "prepare_network/elec_s{simpl}_{clusters}_ec_l{ll}_{opts}_{unc}"
+            )
+        threads: 1
+        resources:
+            mem_mb=4000,
+        script:
+            "scripts/monte_carlo.py"
+
+    rule solve_monte:
+        input:
+            expand(
+                "networks/"
                 + RDIR
                 + "elec_s{simpl}_{clusters}_ec_l{ll}_{opts}_{unc}.nc",
-<<<<<<< HEAD
-                tech_costs=COSTS,
-            output:
-                "results/"
-                + RDIR
-                + "networks/elec_s{simpl}_{clusters}_ec_l{ll}_{opts}_{unc}.nc",
-            log:
-                solver=normpath(
-                    "logs/"
-                    + RDIR
-                    + "solve_network/elec_s{simpl}_{clusters}_ec_l{ll}_{opts}_{unc}_solver.log"
-                ),
-                python="logs/"
-                + RDIR
-                + "solve_network/elec_s{simpl}_{clusters}_ec_l{ll}_{opts}_{unc}_python.log",
-                memory="logs/"
-                + RDIR
-                + "solve_network/elec_s{simpl}_{clusters}_ec_l{ll}_{opts}_{unc}_memory.log",
-            benchmark:
-                (
-                    "benchmarks/"
-                    + RDIR
-                    + "solve_network/elec_s{simpl}_{clusters}_ec_l{ll}_{opts}_{unc}"
-                )
-            threads: 20
-            resources:
-                mem_mb=memory,
-            shadow:
-                "copy-minimal" if os.name == "nt" else "shallow"
-            script:
-                "scripts/solve_network.py"
-
-        rule solve_all_networks_monte:
-            input:
-                expand(
-                    "results/"
-                    + RDIR
-                    + "networks/elec_s{simpl}_{clusters}_ec_l{ll}_{opts}_{unc}.nc",
-                    **config["scenario"],
-                ),
-
-    #else: #qui devo mettere gli altri metodi
-    if config["monte_carlo"]["options"]["method"] == "global_sensitivity":
-
-        rule monte_carlo:
-            params:
-                monte_carlo=config["monte_carlo"],
-            input:
-                "networks/" + RDIR + "elec_s{simpl}_{clusters}_ec_l{ll}_{opts}.nc",
-                tech_costs=COSTS,
-            output:
-                "networks/" + RDIR + "elec_s{simpl}_{clusters}_ec_l{ll}_{opts}_{unc}.nc",
-            log:
-=======
                 **config["scenario"],
             ),
 
@@ -949,252 +880,38 @@
             + "networks/elec_s{simpl}_{clusters}_ec_l{ll}_{opts}_{unc}.nc",
         log:
             solver=os.path.normpath(
->>>>>>> 88d3e4c2
                 "logs/"
                 + RDIR
-                + "prepare_network/elec_s{simpl}_{clusters}_ec_l{ll}_{opts}_{unc}.log",
-            benchmark:
-                (
-                    "benchmarks/"
-                    + RDIR
-                    + "prepare_network/elec_s{simpl}_{clusters}_ec_l{ll}_{opts}_{unc}"
-                )
-            threads: 1
-            resources:
-                mem_mb=4000,
-            script:
-                "scripts/monte_carlo.py"
-
-        rule solve_monte:
-            input:
-                expand(
-                    "networks/"
-                    + RDIR
-                    + "elec_s{simpl}_{clusters}_ec_l{ll}_{opts}_{unc}.nc",
-                    **config["scenario"],
-                ),
-
-        rule solve_network:
-            params:
-                solving=config["solving"],
-                augmented_line_connection=config["augmented_line_connection"],
-            input:
-                overrides=BASE_DIR + "/data/override_component_attrs",
-                network="networks/"
+                + "solve_network/elec_s{simpl}_{clusters}_ec_l{ll}_{opts}_{unc}_solver.log"
+            ),
+            python="logs/"
+            + RDIR
+            + "solve_network/elec_s{simpl}_{clusters}_ec_l{ll}_{opts}_{unc}_python.log",
+            memory="logs/"
+            + RDIR
+            + "solve_network/elec_s{simpl}_{clusters}_ec_l{ll}_{opts}_{unc}_memory.log",
+        benchmark:
+            (
+                "benchmarks/"
                 + RDIR
-                + "elec_s{simpl}_{clusters}_ec_l{ll}_{opts}_{unc}.nc",
-                tech_costs=COSTS,
-            output:
+                + "solve_network/elec_s{simpl}_{clusters}_ec_l{ll}_{opts}_{unc}"
+            )
+        threads: 20
+        resources:
+            mem_mb=memory,
+        shadow:
+            "copy-minimal" if os.name == "nt" else "shallow"
+        script:
+            "scripts/solve_network.py"
+
+    rule solve_all_networks_monte:
+        input:
+            expand(
                 "results/"
                 + RDIR
                 + "networks/elec_s{simpl}_{clusters}_ec_l{ll}_{opts}_{unc}.nc",
-            log:
-                solver=normpath(
-                    "logs/"
-                    + RDIR
-                    + "solve_network/elec_s{simpl}_{clusters}_ec_l{ll}_{opts}_{unc}_solver.log"
-                ),
-                python="logs/"
-                + RDIR
-                + "solve_network/elec_s{simpl}_{clusters}_ec_l{ll}_{opts}_{unc}_python.log",
-                memory="logs/"
-                + RDIR
-                + "solve_network/elec_s{simpl}_{clusters}_ec_l{ll}_{opts}_{unc}_memory.log",
-            benchmark:
-                (
-                    "benchmarks/"
-                    + RDIR
-                    + "solve_network/elec_s{simpl}_{clusters}_ec_l{ll}_{opts}_{unc}"
-                )
-            threads: 20
-            resources:
-                mem_mb=memory,
-            shadow:
-                "copy-minimal" if os.name == "nt" else "shallow"
-            script:
-                "scripts/solve_network.py"
-
-        rule solve_all_networks_monte:
-            input:
-                expand(
-                    "results/"
-                    + RDIR
-                    + "networks/elec_s{simpl}_{clusters}_ec_l{ll}_{opts}_{unc}.nc",
-                    **config["scenario"],
-                ),
-    if config["monte_carlo"]["options"]["method"] == "single_best_in_worst":
-
-        rule monte_carlo:
-            params:
-                monte_carlo=config["monte_carlo"],
-            input:
-                "networks/" + RDIR + "elec_s{simpl}_{clusters}_ec_l{ll}_{opts}.nc",
-                tech_costs=COSTS,
-            output:
-                "networks/" + RDIR + "elec_s{simpl}_{clusters}_ec_l{ll}_{opts}_{unc}.nc",
-            log:
-                "logs/"
-                + RDIR
-                + "prepare_network/elec_s{simpl}_{clusters}_ec_l{ll}_{opts}_{unc}.log",
-            benchmark:
-                (
-                    "benchmarks/"
-                    + RDIR
-                    + "prepare_network/elec_s{simpl}_{clusters}_ec_l{ll}_{opts}_{unc}"
-                )
-            threads: 1
-            resources:
-                mem_mb=4000,
-            script:
-                "scripts/monte_carlo.py"
-
-        rule solve_monte:
-            input:
-                expand(
-                    "networks/"
-                    + RDIR
-                    + "elec_s{simpl}_{clusters}_ec_l{ll}_{opts}_{unc}.nc",
-                    **config["scenario"],
-                ),
-
-        rule solve_network:
-            params:
-                solving=config["solving"],
-                augmented_line_connection=config["augmented_line_connection"],
-            input:
-                overrides=BASE_DIR + "/data/override_component_attrs",
-                network="networks/"
-                + RDIR
-                + "elec_s{simpl}_{clusters}_ec_l{ll}_{opts}_{unc}.nc",
-                tech_costs=COSTS,
-            output:
-                "results/"
-                + RDIR
-                + "networks/elec_s{simpl}_{clusters}_ec_l{ll}_{opts}_{unc}.nc",
-            log:
-                solver=normpath(
-                    "logs/"
-                    + RDIR
-                    + "solve_network/elec_s{simpl}_{clusters}_ec_l{ll}_{opts}_{unc}_solver.log"
-                ),
-                python="logs/"
-                + RDIR
-                + "solve_network/elec_s{simpl}_{clusters}_ec_l{ll}_{opts}_{unc}_python.log",
-                memory="logs/"
-                + RDIR
-                + "solve_network/elec_s{simpl}_{clusters}_ec_l{ll}_{opts}_{unc}_memory.log",
-            benchmark:
-                (
-                    "benchmarks/"
-                    + RDIR
-                    + "solve_network/elec_s{simpl}_{clusters}_ec_l{ll}_{opts}_{unc}"
-                )
-            threads: 20
-            resources:
-                mem_mb=memory,
-            shadow:
-                "copy-minimal" if os.name == "nt" else "shallow"
-            script:
-                "scripts/solve_network.py"
-
-        rule solve_all_networks_monte:
-            input:
-                expand(
-                    "results/"
-                    + RDIR
-                    + "networks/elec_s{simpl}_{clusters}_ec_l{ll}_{opts}_{unc}.nc",
-                    **config["scenario"],
-                ),
-
-    if config["monte_carlo"]["options"]["method"] == "SBAW":
-
-        rule monte_carlo:
-            params:
-                monte_carlo=config["monte_carlo"], #dal config prende info su monte carlo
-            input:
-                #"networks/" + RDIR + "elec_s{simpl}_{clusters}_ec_l{ll}_{opts}.nc", #si prende network generato
-                #tech_costs=COSTS,
-                #overrides=BASE_DIR + "/data/override_component_attrs",
-                #network="networks/"+ RDIR+ "elec_s{simpl}_{clusters}_ec_l{ll}_{opts}.nc",
-                #tech_costs=COSTS,
-                "networks/" + RDIR + "elec_s{simpl}_{clusters}_ec_l{ll}_{opts}.nc",
-                tech_costs=COSTS,
-            output:
-                "networks/" + RDIR + "elec_s{simpl}_{clusters}_ec_l{ll}_{opts}_{unc}.nc", #genera network considerando {unc}
-            log:
-                "logs/"
-                + RDIR
-                + "prepare_network/elec_s{simpl}_{clusters}_ec_l{ll}_{opts}_{unc}.log",
-            benchmark:
-                (
-                    "benchmarks/"
-                    + RDIR
-                    + "prepare_network/elec_s{simpl}_{clusters}_ec_l{ll}_{opts}_{unc}"
-                )
-            threads: 1
-            resources:
-                mem_mb=4000,
-            script:
-                "scripts/monte_carlo.py"
-
-        rule solve_monte:
-            input:
-                expand(
-                    "networks/"
-                    + RDIR
-                    + "elec_s{simpl}_{clusters}_ec_l{ll}_{opts}_{unc}.nc", #risolve network {unc}
-                    **config["scenario"], #da config per set utili di constraints CO2 emission
-                ),
-
-        rule solve_network:
-            params:
-                solving=config["solving"],
-                augmented_line_connection=config["augmented_line_connection"],
-            input:
-                overrides=BASE_DIR + "/data/override_component_attrs",
-                network="networks/"
-                + RDIR
-                + "elec_s{simpl}_{clusters}_ec_l{ll}_{opts}_{unc}.nc",
-                tech_costs=COSTS,
-            output:
-                "results/"
-                + RDIR
-                + "networks/elec_s{simpl}_{clusters}_ec_l{ll}_{opts}_{unc}.nc",
-            log:
-                solver=normpath(
-                    "logs/"
-                    + RDIR
-                    + "solve_network/elec_s{simpl}_{clusters}_ec_l{ll}_{opts}_{unc}_solver.log"
-                ),
-                python="logs/"
-                + RDIR
-                + "solve_network/elec_s{simpl}_{clusters}_ec_l{ll}_{opts}_{unc}_python.log",
-                memory="logs/"
-                + RDIR
-                + "solve_network/elec_s{simpl}_{clusters}_ec_l{ll}_{opts}_{unc}_memory.log",
-            benchmark:
-                (
-                    "benchmarks/"
-                    + RDIR
-                    + "solve_network/elec_s{simpl}_{clusters}_ec_l{ll}_{opts}_{unc}"
-                )
-            threads: 20
-            resources:
-                mem_mb=memory,
-            shadow:
-                "copy-minimal" if os.name == "nt" else "shallow"
-            script:
-                "scripts/solve_network.py"
-
-        rule solve_all_networks_monte:
-            input:
-                expand(
-                    "results/"
-                    + RDIR
-                    + "networks/elec_s{simpl}_{clusters}_ec_l{ll}_{opts}_{unc}.nc",
-                    **config["scenario"],
-                ),
-
+                **config["scenario"],
+            ),
         
 
 def input_make_summary(w):
