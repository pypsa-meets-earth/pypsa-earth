--- conflicted
+++ resolved
@@ -171,15 +171,10 @@
         substations="resources/osm/clean/africa_all_substations.geojson",
         country_shapes="resources/shapes/country_shapes.geojson",
     output:
-<<<<<<< HEAD
         lines="resources/base_network/africa_all_lines_build_network.csv",
+        converters="resources/base_network/africa_all_converters_build_network.csv",
+        transformers="resources/base_network/africa_all_transformers_build_network.csv",
         substations="resources/base_network/africa_all_buses_build_network.csv",
-=======
-        lines="data/base_network/africa_all_lines_build_network.csv",
-        converters="data/base_network/africa_all_converters_build_network.csv",
-        transformers="data/base_network/africa_all_transformers_build_network.csv",
-        substations="data/base_network/africa_all_buses_build_network.csv",
->>>>>>> c94a3e37
     log:
         "logs/build_osm_network.log",
     script:
@@ -210,19 +205,12 @@
 
 rule base_network:
     input:
-<<<<<<< HEAD
         osm_buses="resources/base_network/africa_all_buses_build_network.csv",
         osm_lines="resources/base_network/africa_all_lines_build_network.csv",
-        country_shapes="resources/shapes/country_shapes.geojson",
-        offshore_shapes="resources/shapes/offshore_shapes.geojson",
-=======
-        osm_buses="data/base_network/africa_all_buses_build_network.csv",
-        osm_lines="data/base_network/africa_all_lines_build_network.csv",
-        osm_converters="data/base_network/africa_all_converters_build_network.csv",
-        osm_transformers="data/base_network/africa_all_transformers_build_network.csv",
+        osm_converters="resources/base_network/africa_all_converters_build_network.csv",
+        osm_transformers="resources/base_network/africa_all_transformers_build_network.csv",
         country_shapes="resources/country_shapes.geojson",
         offshore_shapes="resources/offshore_shapes.geojson",
->>>>>>> c94a3e37
         # osm_buses='data/osm/africa_all_buses_clean.csv',
         # osm_lines='data/osm/africa_all_lines_clean.csv',
         # eg_buses='data/entsoegridkit/buses.csv',
@@ -302,12 +290,6 @@
     input:
         base_network="networks/base.nc",
         natura="resources/natura.tiff",
-<<<<<<< HEAD
-        copernicus="data/copernicus/PROBAV_LC100_global_v3.0.1_2019-nrt_Discrete-Classification-map_EPSG-4326.tif",
-        gebco="data/gebco/GEBCO_2021_TID.nc",
-        country_shapes="resources/shapes/country_shapes.geojson",
-        offshore_shapes="resources/shapes/offshore_shapes.geojson",
-=======
         copernicus="data/raw/copernicus/PROBAV_LC100_global_v3.0.1_2019-nrt_Discrete-Classification-map_EPSG-4326.tif",
         gebco="data/raw/gebco/GEBCO_2021_TID.nc",
         country_shapes="resources/country_shapes.geojson",
@@ -315,7 +297,6 @@
         hydro_capacities="data/hydro_capacities.csv",
         eia_hydro_generation="data/eia_hydro_annual_generation.csv",
         powerplants="resources/powerplants.csv",
->>>>>>> c94a3e37
         regions=lambda w: (
             "resources/bus_regions/regions_onshore.geojson"
             if w.technology in ("onwind", "solar", "hydro")
