# SPDX-FileCopyrightText:  PyPSA-Earth and PyPSA-Eur Authors
#
# SPDX-License-Identifier: AGPL-3.0-or-later

import sys

sys.path.append("./scripts")

from os.path import normpath, exists, isdir
from shutil import copyfile, move

from snakemake.remote.HTTP import RemoteProvider as HTTPRemoteProvider

<<<<<<< HEAD
from scripts._helpers import create_country_list
from scripts.build_demand_profiles import get_load_paths_gegis
from scripts.retrieve_databundle_light import datafiles_retrivedatabundle
from scripts.monte_carlo import wildcard_creator
=======
from _helpers import (
    create_country_list,
    get_last_commit_message,
    check_config_version,
    copy_default_files,
    BASE_DIR,
)
from build_demand_profiles import get_load_paths_gegis
from retrieve_databundle_light import datafiles_retrivedatabundle
>>>>>>> 88d9cc9e
from pathlib import Path


HTTP = HTTPRemoteProvider()

copy_default_files()


configfile: "config.default.yaml"
configfile: "configs/bundle_config.yaml"
configfile: "configs/powerplantmatching_config.yaml"
configfile: "config.yaml"


check_config_version(config=config)

config.update({"git_commit": get_last_commit_message(".")})

# convert country list according to the desired region
config["countries"] = create_country_list(config["countries"])

# create a list of iteration steps, required to solve the experimental design
# each value is used as wildcard input e.g. solution_{unc}
if config["monte_carlo"].get("add_to_snakefile", False) == True:
    config["scenario"]["unc"] = wildcard_creator(config)


run = config.get("run", {})
RDIR = run["name"] + "/" if run.get("name") else ""
CDIR = RDIR if not run.get("shared_cutouts") else ""
SECDIR = run["sector_name"] + "/" if run.get("sector_name") else ""
SDIR = config["summary_dir"].strip("/") + f"/{SECDIR}"
RESDIR = config["results_dir"].strip("/") + f"/{SECDIR}"

load_data_paths = get_load_paths_gegis("data", config)

if config["enable"].get("retrieve_cost_data", True):
    COSTS = "resources/" + RDIR + f"costs_{config['costs']['year']}.csv"
else:
    COSTS = "data/costs.csv"
ATLITE_NPROCESSES = config["atlite"].get("nprocesses", 4)


wildcard_constraints:
    simpl="[a-zA-Z0-9]*|all",
    clusters="[0-9]+(m|flex)?|all|min",
    ll="(v|c)([0-9\.]+|opt|all)|all",
    opts="[-+a-zA-Z0-9\.]*",
    unc="[-+a-zA-Z0-9\.]*",
    sopts="[-+a-zA-Z0-9\.\s]*",
    discountrate="[-+a-zA-Z0-9\.\s]*",
    demand="[-+a-zA-Z0-9\.\s]*",
    h2export="[0-9]+m?|all",
    planning_horizons="20[2-9][0-9]|2100",


if config["custom_rules"] is not []:
    for rule in config["custom_rules"]:

        include: rule


rule clean:
    run:
        try:
            shell("snakemake -j 1 solve_all_networks --delete-all-output")
        except:
            shell("snakemake -j 1 solve_all_networks_monte --delete-all-output")
            pass
        shell("snakemake -j 1 run_all_scenarios --delete-all-output")


rule solve_all_networks:
    input:
        expand(
            "results/" + RDIR + "networks/elec_s{simpl}_{clusters}_ec_l{ll}_{opts}.nc",
            **config["scenario"],
        ),


rule plot_all_p_nom:
    input:
        expand(
            "results/"
            + RDIR
            + "plots/elec_s{simpl}_{clusters}_ec_l{ll}_{opts}_p_nom.{ext}",
            **config["scenario"],
            ext=["png", "pdf"],
        ),


rule make_all_summaries:
    input:
        expand(
            "results/"
            + RDIR
            + "summaries/elec_s{simpl}_{clusters}_ec_l{ll}_{opts}_{country}",
            **config["scenario"],
            country=["all"] + config["countries"],
        ),


rule plot_all_summaries:
    input:
        expand(
            "results/"
            + RDIR
            + "plots/summary_{summary}_elec_s{simpl}_{clusters}_ec_l{ll}_{opts}_{country}.{ext}",
            summary=["energy", "costs"],
            **config["scenario"],
            country=["all"] + config["countries"],
            ext=["png", "pdf"],
        ),


if config["enable"].get("retrieve_databundle", True):

    rule retrieve_databundle_light:
        params:
            countries=config["countries"],
            tutorial=config["tutorial"],
            hydrobasins_level=config["renewable"]["hydro"]["hydrobasins_level"],
        output:  #expand(directory('{file}') if isdir('{file}') else '{file}', file=datafiles)
            expand("{file}", file=datafiles_retrivedatabundle(config)),
            directory("data/landcover"),
        log:
            "logs/" + RDIR + "retrieve_databundle.log",
        benchmark:
            "benchmarks/" + RDIR + "retrieve_databundle_light"
        script:
            "scripts/retrieve_databundle_light.py"


if config["enable"].get("download_osm_data", True):

    rule download_osm_data:
        params:
            countries=config["countries"],
        output:
            cables="resources/" + RDIR + "osm/raw/all_raw_cables.geojson",
            generators="resources/" + RDIR + "osm/raw/all_raw_generators.geojson",
            generators_csv="resources/" + RDIR + "osm/raw/all_raw_generators.csv",
            lines="resources/" + RDIR + "osm/raw/all_raw_lines.geojson",
            substations="resources/" + RDIR + "osm/raw/all_raw_substations.geojson",
        log:
            "logs/" + RDIR + "download_osm_data.log",
        benchmark:
            "benchmarks/" + RDIR + "download_osm_data"
        script:
            "scripts/download_osm_data.py"


rule clean_osm_data:
    params:
        crs=config["crs"],
        clean_osm_data_options=config["clean_osm_data_options"],
    input:
        cables="resources/" + RDIR + "osm/raw/all_raw_cables.geojson",
        generators="resources/" + RDIR + "osm/raw/all_raw_generators.geojson",
        lines="resources/" + RDIR + "osm/raw/all_raw_lines.geojson",
        substations="resources/" + RDIR + "osm/raw/all_raw_substations.geojson",
        country_shapes="resources/" + RDIR + "shapes/country_shapes.geojson",
        offshore_shapes="resources/" + RDIR + "shapes/offshore_shapes.geojson",
        africa_shape="resources/" + RDIR + "shapes/africa_shape.geojson",
    output:
        generators="resources/" + RDIR + "osm/clean/all_clean_generators.geojson",
        generators_csv="resources/" + RDIR + "osm/clean/all_clean_generators.csv",
        lines="resources/" + RDIR + "osm/clean/all_clean_lines.geojson",
        substations="resources/" + RDIR + "osm/clean/all_clean_substations.geojson",
    log:
        "logs/" + RDIR + "clean_osm_data.log",
    benchmark:
        "benchmarks/" + RDIR + "clean_osm_data"
    script:
        "scripts/clean_osm_data.py"


rule build_osm_network:
    params:
        build_osm_network=config.get("build_osm_network", {}),
        countries=config["countries"],
        crs=config["crs"],
    input:
        generators="resources/" + RDIR + "osm/clean/all_clean_generators.geojson",
        lines="resources/" + RDIR + "osm/clean/all_clean_lines.geojson",
        substations="resources/" + RDIR + "osm/clean/all_clean_substations.geojson",
        country_shapes="resources/" + RDIR + "shapes/country_shapes.geojson",
    output:
        lines="resources/" + RDIR + "base_network/all_lines_build_network.csv",
        converters="resources/" + RDIR + "base_network/all_converters_build_network.csv",
        transformers="resources/"
        + RDIR
        + "base_network/all_transformers_build_network.csv",
        substations="resources/" + RDIR + "base_network/all_buses_build_network.csv",
    log:
        "logs/" + RDIR + "build_osm_network.log",
    benchmark:
        "benchmarks/" + RDIR + "build_osm_network"
    script:
        "scripts/build_osm_network.py"


rule build_shapes:
    params:
        build_shape_options=config["build_shape_options"],
        crs=config["crs"],
        countries=config["countries"],
        subregion=config["subregion"],
    input:
        # naturalearth='data/bundle/naturalearth/ne_10m_admin_0_countries.shp',
        # eez='data/bundle/eez/World_EEZ_v8_2014.shp',
        # nuts3='data/bundle/NUTS_2013_60M_SH/data/NUTS_RG_60M_2013.shp',
        # nuts3pop='data/bundle/nama_10r_3popgdp.tsv.gz',
        # nuts3gdp='data/bundle/nama_10r_3gdp.tsv.gz',
        eez="data/eez/eez_v11.gpkg",
    output:
        country_shapes="resources/" + RDIR + "shapes/country_shapes.geojson",
        offshore_shapes="resources/" + RDIR + "shapes/offshore_shapes.geojson",
        africa_shape="resources/" + RDIR + "shapes/africa_shape.geojson",
        gadm_shapes="resources/" + RDIR + "shapes/gadm_shapes.geojson",
        subregion_shapes="resources/" + RDIR + "shapes/subregion_shapes.geojson",
    log:
        "logs/" + RDIR + "build_shapes.log",
    benchmark:
        "benchmarks/" + RDIR + "build_shapes"
    threads: 1
    resources:
        mem_mb=3096,
    script:
        "scripts/build_shapes.py"


rule base_network:
    params:
        voltages=config["electricity"]["voltages"],
        transformers=config["transformers"],
        snapshots=config["snapshots"],
        links=config["links"],
        lines=config["lines"],
        hvdc_as_lines=config["electricity"]["hvdc_as_lines"],
        countries=config["countries"],
        base_network=config["base_network"],
    input:
        osm_buses="resources/" + RDIR + "base_network/all_buses_build_network.csv",
        osm_lines="resources/" + RDIR + "base_network/all_lines_build_network.csv",
        osm_converters="resources/"
        + RDIR
        + "base_network/all_converters_build_network.csv",
        osm_transformers="resources/"
        + RDIR
        + "base_network/all_transformers_build_network.csv",
        country_shapes="resources/" + RDIR + "shapes/country_shapes.geojson",
        offshore_shapes="resources/" + RDIR + "shapes/offshore_shapes.geojson",
    output:
        "networks/" + RDIR + "base.nc",
    log:
        "logs/" + RDIR + "base_network.log",
    benchmark:
        "benchmarks/" + RDIR + "base_network"
    threads: 1
    resources:
        mem_mb=500,
    script:
        "scripts/base_network.py"


rule build_bus_regions:
    params:
        alternative_clustering=config["cluster_options"]["alternative_clustering"],
        crs=config["crs"],
        countries=config["countries"],
    input:
        country_shapes="resources/" + RDIR + "shapes/country_shapes.geojson",
        offshore_shapes="resources/" + RDIR + "shapes/offshore_shapes.geojson",
        base_network="networks/" + RDIR + "base.nc",
        #gadm_shapes="resources/" + RDIR + "shapes/MAR2.geojson",
        #using this line instead of the following will test updated gadm shapes for MA.
        #To use: downlaod file from the google drive and place it in resources/" + RDIR + "shapes/
        #Link: https://drive.google.com/drive/u/1/folders/1dkW1wKBWvSY4i-XEuQFFBj242p0VdUlM
        gadm_shapes="resources/" + RDIR + "shapes/gadm_shapes.geojson",
    output:
        regions_onshore="resources/" + RDIR + "bus_regions/regions_onshore.geojson",
        regions_offshore="resources/" + RDIR + "bus_regions/regions_offshore.geojson",
    log:
        "logs/" + RDIR + "build_bus_regions.log",
    benchmark:
        "benchmarks/" + RDIR + "build_bus_regions"
    threads: 1
    resources:
        mem_mb=1000,
    script:
        "scripts/build_bus_regions.py"


def terminate_if_cutout_exists(config=config):
    """
    Check if any of the requested cutout files exist.
    If that's the case, terminate execution to avoid data loss.
    """
    config_cutouts = [
        d_value["cutout"] for tc, d_value in config["renewable"].items()
    ] + list(config["atlite"]["cutouts"].keys())

    for ct in set(config_cutouts):
        cutout_fl = "cutouts/" + CDIR + ct + ".nc"
        if os.path.exists(cutout_fl):
            raise Exception(
                "An option `build_cutout` is enabled, while a cutout file '"
                + cutout_fl
                + "' still exists and risks to be overwritten. If this is an intended behavior, please move or delete this file and re-run the rule. Otherwise, just disable the `build_cutout` rule in the config file."
            )


if config["enable"].get("build_cutout", False):
    terminate_if_cutout_exists(config)

    rule build_cutout:
        params:
            snapshots=config["snapshots"],
            cutouts=config["atlite"]["cutouts"],
        input:
            onshore_shapes="resources/" + RDIR + "shapes/country_shapes.geojson",
            offshore_shapes="resources/" + RDIR + "shapes/offshore_shapes.geojson",
        output:
            "cutouts/" + CDIR + "{cutout}.nc",
        log:
            "logs/" + RDIR + "build_cutout/{cutout}.log",
        benchmark:
            "benchmarks/" + RDIR + "build_cutout_{cutout}"
        threads: ATLITE_NPROCESSES
        resources:
            mem_mb=ATLITE_NPROCESSES * 1000,
        script:
            "scripts/build_cutout.py"


if config["enable"].get("build_natura_raster", False):

    rule build_natura_raster:
        params:
            area_crs=config["crs"]["area_crs"],
        input:
            shapefiles_land="data/landcover",
            cutouts=expand(
                "cutouts/" + CDIR + "{cutout}.nc",
                cutout=[c["cutout"] for _, c in config["renewable"].items()],
            ),
        output:
            "resources/" + RDIR + "natura.tiff",
        log:
            "logs/" + RDIR + "build_natura_raster.log",
        benchmark:
            "benchmarks/" + RDIR + "build_natura_raster"
        script:
            "scripts/build_natura_raster.py"


if not config["enable"].get("build_natura_raster", False):

    rule copy_defaultnatura_tiff:
        input:
            "data/natura/natura.tiff",
        output:
            "resources/" + RDIR + "natura.tiff",
        run:
            import shutil

            shutil.copyfile(input[0], output[0])


if config["enable"].get("retrieve_cost_data", True):

    rule retrieve_cost_data:
        params:
            version=config["costs"]["version"],
        input:
            HTTP.remote(
                f"raw.githubusercontent.com/PyPSA/technology-data/{config['costs']['version']}/outputs/"
                + "costs_{year}.csv",
                keep_local=True,
            ),
        output:
            "resources/" + RDIR + "costs_{year}.csv",
        log:
            "logs/" + RDIR + "retrieve_cost_data_{year}.log",
        resources:
            mem_mb=5000,
        run:
            move(input[0], output[0])


rule build_demand_profiles:
    params:
        snapshots=config["snapshots"],
        load_options=config["load_options"],
        countries=config["countries"],
    input:
        base_network="networks/" + RDIR + "base.nc",
        regions="resources/" + RDIR + "bus_regions/regions_onshore.geojson",
        load=load_data_paths,
        #gadm_shapes="resources/" + RDIR + "shapes/MAR2.geojson",
        #using this line instead of the following will test updated gadm shapes for MA.
        #To use: downlaod file from the google drive and place it in resources/" + RDIR + "shapes/
        #Link: https://drive.google.com/drive/u/1/folders/1dkW1wKBWvSY4i-XEuQFFBj242p0VdUlM
        gadm_shapes="resources/" + RDIR + "shapes/gadm_shapes.geojson",
    output:
        "resources/" + RDIR + "demand_profiles.csv",
    log:
        "logs/" + RDIR + "build_demand_profiles.log",
    benchmark:
        "benchmarks/" + RDIR + "build_demand_profiles"
    threads: 1
    resources:
        mem_mb=3000,
    script:
        "scripts/build_demand_profiles.py"


rule build_renewable_profiles:
    params:
        crs=config["crs"],
        renewable=config["renewable"],
        countries=config["countries"],
        alternative_clustering=config["cluster_options"]["alternative_clustering"],
    input:
        natura="resources/" + RDIR + "natura.tiff",
        copernicus="data/copernicus/PROBAV_LC100_global_v3.0.1_2019-nrt_Discrete-Classification-map_EPSG-4326.tif",
        gebco="data/gebco/GEBCO_2021_TID.nc",
        country_shapes="resources/" + RDIR + "shapes/country_shapes.geojson",
        offshore_shapes="resources/" + RDIR + "shapes/offshore_shapes.geojson",
        hydro_capacities="data/hydro_capacities.csv",
        eia_hydro_generation="data/eia_hydro_annual_generation.csv",
        powerplants="resources/" + RDIR + "powerplants.csv",
        regions=lambda w: (
            "resources/" + RDIR + "bus_regions/regions_onshore.geojson"
            if w.technology in ("onwind", "solar", "hydro", "csp")
            else "resources/" + RDIR + "bus_regions/regions_offshore.geojson"
        ),
        cutout=lambda w: "cutouts/"
        + CDIR
        + config["renewable"][w.technology]["cutout"]
        + ".nc",
    output:
        profile="resources/" + RDIR + "renewable_profiles/profile_{technology}.nc",
    log:
        "logs/" + RDIR + "build_renewable_profile_{technology}.log",
    benchmark:
        "benchmarks/" + RDIR + "build_renewable_profiles_{technology}"
    threads: ATLITE_NPROCESSES
    resources:
        mem_mb=ATLITE_NPROCESSES * 5000,
    script:
        "scripts/build_renewable_profiles.py"


rule build_powerplants:
    params:
        geo_crs=config["crs"]["geo_crs"],
        countries=config["countries"],
        gadm_layer_id=config["build_shape_options"]["gadm_layer_id"],
        alternative_clustering=config["cluster_options"]["alternative_clustering"],
        powerplants_filter=config["electricity"]["powerplants_filter"],
    input:
        base_network="networks/" + RDIR + "base.nc",
        pm_config="configs/powerplantmatching_config.yaml",
        custom_powerplants="data/custom_powerplants.csv",
        osm_powerplants="resources/" + RDIR + "osm/clean/all_clean_generators.csv",
        #gadm_shapes="resources/" + RDIR + "shapes/MAR2.geojson",
        #using this line instead of the following will test updated gadm shapes for MA.
        #To use: downlaod file from the google drive and place it in resources/" + RDIR + "shapes/
        #Link: https://drive.google.com/drive/u/1/folders/1dkW1wKBWvSY4i-XEuQFFBj242p0VdUlM
        gadm_shapes="resources/" + RDIR + "shapes/gadm_shapes.geojson",
    output:
        powerplants="resources/" + RDIR + "powerplants.csv",
        powerplants_osm2pm="resources/" + RDIR + "powerplants_osm2pm.csv",
    log:
        "logs/" + RDIR + "build_powerplants.log",
    benchmark:
        "benchmarks/" + RDIR + "build_powerplants"
    threads: 1
    resources:
        mem_mb=500,
    script:
        "scripts/build_powerplants.py"


rule add_electricity:
    params:
        countries=config["countries"],
        costs=config["costs"],
        conventional=config.get("conventional", {}),
        electricity=config["electricity"],
        alternative_clustering=config["cluster_options"]["alternative_clustering"],
        renewable=config["renewable"],
        length_factor=config["lines"]["length_factor"],
    input:
        **{
            f"profile_{tech}": "resources/"
            + RDIR
            + f"renewable_profiles/profile_{tech}.nc"
            for tech in config["renewable"]
            if tech in config["electricity"]["renewable_carriers"]
        },
        **{
            f"conventional_{carrier}_{attr}": fn
            for carrier, d in config.get("conventional", {None: {}}).items()
            for attr, fn in d.items()
            if str(fn).startswith("data/")
        },
        base_network="networks/" + RDIR + "base.nc",
        tech_costs=COSTS,
        powerplants="resources/" + RDIR + "powerplants.csv",
        #gadm_shapes="resources/" + RDIR + "shapes/MAR2.geojson",
        #using this line instead of the following will test updated gadm shapes for MA.
        #To use: downlaod file from the google drive and place it in resources/" + RDIR + "shapes/
        #Link: https://drive.google.com/drive/u/1/folders/1dkW1wKBWvSY4i-XEuQFFBj242p0VdUlM
        gadm_shapes="resources/" + RDIR + "shapes/gadm_shapes.geojson",
        hydro_capacities="data/hydro_capacities.csv",
        demand_profiles="resources/" + RDIR + "demand_profiles.csv",
    output:
        "networks/" + RDIR + "elec.nc",
    log:
        "logs/" + RDIR + "add_electricity.log",
    benchmark:
        "benchmarks/" + RDIR + "add_electricity"
    threads: 1
    resources:
        mem_mb=3000,
    script:
        "scripts/add_electricity.py"


rule simplify_network:
    params:
        aggregation_strategies=config["cluster_options"]["aggregation_strategies"],
        renewable=config["renewable"],
        crs=config["crs"],
        cluster_options=config["cluster_options"],
        countries=config["countries"],
        build_shape_options=config["build_shape_options"],
        electricity=config["electricity"],
        costs=config["costs"],
        config_lines=config["lines"],
        config_links=config["links"],
        focus_weights=config.get("focus_weights", None),
        subregion=config["subregion"],
    input:
        network="networks/" + RDIR + "elec.nc",
        tech_costs=COSTS,
        regions_onshore="resources/" + RDIR + "bus_regions/regions_onshore.geojson",
        regions_offshore="resources/" + RDIR + "bus_regions/regions_offshore.geojson",
        country_shapes="resources/" + RDIR + "shapes/country_shapes.geojson",
        subregion_shapes="resources/" + RDIR + "shapes/subregion_shapes.geojson",
    output:
        network="networks/" + RDIR + "elec_s{simpl}.nc",
        regions_onshore="resources/"
        + RDIR
        + "bus_regions/regions_onshore_elec_s{simpl}.geojson",
        regions_offshore="resources/"
        + RDIR
        + "bus_regions/regions_offshore_elec_s{simpl}.geojson",
        busmap="resources/" + RDIR + "bus_regions/busmap_elec_s{simpl}.csv",
        connection_costs="resources/"
        + RDIR
        + "bus_regions/connection_costs_s{simpl}.csv",
    log:
        "logs/" + RDIR + "simplify_network/elec_s{simpl}.log",
    benchmark:
        "benchmarks/" + RDIR + "simplify_network/elec_s{simpl}"
    threads: 1
    resources:
        mem_mb=4000,
    script:
        "scripts/simplify_network.py"


if config["augmented_line_connection"].get("add_to_snakefile", False) == True:

    rule cluster_network:
        params:
            aggregation_strategies=config["cluster_options"]["aggregation_strategies"],
            build_shape_options=config["build_shape_options"],
            electricity=config["electricity"],
            costs=config["costs"],
            length_factor=config["lines"]["length_factor"],
            renewable=config["renewable"],
            geo_crs=config["crs"]["geo_crs"],
            countries=config["countries"],
            cluster_options=config["cluster_options"],
            focus_weights=config.get("focus_weights", None),
            #custom_busmap=config["enable"].get("custom_busmap", False)
        input:
            network="networks/" + RDIR + "elec_s{simpl}.nc",
            country_shapes="resources/" + RDIR + "shapes/country_shapes.geojson",
            regions_onshore="resources/"
            + RDIR
            + "bus_regions/regions_onshore_elec_s{simpl}.geojson",
            regions_offshore="resources/"
            + RDIR
            + "bus_regions/regions_offshore_elec_s{simpl}.geojson",
            #gadm_shapes="resources/" + RDIR + "shapes/MAR2.geojson",
            #using this line instead of the following will test updated gadm shapes for MA.
            #To use: downlaod file from the google drive and place it in resources/" + RDIR + "shapes/
            #Link: https://drive.google.com/drive/u/1/folders/1dkW1wKBWvSY4i-XEuQFFBj242p0VdUlM
            gadm_shapes="resources/" + RDIR + "shapes/gadm_shapes.geojson",
            # busmap=ancient('resources/" + RDIR + "bus_regions/busmap_elec_s{simpl}.csv'),
            # custom_busmap=("data/custom_busmap_elec_s{simpl}_{clusters}.csv"
            #                if config["enable"].get("custom_busmap", False) else []),
            tech_costs=COSTS,
        output:
            network="networks/" + RDIR + "elec_s{simpl}_{clusters}_pre_augmentation.nc",
            regions_onshore="resources/"
            + RDIR
            + "bus_regions/regions_onshore_elec_s{simpl}_{clusters}.geojson",
            regions_offshore="resources/"
            + RDIR
            + "bus_regions/regions_offshore_elec_s{simpl}_{clusters}.geojson",
            busmap="resources/"
            + RDIR
            + "bus_regions/busmap_elec_s{simpl}_{clusters}.csv",
            linemap="resources/"
            + RDIR
            + "bus_regions/linemap_elec_s{simpl}_{clusters}.csv",
        log:
            "logs/" + RDIR + "cluster_network/elec_s{simpl}_{clusters}.log",
        benchmark:
            "benchmarks/" + RDIR + "cluster_network/elec_s{simpl}_{clusters}"
        threads: 1
        resources:
            mem_mb=3000,
        script:
            "scripts/cluster_network.py"

    rule augmented_line_connections:
        params:
            lines=config["lines"],
            augmented_line_connection=config["augmented_line_connection"],
            hvdc_as_lines=config["electricity"]["hvdc_as_lines"],
            electricity=config["electricity"],
            costs=config["costs"],
        input:
            tech_costs=COSTS,
            network="networks/" + RDIR + "elec_s{simpl}_{clusters}_pre_augmentation.nc",
            regions_onshore="resources/"
            + RDIR
            + "bus_regions/regions_onshore_elec_s{simpl}_{clusters}.geojson",
            regions_offshore="resources/"
            + RDIR
            + "bus_regions/regions_offshore_elec_s{simpl}_{clusters}.geojson",
        output:
            network="networks/" + RDIR + "elec_s{simpl}_{clusters}.nc",
        log:
            "logs/" + RDIR + "augmented_line_connections/elec_s{simpl}_{clusters}.log",
        benchmark:
            "benchmarks/" + RDIR + "augmented_line_connections/elec_s{simpl}_{clusters}"
        threads: 1
        resources:
            mem_mb=3000,
        script:
            "scripts/augmented_line_connections.py"


if config["augmented_line_connection"].get("add_to_snakefile", False) == False:

    rule cluster_network:
        params:
            aggregation_strategies=config["cluster_options"]["aggregation_strategies"],
            build_shape_options=config["build_shape_options"],
            electricity=config["electricity"],
            costs=config["costs"],
            length_factor=config["lines"]["length_factor"],
            renewable=config["renewable"],
            geo_crs=config["crs"]["geo_crs"],
            countries=config["countries"],
            gadm_layer_id=config["build_shape_options"]["gadm_layer_id"],
            cluster_options=config["cluster_options"],
            focus_weights=config.get("focus_weights", None),
        input:
            network="networks/" + RDIR + "elec_s{simpl}.nc",
            country_shapes="resources/" + RDIR + "shapes/country_shapes.geojson",
            regions_onshore="resources/"
            + RDIR
            + "bus_regions/regions_onshore_elec_s{simpl}.geojson",
            regions_offshore="resources/"
            + RDIR
            + "bus_regions/regions_offshore_elec_s{simpl}.geojson",
            #gadm_shapes="resources/" + RDIR + "shapes/MAR2.geojson",
            #using this line instead of the following will test updated gadm shapes for MA.
            #To use: downlaod file from the google drive and place it in resources/" + RDIR + "shapes/
            #Link: https://drive.google.com/drive/u/1/folders/1dkW1wKBWvSY4i-XEuQFFBj242p0VdUlM
            gadm_shapes="resources/" + RDIR + "shapes/gadm_shapes.geojson",
            # busmap=ancient('resources/" + RDIR + "bus_regions/busmap_elec_s{simpl}.csv'),
            # custom_busmap=("data/custom_busmap_elec_s{simpl}_{clusters}.csv"
            #                if config["enable"].get("custom_busmap", False) else []),
            tech_costs=COSTS,
        output:
            network="networks/" + RDIR + "elec_s{simpl}_{clusters}.nc",
            regions_onshore="resources/"
            + RDIR
            + "bus_regions/regions_onshore_elec_s{simpl}_{clusters}.geojson",
            regions_offshore="resources/"
            + RDIR
            + "bus_regions/regions_offshore_elec_s{simpl}_{clusters}.geojson",
            busmap="resources/"
            + RDIR
            + "bus_regions/busmap_elec_s{simpl}_{clusters}.csv",
            linemap="resources/"
            + RDIR
            + "bus_regions/linemap_elec_s{simpl}_{clusters}.csv",
        log:
            "logs/" + RDIR + "cluster_network/elec_s{simpl}_{clusters}.log",
        benchmark:
            "benchmarks/" + RDIR + "cluster_network/elec_s{simpl}_{clusters}"
        threads: 1
        resources:
            mem_mb=3000,
        script:
            "scripts/cluster_network.py"


rule add_extra_components:
    params:
        transmission_efficiency=config["sector"]["transmission_efficiency"],
    input:
        overrides="data/override_component_attrs",
        network="networks/" + RDIR + "elec_s{simpl}_{clusters}.nc",
        tech_costs=COSTS,
    output:
        "networks/" + RDIR + "elec_s{simpl}_{clusters}_ec.nc",
    log:
        "logs/" + RDIR + "add_extra_components/elec_s{simpl}_{clusters}.log",
    benchmark:
        "benchmarks/" + RDIR + "add_extra_components/elec_s{simpl}_{clusters}_ec"
    threads: 1
    resources:
        mem_mb=3000,
    script:
        "scripts/add_extra_components.py"


rule prepare_network:
    params:
        links=config["links"],
        lines=config["lines"],
        s_max_pu=config["lines"]["s_max_pu"],
        electricity=config["electricity"],
        costs=config["costs"],
    input:
        "networks/" + RDIR + "elec_s{simpl}_{clusters}_ec.nc",
        tech_costs=COSTS,
    output:
        "networks/" + RDIR + "elec_s{simpl}_{clusters}_ec_l{ll}_{opts}.nc",
    log:
        "logs/" + RDIR + "prepare_network/elec_s{simpl}_{clusters}_ec_l{ll}_{opts}.log",
    benchmark:
        (
            "benchmarks/"
            + RDIR
            + "prepare_network/elec_s{simpl}_{clusters}_ec_l{ll}_{opts}"
        )
    threads: 1
    resources:
        mem_mb=4000,
    script:
        "scripts/prepare_network.py"


def memory(w):
    factor = 3.0
    for o in w.opts.split("-"):
        m = re.match(r"^(\d+)h$", o, re.IGNORECASE)
        if m is not None:
            factor /= int(m.group(1))
            break
    for o in w.opts.split("-"):
        m = re.match(r"^(\d+)seg$", o, re.IGNORECASE)
        if m is not None:
            factor *= int(m.group(1)) / 8760
            break
    if w.clusters.endswith("m"):
        return int(factor * (18000 + 180 * int(w.clusters[:-1])))
    elif w.clusters.endswith("flex"):
        return int(factor * (18000 + 180 * int(w.clusters[:-4])))
    elif w.clusters == "all":
        return int(factor * (18000 + 180 * 4000))
    elif w.clusters == "min":
        return int(factor * (18000 + 180 * 20))
    else:
        return int(factor * (10000 + 195 * int(w.clusters)))


<<<<<<< HEAD
if config["monte_carlo"].get("add_to_snakefile", False) == True:
=======
if config["monte_carlo"]["options"].get("add_to_snakefile", False) == False:

    rule solve_network:
        params:
            solving=config["solving"],
            augmented_line_connection=config["augmented_line_connection"],
        input:
            overrides=BASE_DIR + "/data/override_component_attrs",
            network="networks/" + RDIR + "elec_s{simpl}_{clusters}_ec_l{ll}_{opts}.nc",
        output:
            "results/" + RDIR + "networks/elec_s{simpl}_{clusters}_ec_l{ll}_{opts}.nc",
        log:
            solver=normpath(
                "logs/"
                + RDIR
                + "solve_network/elec_s{simpl}_{clusters}_ec_l{ll}_{opts}_solver.log"
            ),
            python="logs/"
            + RDIR
            + "solve_network/elec_s{simpl}_{clusters}_ec_l{ll}_{opts}_python.log",
        benchmark:
            (
                "benchmarks/"
                + RDIR
                + "solve_network/elec_s{simpl}_{clusters}_ec_l{ll}_{opts}"
            )
        threads: 20
        resources:
            mem=memory,
        shadow:
            "copy-minimal" if os.name == "nt" else "shallow"
        script:
            "scripts/solve_network.py"


if config["monte_carlo"]["options"].get("add_to_snakefile", False) == True:
>>>>>>> 88d9cc9e

    rule monte_carlo:
        params:
            monte_carlo=config["monte_carlo"],
        input:
            "networks/" + RDIR + "elec_s{simpl}_{clusters}_ec_l{ll}_{opts}.nc",
        output:
            "networks/" + RDIR + "elec_s{simpl}_{clusters}_ec_l{ll}_{opts}_{unc}.nc",
        log:
            "logs/"
            + RDIR
            + "prepare_network/elec_s{simpl}_{clusters}_ec_l{ll}_{opts}_{unc}.log",
        benchmark:
            (
                "benchmarks/"
                + RDIR
                + "prepare_network/elec_s{simpl}_{clusters}_ec_l{ll}_{opts}_{unc}"
            )
        threads: 1
        resources:
            mem_mb=4000,
        script:
            "scripts/monte_carlo.py"

<<<<<<< HEAD
=======
    rule solve_monte:
        input:
            expand(
                "networks/"
                + RDIR
                + "elec_s{simpl}_{clusters}_ec_l{ll}_{opts}_{unc}.nc",
                **config["scenario"],
            ),

>>>>>>> 88d9cc9e
    rule solve_network:
        params:
            solving=config["solving"],
            augmented_line_connection=config["augmented_line_connection"],
        input:
<<<<<<< HEAD
            "networks/" + RDIR + "elec_s{simpl}_{clusters}_ec_l{ll}_{opts}_{unc}.nc",
            tech_costs=COSTS,
=======
            overrides=BASE_DIR + "/data/override_component_attrs",
            network="networks/"
            + RDIR
            + "elec_s{simpl}_{clusters}_ec_l{ll}_{opts}_{unc}.nc",
>>>>>>> 88d9cc9e
        output:
            "results/"
            + RDIR
            + "networks/elec_s{simpl}_{clusters}_ec_l{ll}_{opts}_{unc}.nc",
        log:
            solver=normpath(
                "logs/"
                + RDIR
                + "solve_network/elec_s{simpl}_{clusters}_ec_l{ll}_{opts}_{unc}_solver.log"
            ),
            python="logs/"
            + RDIR
            + "solve_network/elec_s{simpl}_{clusters}_ec_l{ll}_{opts}_{unc}_python.log",
            memory="logs/"
            + RDIR
            + "solve_network/elec_s{simpl}_{clusters}_ec_l{ll}_{opts}_{unc}_memory.log",
        benchmark:
            (
                "benchmarks/"
                + RDIR
                + "solve_network/elec_s{simpl}_{clusters}_ec_l{ll}_{opts}_{unc}"
            )
        threads: 20
        resources:
            mem_mb=memory,
        shadow:
            "copy-minimal" if os.name == "nt" else "shallow"
        script:
            "scripts/solve_network.py"

    rule solve_all_networks_monte:
        input:
            expand(
                "results/"
                + RDIR
                + "networks/elec_s{simpl}_{clusters}_ec_l{ll}_{opts}_{unc}.nc",
                **config["scenario"],
            ),

else:

    rule solve_network:
        input:
            "networks/" + RDIR + "elec_s{simpl}_{clusters}_ec_l{ll}_{opts}.nc",
            tech_costs=COSTS,
        output:
            "results/" + RDIR + "networks/elec_s{simpl}_{clusters}_ec_l{ll}_{opts}.nc",
        log:
            solver=normpath(
                "logs/"
                + RDIR
                + "solve_network/elec_s{simpl}_{clusters}_ec_l{ll}_{opts}_solver.log"
            ),
            python="logs/"
            + RDIR
            + "solve_network/elec_s{simpl}_{clusters}_ec_l{ll}_{opts}_python.log",
            memory="logs/"
            + RDIR
            + "solve_network/elec_s{simpl}_{clusters}_ec_l{ll}_{opts}_memory.log",
        benchmark:
            (
                "benchmarks/"
                + RDIR
                + "solve_network/elec_s{simpl}_{clusters}_ec_l{ll}_{opts}"
            )
        threads: 20
        resources:
            mem=memory,
        shadow:
            "shallow"
        script:
            "scripts/solve_network.py"


def input_make_summary(w):
    # It's mildly hacky to include the separate costs input as first entry
    if w.ll.endswith("all"):
        ll = config["scenario"]["ll"]
        if len(w.ll) == 4:
            ll = [l for l in ll if l[0] == w.ll[0]]
    else:
        ll = w.ll
    return [COSTS] + expand(
        "results/" + RDIR + "networks/elec_s{simpl}_{clusters}_ec_l{ll}_{opts}.nc",
        ll=ll,
        **{
            k: config["scenario"][k] if getattr(w, k) == "all" else getattr(w, k)
            for k in ["simpl", "clusters", "opts"]
        },
    )


rule make_summary:
    params:
        electricity=config["electricity"],
        costs=config["costs"],
        ll=config["scenario"]["ll"],
        scenario=config["scenario"],
    input:
        input_make_summary,
        tech_costs=COSTS,
    output:
        directory(
            "results/"
            + RDIR
            + "summaries/elec_s{simpl}_{clusters}_ec_l{ll}_{opts}_{country}"
        ),
    log:
        "logs/"
        + RDIR
        + "make_summary/elec_s{simpl}_{clusters}_ec_l{ll}_{opts}_{country}.log",
    script:
        "scripts/make_summary.py"


rule prepare_sector_networks:
    input:
        expand(
            RESDIR
            + "prenetworks/elec_s{simpl}_{clusters}_ec_l{ll}_{opts}_{sopts}_{planning_horizons}_{discountrate}_{demand}.nc",
            **config["scenario"],
            **config["costs"],
        ),


rule override_res_all_nets:
    input:
        expand(
            RESDIR
            + "prenetworks/elec_s{simpl}_{clusters}_ec_l{ll}_{opts}_{sopts}_{planning_horizons}_{discountrate}_{demand}_presec.nc",
            **config["scenario"],
            **config["costs"],
            **config["export"],
        ),


rule solve_sector_networks:
    input:
        expand(
            RESDIR
            + "postnetworks/elec_s{simpl}_{clusters}_ec_l{ll}_{opts}_{sopts}_{planning_horizons}_{discountrate}_{demand}_{h2export}export.nc",
            **config["scenario"],
            **config["costs"],
            **config["export"],
        ),


rule prepare_ports:
    params:
        custom_export=config["custom_data"]["export_ports"],
    output:
        ports="resources/" + SECDIR + "ports.csv",
        export_ports="resources/" + SECDIR + "export_ports.csv",
    script:
        "scripts/prepare_ports.py"


rule prepare_airports:
    params:
        airport_sizing_factor=config["sector"]["airport_sizing_factor"],
        airport_custom_data=config["custom_data"]["airports"],
    output:
        ports="resources/" + SECDIR + "airports.csv",
    script:
        "scripts/prepare_airports.py"


rule prepare_urban_percent:
    output:
        urban_percent="resources/" + SECDIR + "urban_percent.csv",
    script:
        "scripts/prepare_urban_percent.py"


rule prepare_transport_data_input:
    output:
        transport_data_input="resources/" + SECDIR + "transport_data.csv",
    script:
        "scripts/prepare_transport_data_input.py"


if not config["custom_data"]["gas_network"]:

    rule prepare_gas_network:
        params:
            gas_config=config["sector"]["gas"],
            alternative_clustering=config["cluster_options"]["alternative_clustering"],
            countries_list=config["countries"],
            layer_id=config["build_shape_options"]["gadm_layer_id"],
            update=config["build_shape_options"]["update_file"],
            out_logging=config["build_shape_options"]["out_logging"],
            year=config["build_shape_options"]["year"],
            nprocesses=config["build_shape_options"]["nprocesses"],
            contended_flag=config["build_shape_options"]["contended_flag"],
            geo_crs=config["crs"]["geo_crs"],
            custom_gas_network=config["custom_data"]["gas_network"],
        input:
            regions_onshore="resources/"
            + RDIR
            + "bus_regions/regions_onshore_elec_s{simpl}_{clusters}.geojson",
        output:
            clustered_gas_network="resources/"
            + SECDIR
            + "gas_networks/gas_network_elec_s{simpl}_{clusters}.csv",
            # TODO: Should be a own snakemake rule
            # gas_network_fig_1="resources/gas_networks/existing_gas_pipelines_{simpl}_{clusters}.png",
            # gas_network_fig_2="resources/gas_networks/clustered_gas_pipelines_{simpl}_{clusters}.png",
        script:
            "scripts/prepare_gas_network.py"


rule prepare_sector_network:
    params:
        costs=config["costs"],
        electricity=config["electricity"],
    input:
        network=RESDIR
        + "prenetworks/elec_s{simpl}_{clusters}_ec_l{ll}_{opts}_{sopts}_{planning_horizons}_{discountrate}_{demand}_presec.nc",
        costs="resources/" + RDIR + "costs_{planning_horizons}.csv",
        h2_cavern="data/hydrogen_salt_cavern_potentials.csv",
        nodal_energy_totals="resources/"
        + SECDIR
        + "demand/heat/nodal_energy_heat_totals_{demand}_s{simpl}_{clusters}_{planning_horizons}.csv",
        transport="resources/"
        + SECDIR
        + "demand/transport_{demand}_s{simpl}_{clusters}_{planning_horizons}.csv",
        avail_profile="resources/"
        + SECDIR
        + "pattern_profiles/avail_profile_{demand}_s{simpl}_{clusters}_{planning_horizons}.csv",
        dsm_profile="resources/"
        + SECDIR
        + "pattern_profiles/dsm_profile_{demand}_s{simpl}_{clusters}_{planning_horizons}.csv",
        nodal_transport_data="resources/"
        + SECDIR
        + "demand/nodal_transport_data_{demand}_s{simpl}_{clusters}_{planning_horizons}.csv",
        overrides="data/override_component_attrs",
        clustered_pop_layout="resources/"
        + SECDIR
        + "population_shares/pop_layout_elec_s{simpl}_{clusters}_{planning_horizons}.csv",
        industrial_demand="resources/"
        + SECDIR
        + "demand/industrial_energy_demand_per_node_elec_s{simpl}_{clusters}_{planning_horizons}_{demand}.csv",
        energy_totals="resources/"
        + SECDIR
        + "energy_totals_{demand}_{planning_horizons}.csv",
        airports="resources/" + SECDIR + "airports.csv",
        ports="resources/" + SECDIR + "ports.csv",
        heat_demand="resources/"
        + SECDIR
        + "demand/heat/heat_demand_{demand}_s{simpl}_{clusters}_{planning_horizons}.csv",
        ashp_cop="resources/"
        + SECDIR
        + "demand/heat/ashp_cop_{demand}_s{simpl}_{clusters}_{planning_horizons}.csv",
        gshp_cop="resources/"
        + SECDIR
        + "demand/heat/gshp_cop_{demand}_s{simpl}_{clusters}_{planning_horizons}.csv",
        solar_thermal="resources/"
        + SECDIR
        + "demand/heat/solar_thermal_{demand}_s{simpl}_{clusters}_{planning_horizons}.csv",
        district_heat_share="resources/"
        + SECDIR
        + "demand/heat/district_heat_share_{demand}_s{simpl}_{clusters}_{planning_horizons}.csv",
        biomass_transport_costs="data/temp_hard_coded/biomass_transport_costs.csv",
        shapes_path="resources/"
        + RDIR
        + "bus_regions/regions_onshore_elec_s{simpl}_{clusters}.geojson",
        pipelines=(
            "data/custom/pipelines.csv"
            if config["custom_data"]["gas_network"]
            else "resources/"
            + SECDIR
            + "gas_networks/gas_network_elec_s{simpl}_{clusters}.csv"
        ),
    output:
        RESDIR
        + "prenetworks/elec_s{simpl}_{clusters}_ec_l{ll}_{opts}_{sopts}_{planning_horizons}_{discountrate}_{demand}.nc",
    threads: 1
    resources:
        mem_mb=2000,
    benchmark:
        (
            RESDIR
            + "benchmarks/prepare_network/elec_s{simpl}_{clusters}_ec_l{ll}_{opts}_{sopts}_{planning_horizons}_{discountrate}_{demand}"
        )
    script:
        "scripts/prepare_sector_network.py"


rule build_ship_profile:
    params:
        snapshots=config["snapshots"],
        ship_opts=config["export"]["ship"],
    output:
        ship_profile="resources/" + SECDIR + "ship_profile_{h2export}TWh.csv",
    script:
        "scripts/build_ship_profile.py"


rule add_export:
    params:
        gadm_layer_id=config["build_shape_options"]["gadm_layer_id"],
        alternative_clustering=config["cluster_options"]["alternative_clustering"],
        store=config["export"]["store"],
        store_capital_costs=config["export"]["store_capital_costs"],
        export_profile=config["export"]["export_profile"],
        export_endogenous=config["export"]["endogenous"],
        endogenous_price=config["export"]["endogenous_price"],
        snapshots=config["snapshots"],
        costs=config["costs"],
    input:
        overrides="data/override_component_attrs",
        export_ports="resources/" + SECDIR + "export_ports.csv",
        costs="resources/" + RDIR + "costs_{planning_horizons}.csv",
        ship_profile="resources/" + SECDIR + "ship_profile_{h2export}TWh.csv",
        network=RESDIR
        + "prenetworks/elec_s{simpl}_{clusters}_ec_l{ll}_{opts}_{sopts}_{planning_horizons}_{discountrate}_{demand}.nc",
        shapes_path="resources/"
        + RDIR
        + "bus_regions/regions_onshore_elec_s{simpl}_{clusters}.geojson",
    output:
        RESDIR
        + "prenetworks/elec_s{simpl}_{clusters}_ec_l{ll}_{opts}_{sopts}_{planning_horizons}_{discountrate}_{demand}_{h2export}export.nc",
    script:
        "scripts/add_export.py"


rule override_respot:
    params:
        run=run["name"],
        custom_data=config["custom_data"],
        countries=config["countries"],
    input:
        **{
            f"custom_res_pot_{tech}_{planning_horizons}_{discountrate}": "resources/"
            + SECDIR
            + f"custom_renewables/{tech}_{planning_horizons}_{discountrate}_potential.csv"
            for tech in config["custom_data"]["renewables"]
            for discountrate in config["costs"]["discountrate"]
            for planning_horizons in config["scenario"]["planning_horizons"]
        },
        **{
            f"custom_res_ins_{tech}_{planning_horizons}_{discountrate}": "resources/"
            + SECDIR
            + f"custom_renewables/{tech}_{planning_horizons}_{discountrate}_installable.csv"
            for tech in config["custom_data"]["renewables"]
            for discountrate in config["costs"]["discountrate"]
            for planning_horizons in config["scenario"]["planning_horizons"]
        },
        overrides="data/override_component_attrs",
        network="networks/" + RDIR + "elec_s{simpl}_{clusters}_ec_l{ll}_{opts}.nc",
        energy_totals="resources/"
        + SECDIR
        + "energy_totals_{demand}_{planning_horizons}.csv",
    output:
        RESDIR
        + "prenetworks/elec_s{simpl}_{clusters}_ec_l{ll}_{opts}_{sopts}_{planning_horizons}_{discountrate}_{demand}_presec.nc",
    script:
        "scripts/override_respot.py"


rule prepare_transport_data:
    input:
        network="networks/" + RDIR + "elec_s{simpl}_{clusters}.nc",
        energy_totals_name="resources/"
        + SECDIR
        + "energy_totals_{demand}_{planning_horizons}.csv",
        traffic_data_KFZ="data/emobility/KFZ__count",
        traffic_data_Pkw="data/emobility/Pkw__count",
        transport_name="resources/" + SECDIR + "transport_data.csv",
        clustered_pop_layout="resources/"
        + SECDIR
        + "population_shares/pop_layout_elec_s{simpl}_{clusters}_{planning_horizons}.csv",
        temp_air_total="resources/"
        + SECDIR
        + "temperatures/temp_air_total_elec_s{simpl}_{clusters}_{planning_horizons}.nc",
    output:
        # nodal_energy_totals="resources/nodal_energy_totals_s{simpl}_{clusters}.csv",
        transport="resources/"
        + SECDIR
        + "demand/transport_{demand}_s{simpl}_{clusters}_{planning_horizons}.csv",
        avail_profile="resources/"
        + SECDIR
        + "pattern_profiles/avail_profile_{demand}_s{simpl}_{clusters}_{planning_horizons}.csv",
        dsm_profile="resources/"
        + SECDIR
        + "pattern_profiles/dsm_profile_{demand}_s{simpl}_{clusters}_{planning_horizons}.csv",
        nodal_transport_data="resources/"
        + SECDIR
        + "demand/nodal_transport_data_{demand}_s{simpl}_{clusters}_{planning_horizons}.csv",
    script:
        "scripts/prepare_transport_data.py"


rule build_cop_profiles:
    params:
        heat_pump_sink_T=config["sector"]["heat_pump_sink_T"],
    input:
        temp_soil_total="resources/"
        + SECDIR
        + "temperatures/temp_soil_total_elec_s{simpl}_{clusters}_{planning_horizons}.nc",
        temp_soil_rural="resources/"
        + SECDIR
        + "temperatures/temp_soil_rural_elec_s{simpl}_{clusters}_{planning_horizons}.nc",
        temp_soil_urban="resources/"
        + SECDIR
        + "temperatures/temp_soil_urban_elec_s{simpl}_{clusters}_{planning_horizons}.nc",
        temp_air_total="resources/"
        + SECDIR
        + "temperatures/temp_air_total_elec_s{simpl}_{clusters}_{planning_horizons}.nc",
        temp_air_rural="resources/"
        + SECDIR
        + "temperatures/temp_air_rural_elec_s{simpl}_{clusters}_{planning_horizons}.nc",
        temp_air_urban="resources/"
        + SECDIR
        + "temperatures/temp_air_urban_elec_s{simpl}_{clusters}_{planning_horizons}.nc",
    output:
        cop_soil_total="resources/"
        + SECDIR
        + "cops/cop_soil_total_elec_s{simpl}_{clusters}_{planning_horizons}.nc",
        cop_soil_rural="resources/"
        + SECDIR
        + "cops/cop_soil_rural_elec_s{simpl}_{clusters}_{planning_horizons}.nc",
        cop_soil_urban="resources/"
        + SECDIR
        + "cops/cop_soil_urban_elec_s{simpl}_{clusters}_{planning_horizons}.nc",
        cop_air_total="resources/"
        + SECDIR
        + "cops/cop_air_total_elec_s{simpl}_{clusters}_{planning_horizons}.nc",
        cop_air_rural="resources/"
        + SECDIR
        + "cops/cop_air_rural_elec_s{simpl}_{clusters}_{planning_horizons}.nc",
        cop_air_urban="resources/"
        + SECDIR
        + "cops/cop_air_urban_elec_s{simpl}_{clusters}_{planning_horizons}.nc",
    resources:
        mem_mb=20000,
    benchmark:
        (
            "benchmarks/"
            + SECDIR
            + "build_cop_profiles/s{simpl}_{clusters}_{planning_horizons}"
        )
    script:
        "scripts/build_cop_profiles.py"


rule prepare_heat_data:
    input:
        network="networks/" + RDIR + "elec_s{simpl}_{clusters}.nc",
        energy_totals_name="resources/"
        + SECDIR
        + "energy_totals_{demand}_{planning_horizons}.csv",
        clustered_pop_layout="resources/"
        + SECDIR
        + "population_shares/pop_layout_elec_s{simpl}_{clusters}_{planning_horizons}.csv",
        temp_air_total="resources/"
        + SECDIR
        + "temperatures/temp_air_total_elec_s{simpl}_{clusters}_{planning_horizons}.nc",
        cop_soil_total="resources/"
        + SECDIR
        + "cops/cop_soil_total_elec_s{simpl}_{clusters}_{planning_horizons}.nc",
        cop_air_total="resources/"
        + SECDIR
        + "cops/cop_air_total_elec_s{simpl}_{clusters}_{planning_horizons}.nc",
        solar_thermal_total="resources/"
        + SECDIR
        + "demand/heat/solar_thermal_total_elec_s{simpl}_{clusters}_{planning_horizons}.nc",
        heat_demand_total="resources/"
        + SECDIR
        + "demand/heat/heat_demand_total_elec_s{simpl}_{clusters}_{planning_horizons}.nc",
        heat_profile="data/heat_load_profile_BDEW.csv",
    output:
        nodal_energy_totals="resources/"
        + SECDIR
        + "demand/heat/nodal_energy_heat_totals_{demand}_s{simpl}_{clusters}_{planning_horizons}.csv",
        heat_demand="resources/"
        + SECDIR
        + "demand/heat/heat_demand_{demand}_s{simpl}_{clusters}_{planning_horizons}.csv",
        ashp_cop="resources/"
        + SECDIR
        + "demand/heat/ashp_cop_{demand}_s{simpl}_{clusters}_{planning_horizons}.csv",
        gshp_cop="resources/"
        + SECDIR
        + "demand/heat/gshp_cop_{demand}_s{simpl}_{clusters}_{planning_horizons}.csv",
        solar_thermal="resources/"
        + SECDIR
        + "demand/heat/solar_thermal_{demand}_s{simpl}_{clusters}_{planning_horizons}.csv",
        district_heat_share="resources/"
        + SECDIR
        + "demand/heat/district_heat_share_{demand}_s{simpl}_{clusters}_{planning_horizons}.csv",
    script:
        "scripts/prepare_heat_data.py"


rule build_base_energy_totals:
    params:
        space_heat_share=config["sector"]["space_heat_share"],
        update_data=config["demand_data"]["update_data"],
        base_year=config["demand_data"]["base_year"],
        countries=config["countries"],
        shift_coal_to_elec=config["sector"]["coal"]["shift_to_elec"],
    input:
        unsd_paths="data/demand/unsd/paths/Energy_Statistics_Database.xlsx",
    output:
        energy_totals_base="resources/" + SECDIR + "energy_totals_base.csv",
        unsd_export_path=directory("data/demand/unsd/data/"),
    script:
        "scripts/build_base_energy_totals.py"


rule prepare_energy_totals:
    params:
        countries=config["countries"],
        base_year=config["demand_data"]["base_year"],
        sector_options=config["sector"],
    input:
        unsd_paths="resources/" + SECDIR + "energy_totals_base.csv",
        efficiency_gains_cagr="data/demand/efficiency_gains_cagr.csv",
        growth_factors_cagr="data/demand/growth_factors_cagr.csv",
        district_heating="data/demand/district_heating.csv",
        fuel_shares="data/demand/fuel_shares.csv",
    output:
        energy_totals="resources/"
        + SECDIR
        + "energy_totals_{demand}_{planning_horizons}.csv",
    script:
        "scripts/prepare_energy_totals.py"


rule build_solar_thermal_profiles:
    params:
        solar_thermal_config=config["solar_thermal"],
        snapshots=config["snapshots"],
    input:
        pop_layout_total="resources/"
        + SECDIR
        + "population_shares/pop_layout_total_{planning_horizons}.nc",
        pop_layout_urban="resources/"
        + SECDIR
        + "population_shares/pop_layout_urban_{planning_horizons}.nc",
        pop_layout_rural="resources/"
        + SECDIR
        + "population_shares/pop_layout_rural_{planning_horizons}.nc",
        regions_onshore="resources/"
        + RDIR
        + "bus_regions/regions_onshore_elec_s{simpl}_{clusters}.geojson",
        cutout="cutouts/"
        + CDIR
        + [c["cutout"] for _, c in config["renewable"].items()][0]
        + ".nc",
        # default to first cutout found
    output:
        solar_thermal_total="resources/"
        + SECDIR
        + "demand/heat/solar_thermal_total_elec_s{simpl}_{clusters}_{planning_horizons}.nc",
        solar_thermal_urban="resources/"
        + SECDIR
        + "demand/heat/solar_thermal_urban_elec_s{simpl}_{clusters}_{planning_horizons}.nc",
        solar_thermal_rural="resources/"
        + SECDIR
        + "demand/heat/solar_thermal_rural_elec_s{simpl}_{clusters}_{planning_horizons}.nc",
    resources:
        mem_mb=20000,
    benchmark:
        (
            "benchmarks/"
            + SECDIR
            + "build_solar_thermal_profiles/s{simpl}_{clusters}_{planning_horizons}"
        )
    script:
        "scripts/build_solar_thermal_profiles.py"


rule build_population_layouts:
    params:
        planning_horizons=config["scenario"]["planning_horizons"][0],
    input:
        nuts3_shapes="resources/" + RDIR + "shapes/gadm_shapes.geojson",
        urban_percent="resources/" + SECDIR + "urban_percent.csv",
        cutout="cutouts/"
        + CDIR
        + [c["cutout"] for _, c in config["renewable"].items()][0]
        + ".nc",
        # default to first cutout found
    output:
        pop_layout_total="resources/"
        + SECDIR
        + "population_shares/pop_layout_total_{planning_horizons}.nc",
        pop_layout_urban="resources/"
        + SECDIR
        + "population_shares/pop_layout_urban_{planning_horizons}.nc",
        pop_layout_rural="resources/"
        + SECDIR
        + "population_shares/pop_layout_rural_{planning_horizons}.nc",
        gdp_layout="resources/"
        + SECDIR
        + "gdp_shares/gdp_layout_{planning_horizons}.nc",
    resources:
        mem_mb=20000,
    benchmark:
        ("benchmarks/" + SECDIR + "build_population_layouts_{planning_horizons}")
    threads: 8
    script:
        "scripts/build_population_layouts.py"


rule move_hardcoded_files_temp:
    input:
        "data/temp_hard_coded/energy_totals.csv",
    output:
        "resources/" + SECDIR + "energy_totals.csv",
    shell:
        "cp -a data/temp_hard_coded/. resources"


rule build_clustered_population_layouts:
    input:
        pop_layout_total="resources/"
        + SECDIR
        + "population_shares/pop_layout_total_{planning_horizons}.nc",
        pop_layout_urban="resources/"
        + SECDIR
        + "population_shares/pop_layout_urban_{planning_horizons}.nc",
        pop_layout_rural="resources/"
        + SECDIR
        + "population_shares/pop_layout_rural_{planning_horizons}.nc",
        gdp_layout="resources/"
        + SECDIR
        + "gdp_shares/gdp_layout_{planning_horizons}.nc",
        regions_onshore="resources/"
        + RDIR
        + "bus_regions/regions_onshore_elec_s{simpl}_{clusters}.geojson",
        cutout="cutouts/"
        + CDIR
        + [c["cutout"] for _, c in config["renewable"].items()][0]
        + ".nc",
        # default to first cutout found
    output:
        clustered_pop_layout="resources/"
        + SECDIR
        + "population_shares/pop_layout_elec_s{simpl}_{clusters}_{planning_horizons}.csv",
        clustered_gdp_layout="resources/"
        + SECDIR
        + "gdp_shares/gdp_layout_elec_s{simpl}_{clusters}_{planning_horizons}.csv",
    resources:
        mem_mb=10000,
    benchmark:
        (
            "benchmarks/"
            + SECDIR
            + "build_clustered_population_layouts/s{simpl}_{clusters}_{planning_horizons}"
        )
    script:
        "scripts/build_clustered_population_layouts.py"


rule build_heat_demand:
    params:
        snapshots=config["snapshots"],
    input:
        pop_layout_total="resources/"
        + SECDIR
        + "population_shares/pop_layout_total_{planning_horizons}.nc",
        pop_layout_urban="resources/"
        + SECDIR
        + "population_shares/pop_layout_urban_{planning_horizons}.nc",
        pop_layout_rural="resources/"
        + SECDIR
        + "population_shares/pop_layout_rural_{planning_horizons}.nc",
        regions_onshore="resources/"
        + RDIR
        + "bus_regions/regions_onshore_elec_s{simpl}_{clusters}.geojson",
        cutout="cutouts/"
        + CDIR
        + [c["cutout"] for _, c in config["renewable"].items()][0]
        + ".nc",
        # default to first cutout found
    output:
        heat_demand_urban="resources/"
        + SECDIR
        + "demand/heat/heat_demand_urban_elec_s{simpl}_{clusters}_{planning_horizons}.nc",
        heat_demand_rural="resources/"
        + SECDIR
        + "demand/heat/heat_demand_rural_elec_s{simpl}_{clusters}_{planning_horizons}.nc",
        heat_demand_total="resources/"
        + SECDIR
        + "demand/heat/heat_demand_total_elec_s{simpl}_{clusters}_{planning_horizons}.nc",
    resources:
        mem_mb=20000,
    benchmark:
        (
            "benchmarks/"
            + SECDIR
            + "build_heat_demand/s{simpl}_{clusters}_{planning_horizons}"
        )
    script:
        "scripts/build_heat_demand.py"


rule build_temperature_profiles:
    params:
        snapshots=config["snapshots"],
    input:
        pop_layout_total="resources/"
        + SECDIR
        + "population_shares/pop_layout_total_{planning_horizons}.nc",
        pop_layout_urban="resources/"
        + SECDIR
        + "population_shares/pop_layout_urban_{planning_horizons}.nc",
        pop_layout_rural="resources/"
        + SECDIR
        + "population_shares/pop_layout_rural_{planning_horizons}.nc",
        regions_onshore="resources/"
        + RDIR
        + "bus_regions/regions_onshore_elec_s{simpl}_{clusters}.geojson",
        cutout="cutouts/"
        + CDIR
        + [c["cutout"] for _, c in config["renewable"].items()][0]
        + ".nc",
        # default to first cutout found
    output:
        temp_soil_total="resources/"
        + SECDIR
        + "temperatures/temp_soil_total_elec_s{simpl}_{clusters}_{planning_horizons}.nc",
        temp_soil_rural="resources/"
        + SECDIR
        + "temperatures/temp_soil_rural_elec_s{simpl}_{clusters}_{planning_horizons}.nc",
        temp_soil_urban="resources/"
        + SECDIR
        + "temperatures/temp_soil_urban_elec_s{simpl}_{clusters}_{planning_horizons}.nc",
        temp_air_total="resources/"
        + SECDIR
        + "temperatures/temp_air_total_elec_s{simpl}_{clusters}_{planning_horizons}.nc",
        temp_air_rural="resources/"
        + SECDIR
        + "temperatures/temp_air_rural_elec_s{simpl}_{clusters}_{planning_horizons}.nc",
        temp_air_urban="resources/"
        + SECDIR
        + "temperatures/temp_air_urban_elec_s{simpl}_{clusters}_{planning_horizons}.nc",
    resources:
        mem_mb=20000,
    benchmark:
        (
            "benchmarks/"
            + SECDIR
            + "build_temperature_profiles/s{simpl}_{clusters}_{planning_horizons}"
        )
    script:
        "scripts/build_temperature_profiles.py"


rule copy_config:
    params:
        summary_dir=config["summary_dir"],
        run=run,
    output:
        folder=directory(SDIR + "configs"),
        config=SDIR + "configs/config.yaml",
    threads: 1
    resources:
        mem_mb=1000,
    benchmark:
        SDIR + "benchmarks/copy_config"
    script:
        "scripts/copy_config.py"


if config["foresight"] == "overnight":

    rule solve_sector_network:
        params:
            solving=config["solving"],
            augmented_line_connection=config["augmented_line_connection"],
        input:
            overrides=BASE_DIR + "/data/override_component_attrs",
            # network=RESDIR
            # + "prenetworks/elec_s{simpl}_{clusters}_ec_l{ll}_{opts}_{sopts}_{planning_horizons}_{discountrate}.nc",
            network=RESDIR
            + "prenetworks/elec_s{simpl}_{clusters}_ec_l{ll}_{opts}_{sopts}_{planning_horizons}_{discountrate}_{demand}_{h2export}export.nc",
            costs="resources/" + RDIR + "costs_{planning_horizons}.csv",
            configs=SDIR + "configs/config.yaml",  # included to trigger copy_config rule
        output:
            RESDIR
            + "postnetworks/elec_s{simpl}_{clusters}_ec_l{ll}_{opts}_{sopts}_{planning_horizons}_{discountrate}_{demand}_{h2export}export.nc",
        shadow:
            "copy-minimal" if os.name == "nt" else "shallow"
        log:
            solver=RESDIR
            + "logs/elec_s{simpl}_{clusters}_ec_l{ll}_{opts}_{sopts}_{planning_horizons}_{discountrate}_{demand}_{h2export}export_solver.log",
            python=RESDIR
            + "logs/elec_s{simpl}_{clusters}_ec_l{ll}_{opts}_{sopts}_{planning_horizons}_{discountrate}_{demand}_{h2export}export_python.log",
            memory=RESDIR
            + "logs/elec_s{simpl}_{clusters}_ec_l{ll}_{opts}_{sopts}_{planning_horizons}_{discountrate}_{demand}_{h2export}export_memory.log",
        threads: 25
        resources:
            mem_mb=config["solving"]["mem"],
        benchmark:
            (
                RESDIR
                + "benchmarks/solve_network/elec_s{simpl}_{clusters}_ec_l{ll}_{opts}_{sopts}_{planning_horizons}_{discountrate}_{demand}_{h2export}export"
            )
        script:
            "scripts/solve_network.py"


rule make_sector_summary:
    params:
        planning_horizons=config["scenario"]["planning_horizons"],
        results_dir=config["results_dir"],
        summary_dir=config["summary_dir"],
        run=run["name"],
        scenario_config=config["scenario"],
        costs_config=config["costs"],
        h2export_qty=config["export"]["h2export"],
        foresight=config["foresight"],
    input:
        overrides="data/override_component_attrs",
        networks=expand(
            RESDIR
            + "postnetworks/elec_s{simpl}_{clusters}_ec_l{ll}_{opts}_{sopts}_{planning_horizons}_{discountrate}_{demand}_{h2export}export.nc",
            **config["scenario"],
            **config["costs"],
            **config["export"],
        ),
        costs="resources/" + RDIR + "costs_{planning_horizons}.csv",
        plots=expand(
            RESDIR
            + "maps/elec_s{simpl}_{clusters}_ec_l{ll}_{opts}_{sopts}-costs-all_{planning_horizons}_{discountrate}_{demand}_{h2export}export.pdf",
            **config["scenario"],
            **config["costs"],
            **config["export"],
        ),
    output:
        nodal_costs=SDIR + "csvs/nodal_costs.csv",
        nodal_capacities=SDIR + "csvs/nodal_capacities.csv",
        nodal_cfs=SDIR + "csvs/nodal_cfs.csv",
        cfs=SDIR + "csvs/cfs.csv",
        costs=SDIR + "csvs/costs.csv",
        capacities=SDIR + "csvs/capacities.csv",
        curtailment=SDIR + "csvs/curtailment.csv",
        energy=SDIR + "csvs/energy.csv",
        supply=SDIR + "csvs/supply.csv",
        supply_energy=SDIR + "csvs/supply_energy.csv",
        prices=SDIR + "csvs/prices.csv",
        weighted_prices=SDIR + "csvs/weighted_prices.csv",
        market_values=SDIR + "csvs/market_values.csv",
        price_statistics=SDIR + "csvs/price_statistics.csv",
        metrics=SDIR + "csvs/metrics.csv",
    threads: 2
    resources:
        mem_mb=10000,
    benchmark:
        SDIR + "benchmarks/make_summary"
    script:
        "scripts/make_summary.py"


rule plot_summary:
    input:
        "results/"
        + RDIR
        + "summaries/elec_s{simpl}_{clusters}_ec_l{ll}_{opts}_{country}",
    output:
        "results/"
        + RDIR
        + "plots/summary_{summary}_elec_s{simpl}_{clusters}_ec_l{ll}_{opts}_{country}.{ext}",
    log:
        "logs/"
        + RDIR
        + "plot_summary/{summary}_elec_s{simpl}_{clusters}_ec_l{ll}_{opts}_{country}_{ext}.log",
    script:
        "scripts/plot_summary.py"


rule plot_network:
    params:
        electricity=config["electricity"],
        costs=config["costs"],
        plotting=config["plotting"],
    input:
        network="results/"
        + RDIR
        + "networks/elec_s{simpl}_{clusters}_ec_l{ll}_{opts}.nc",
        africa_shape="resources/" + RDIR + "shapes/africa_shape.geojson",
        tech_costs=COSTS,
    output:
        only_map="results/"
        + RDIR
        + "plots/elec_s{simpl}_{clusters}_ec_l{ll}_{opts}_{attr}.{ext}",
        ext="results/"
        + RDIR
        + "plots/elec_s{simpl}_{clusters}_ec_l{ll}_{opts}_{attr}_ext.{ext}",
    log:
        "logs/"
        + RDIR
        + "plot_network/elec_s{simpl}_{clusters}_ec_l{ll}_{opts}_{attr}_{ext}.log",
    script:
        "scripts/plot_network.py"


rule make_statistics:
    params:
        countries=config["countries"],
        renewable_carriers=config["electricity"]["renewable_carriers"],
        renewable=config["renewable"],
        crs=config["crs"],
        scenario=config["scenario"],
    output:
        stats="results/" + RDIR + "stats.csv",
    threads: 1
    script:
        "scripts/make_statistics.py"


rule plot_sector_network:
    input:
        overrides="data/override_component_attrs",
        network=RESDIR
        + "postnetworks/elec_s{simpl}_{clusters}_ec_l{ll}_{opts}_{sopts}_{planning_horizons}_{discountrate}_{demand}_{h2export}export.nc",
    output:
        map=RESDIR
        + "maps/elec_s{simpl}_{clusters}_ec_l{ll}_{opts}_{sopts}-costs-all_{planning_horizons}_{discountrate}_{demand}_{h2export}export.pdf",
    threads: 2
    resources:
        mem_mb=10000,
    benchmark:
        (
            RESDIR
            + "benchmarks/plot_network/elec_s{simpl}_{clusters}_ec_l{ll}_{opts}_{sopts}_{planning_horizons}_{discountrate}_{demand}_{h2export}export"
        )
    script:
        "scripts/plot_network.py"


rule plot_sector_summary:
    input:
        costs=SDIR + "csvs/costs.csv",
        energy=SDIR + "csvs/energy.csv",
        balances=SDIR + "csvs/supply_energy.csv",
    output:
        costs=SDIR + "graphs/costs.pdf",
        energy=SDIR + "graphs/energy.pdf",
        balances=SDIR + "graphs/balances-energy.pdf",
    threads: 2
    resources:
        mem_mb=10000,
    benchmark:
        SDIR + "benchmarks/plot_summary"
    script:
        "scripts/plot_summary.py"


rule build_industrial_database:
    output:
        industrial_database="data/industrial_database.csv",
    script:
        "scripts/build_industrial_database.py"


rule prepare_db:
    params:
        tech_colors=config["plotting"]["tech_colors"],
    input:
        network=RESDIR
        + "postnetworks/elec_s{simpl}_{clusters}_ec_l{ll}_{opts}_{sopts}_{planning_horizons}_{discountrate}_{demand}_{h2export}export.nc",
    output:
        db=RESDIR
        + "summaries/elec_s{simpl}_{clusters}_ec_l{ll}_{opts}_{sopts}-costs-all_{planning_horizons}_{discountrate}_{demand}_{h2export}export.csv",
    threads: 2
    resources:
        mem_mb=10000,
    benchmark:
        (
            RESDIR
            + "benchmarks/prepare_db/elec_s{simpl}_{clusters}_ec_l{ll}_{opts}_{sopts}_{planning_horizons}_{discountrate}_{demand}_{h2export}export"
        )
    script:
        "scripts/prepare_db.py"


rule build_industrial_distribution_key:  #default data
    params:
        countries=config["countries"],
        gadm_layer_id=config["build_shape_options"]["gadm_layer_id"],
        alternative_clustering=config["cluster_options"]["alternative_clustering"],
        industry_database=config["custom_data"]["industry_database"],
    input:
        regions_onshore="resources/"
        + RDIR
        + "bus_regions/regions_onshore_elec_s{simpl}_{clusters}.geojson",
        clustered_pop_layout="resources/"
        + SECDIR
        + "population_shares/pop_layout_elec_s{simpl}_{clusters}_{planning_horizons}.csv",
        clustered_gdp_layout="resources/"
        + SECDIR
        + "gdp_shares/gdp_layout_elec_s{simpl}_{clusters}_{planning_horizons}.csv",
        industrial_database="data/industrial_database.csv",
        shapes_path="resources/"
        + RDIR
        + "bus_regions/regions_onshore_elec_s{simpl}_{clusters}.geojson",
    output:
        industrial_distribution_key="resources/"
        + SECDIR
        + "demand/industrial_distribution_key_elec_s{simpl}_{clusters}_{planning_horizons}.csv",
    threads: 1
    resources:
        mem_mb=1000,
    benchmark:
        (
            "benchmarks/"
            + RDIR
            + "build_industrial_distribution_key_elec_s{simpl}_{clusters}_{planning_horizons}"
        )
    script:
        "scripts/build_industrial_distribution_key.py"


rule build_base_industry_totals:  #default data
    params:
        base_year=config["demand_data"]["base_year"],
        countries=config["countries"],
        other_industries=config["demand_data"]["other_industries"],
    input:
        #os.path.dirname(snakemake.input["transactions_path"]) + "/demand/unsd/data/"
        #industrial_production_per_country="data/industrial_production_per_country.csv",
        unsd_export_path="data/demand/unsd/data/",
        energy_totals_base="resources/" + SECDIR + "energy_totals_base.csv",
        transactions_path="data/unsd_transactions.csv",
    output:
        base_industry_totals="resources/"
        + SECDIR
        + "demand/base_industry_totals_{planning_horizons}_{demand}.csv",
    threads: 1
    resources:
        mem_mb=1000,
    benchmark:
        (
            "benchmarks/"
            + SECDIR
            + "build_base_industry_totals_{planning_horizons}_{demand}"
        )
    script:
        "scripts/build_base_industry_totals.py"


rule build_industry_demand:  #default data
    params:
        countries=config["countries"],
        industry_demand=config["custom_data"]["industry_demand"],
        base_year=config["demand_data"]["base_year"],
        industry_util_factor=config["sector"]["industry_util_factor"],
        aluminium_year=config["demand_data"]["aluminium_year"],
    input:
        industrial_distribution_key="resources/"
        + SECDIR
        + "demand/industrial_distribution_key_elec_s{simpl}_{clusters}_{planning_horizons}.csv",
        #industrial_production_per_country_tomorrow="resources/demand/industrial_production_per_country_tomorrow_{planning_horizons}_{demand}.csv",
        #industrial_production_per_country="data/industrial_production_per_country.csv",
        base_industry_totals="resources/"
        + SECDIR
        + "demand/base_industry_totals_{planning_horizons}_{demand}.csv",
        industrial_database="data/industrial_database.csv",
        costs="resources/" + RDIR + "costs_{planning_horizons}.csv",
        industry_growth_cagr="data/demand/industry_growth_cagr.csv",
    output:
        industrial_energy_demand_per_node="resources/"
        + SECDIR
        + "demand/industrial_energy_demand_per_node_elec_s{simpl}_{clusters}_{planning_horizons}_{demand}.csv",
    threads: 1
    resources:
        mem_mb=1000,
    benchmark:
        (
            "benchmarks/"
            + SECDIR
            + "industrial_energy_demand_per_node_elec_s{simpl}_{clusters}_{planning_horizons}_{demand}.csv"
        )
    script:
        "scripts/build_industry_demand.py"


rule build_existing_heating_distribution:
    params:
        baseyear=config["scenario"]["planning_horizons"][0],
        sector=config["sector"],
        existing_capacities=config["existing_capacities"],
    input:
        existing_heating="data/existing_infrastructure/existing_heating_raw.csv",
        clustered_pop_layout="resources/"
        + SECDIR
        + "population_shares/pop_layout_elec_s{simpl}_{clusters}_{planning_horizons}.csv",
        clustered_pop_energy_layout="resources/"
        + SECDIR
        + "demand/heat/nodal_energy_heat_totals_{demand}_s{simpl}_{clusters}_{planning_horizons}.csv",
        #"resources/population_shares/pop_weighted_energy_totals_s{simpl}_{clusters}.csv",
        district_heat_share="resources/"
        + SECDIR
        + "demand/heat/district_heat_share_{demand}_s{simpl}_{clusters}_{planning_horizons}.csv",
    output:
        existing_heating_distribution="resources/"
        + SECDIR
        + "heating/existing_heating_distribution_{demand}_s{simpl}_{clusters}_{planning_horizons}.csv",
    threads: 1
    resources:
        mem_mb=2000,
    log:
        RESDIR
        + "logs/build_existing_heating_distribution_{demand}_s{simpl}_{clusters}_{planning_horizons}.log",
    benchmark:
        RESDIR
        +"benchmarks/build_existing_heating_distribution/{demand}_s{simpl}_{clusters}_{planning_horizons}"
    script:
        "scripts/build_existing_heating_distribution.py"


if config["foresight"] == "myopic":

    rule add_existing_baseyear:
        params:
            baseyear=config["scenario"]["planning_horizons"][0],
            sector=config["sector"],
            existing_capacities=config["existing_capacities"],
            costs=config["costs"],
        input:
            network=RESDIR
            + "prenetworks/elec_s{simpl}_{clusters}_ec_l{ll}_{opts}_{sopts}_{planning_horizons}_{discountrate}_{demand}_{h2export}export.nc",
            powerplants="resources/" + RDIR + "powerplants.csv",
            busmap_s="resources/" + RDIR + "bus_regions/busmap_elec_s{simpl}.csv",
            busmap="resources/"
            + RDIR
            + "bus_regions/busmap_elec_s{simpl}_{clusters}.csv",
            clustered_pop_layout="resources/"
            + SECDIR
            + "population_shares/pop_layout_elec_s{simpl}_{clusters}_{planning_horizons}.csv",
            costs="resources/" + RDIR + "costs_{planning_horizons}.csv",
            cop_soil_total="resources/"
            + SECDIR
            + "cops/cop_soil_total_elec_s{simpl}_{clusters}_{planning_horizons}.nc",
            cop_air_total="resources/"
            + SECDIR
            + "cops/cop_air_total_elec_s{simpl}_{clusters}_{planning_horizons}.nc",
            existing_heating_distribution="resources/"
            + SECDIR
            + "heating/existing_heating_distribution_{demand}_s{simpl}_{clusters}_{planning_horizons}.csv",
        output:
            RESDIR
            + "prenetworks-brownfield/elec_s{simpl}_{clusters}_l{ll}_{opts}_{sopts}_{planning_horizons}_{discountrate}_{demand}_{h2export}export.nc",
        wildcard_constraints:
            # TODO: The first planning_horizon needs to be aligned across scenarios
            # snakemake does not support passing functions to wildcard_constraints
            # reference: https://github.com/snakemake/snakemake/issues/2703
            planning_horizons=config["scenario"]["planning_horizons"][0],  #only applies to baseyear
        threads: 1
        resources:
            mem_mb=2000,
        log:
            RESDIR
            + "logs/add_existing_baseyear_elec_s{simpl}_{clusters}_ec_l{ll}_{opts}_{sopts}_{planning_horizons}_{discountrate}_{demand}_{h2export}export.log",
        benchmark:
            RESDIR
            +"benchmarks/add_existing_baseyear/elec_s{simpl}_{clusters}_ec_l{ll}_{opts}_{sopts}_{planning_horizons}_{discountrate}_{demand}_{h2export}export"
        script:
            "scripts/add_existing_baseyear.py"

    def input_profile_tech_brownfield(w):
        return {
            f"profile_{tech}": f"resources/"
            + RDIR
            + "renewable_profiles/profile_{tech}.nc"
            for tech in config["electricity"]["renewable_carriers"]
            if tech != "hydro"
        }

    def solved_previous_horizon(w):
        planning_horizons = config["scenario"]["planning_horizons"]
        i = planning_horizons.index(int(w.planning_horizons))
        planning_horizon_p = str(planning_horizons[i - 1])

        return (
            RESDIR
            + "postnetworks/elec_s{simpl}_{clusters}_ec_l{ll}_{opts}_{sopts}_"
            + planning_horizon_p
            + "_{discountrate}_{demand}_{h2export}export.nc"
        )

    rule add_brownfield:
        params:
            H2_retrofit=config["sector"]["hydrogen"],
            H2_retrofit_capacity_per_CH4=config["sector"]["hydrogen"][
                "H2_retrofit_capacity_per_CH4"
            ],
            threshold_capacity=config["existing_capacities"]["threshold_capacity"],
            snapshots=config["snapshots"],
            # drop_leap_day=config["enable"]["drop_leap_day"],
            carriers=config["electricity"]["renewable_carriers"],
        input:
            # unpack(input_profile_tech_brownfield),
            simplify_busmap="resources/" + RDIR + "bus_regions/busmap_elec_s{simpl}.csv",
            cluster_busmap="resources/"
            + RDIR
            + "bus_regions/busmap_elec_s{simpl}_{clusters}.csv",
            network=RESDIR
            + "prenetworks/elec_s{simpl}_{clusters}_ec_l{ll}_{opts}_{sopts}_{planning_horizons}_{discountrate}_{demand}_{h2export}export.nc",
            network_p=solved_previous_horizon,  #solved network at previous time step
            costs=CDIR + "costs_{planning_horizons}.csv",
            cop_soil_total="resources/"
            + SECDIR
            + "cops/cop_soil_total_elec_s{simpl}_{clusters}_{planning_horizons}.nc",
            cop_air_total="resources/"
            + SECDIR
            + "cops/cop_air_total_elec_s{simpl}_{clusters}_{planning_horizons}.nc",
        output:
            RESDIR
            + "prenetworks-brownfield/elec_s{simpl}_{clusters}_l{ll}_{opts}_{sopts}_{planning_horizons}_{discountrate}_{demand}_{h2export}export.nc",
        threads: 4
        resources:
            mem_mb=10000,
        log:
            RESDIR
            + "logs/add_brownfield_elec_s{simpl}_{clusters}_ec_l{ll}_{opts}_{sopts}_{planning_horizons}_{discountrate}_{demand}_{h2export}export.log",
        benchmark:
            (
                RESDIR
                + "benchmarks/add_brownfield/elec_s{simpl}_ec_{clusters}_l{ll}_{opts}_{sopts}_{planning_horizons}_{discountrate}_{demand}_{h2export}export"
            )
        script:
            "./scripts/add_brownfield.py"

    ruleorder: add_existing_baseyear > add_brownfield

    rule solve_network_myopic:
        params:
            solving=config["solving"],
            foresight=config["foresight"],
            planning_horizons=config["scenario"]["planning_horizons"],
            co2_sequestration_potential=config["scenario"].get(
                "co2_sequestration_potential", 200
            ),
            augmented_line_connection=config["augmented_line_connection"],
        input:
            overrides=BASE_DIR + "/data/override_component_attrs",
            network=RESDIR
            + "prenetworks-brownfield/elec_s{simpl}_{clusters}_l{ll}_{opts}_{sopts}_{planning_horizons}_{discountrate}_{demand}_{h2export}export.nc",
            costs="resources/" + RDIR + "costs_{planning_horizons}.csv",
            configs=SDIR + "configs/config.yaml",  # included to trigger copy_config rule
        output:
            network=RESDIR
            + "postnetworks/elec_s{simpl}_{clusters}_ec_l{ll}_{opts}_{sopts}_{planning_horizons}_{discountrate}_{demand}_{h2export}export.nc",
            # config=RESDIR
            # + "configs/config.elec_s{simpl}_{clusters}_ec_l{ll}_{opts}_{sopts}_{planning_horizons}_{discountrate}_{demand}_{h2export}export.yaml",
        shadow:
            "copy-minimal" if os.name == "nt" else "shallow"
        log:
            solver=RESDIR
            + "logs/elec_s{simpl}_{clusters}_ec_l{ll}_{opts}_{sopts}_{planning_horizons}_{discountrate}_{demand}_{h2export}export_solver.log",
            python=RESDIR
            + "logs/elec_s{simpl}_{clusters}_ec_l{ll}_{opts}_{sopts}_{planning_horizons}_{discountrate}_{demand}_{h2export}export_python.log",
            memory=RESDIR
            + "logs/elec_s{simpl}_{clusters}_ec_l{ll}_{opts}_{sopts}_{planning_horizons}_{discountrate}_{demand}_{h2export}export_memory.log",
        threads: 25
        resources:
            mem_mb=config["solving"]["mem"],
        benchmark:
            (
                RESDIR
                + "benchmarks/solve_network/elec_s{simpl}_{clusters}_ec_l{ll}_{opts}_{sopts}_{planning_horizons}_{discountrate}_{demand}_{h2export}export"
            )
        script:
            "./scripts/solve_network.py"

    rule solve_sector_networks_myopic:
        input:
            networks=expand(
                RESDIR
                + "postnetworks/elec_s{simpl}_{clusters}_ec_l{ll}_{opts}_{sopts}_{planning_horizons}_{discountrate}_{demand}_{h2export}export.nc",
                **config["scenario"],
                **config["costs"],
                **config["export"],
            ),


rule run_scenario:
    input:
        diff_config="configs/scenarios/config.{scenario_name}.yaml",
    output:
        touchfile=touch("results/{scenario_name}/scenario.done"),
        copyconfig="results/{scenario_name}/config.yaml",
    threads: 1
    resources:
        mem_mb=5000,
    run:
<<<<<<< HEAD
        from scripts.build_test_configs import (
            create_test_config,
            _parse_inputconfig,
        )
        from ruamel.yaml import YAML
=======
        from build_test_configs import create_test_config
        import yaml
        from subprocess import run

        # get base configuration file from diff config
        with open(input.diff_config) as f:
            base_config_path = (
                yaml.full_load(f)
                .get("run", {})
                .get("base_config", "config.default.yaml")
            )
>>>>>>> 88d9cc9e

        # Ensure the scenario name matches the name of the configuration
        create_test_config(
            input.diff_config,
            {"run": {"name": wildcards.scenario_name}},
            input.diff_config,
        )
        # merge the default config file with the difference
<<<<<<< HEAD
        create_test_config(input.default_config, input.diff_config, "config.yaml")
        config = _parse_inputconfig("config.yaml", YAML())
        if config["monte_carlo"].get("add_to_snakefile", False) == True:
            os.system(
                "snakemake -j all solve_all_networks_monte --forceall --rerun-incomplete"
            )
        else:
            os.system(
                "snakemake -j all solve_all_networks --forceall --rerun-incomplete"
            )
        os.system("snakemake -j1 make_statistics --force")
=======
        create_test_config(base_config_path, input.diff_config, "config.yaml")
        run(
            "snakemake -j all solve_all_networks --rerun-incomplete",
            shell=True,
            check=not config["run"]["allow_scenario_failure"],
        )
        run(
            "snakemake -j1 make_statistics --force",
            shell=True,
            check=not config["run"]["allow_scenario_failure"],
        )
>>>>>>> 88d9cc9e
        copyfile("config.yaml", output.copyconfig)



rule run_all_scenarios:
    input:
        expand(
            "results/{scenario_name}/scenario.done",
            scenario_name=[
                c.stem.replace("config.", "")
                for c in Path("configs/scenarios").glob("config.*.yaml")
            ],
        ),<|MERGE_RESOLUTION|>--- conflicted
+++ resolved
@@ -11,12 +11,6 @@
 
 from snakemake.remote.HTTP import RemoteProvider as HTTPRemoteProvider
 
-<<<<<<< HEAD
-from scripts._helpers import create_country_list
-from scripts.build_demand_profiles import get_load_paths_gegis
-from scripts.retrieve_databundle_light import datafiles_retrivedatabundle
-from scripts.monte_carlo import wildcard_creator
-=======
 from _helpers import (
     create_country_list,
     get_last_commit_message,
@@ -25,8 +19,8 @@
     BASE_DIR,
 )
 from build_demand_profiles import get_load_paths_gegis
+from monte_carlo import wildcard_creator
 from retrieve_databundle_light import datafiles_retrivedatabundle
->>>>>>> 88d9cc9e
 from pathlib import Path
 
 
@@ -818,9 +812,6 @@
         return int(factor * (10000 + 195 * int(w.clusters)))
 
 
-<<<<<<< HEAD
-if config["monte_carlo"].get("add_to_snakefile", False) == True:
-=======
 if config["monte_carlo"]["options"].get("add_to_snakefile", False) == False:
 
     rule solve_network:
@@ -830,6 +821,7 @@
         input:
             overrides=BASE_DIR + "/data/override_component_attrs",
             network="networks/" + RDIR + "elec_s{simpl}_{clusters}_ec_l{ll}_{opts}.nc",
+            costs=COSTS,
         output:
             "results/" + RDIR + "networks/elec_s{simpl}_{clusters}_ec_l{ll}_{opts}.nc",
         log:
@@ -857,7 +849,6 @@
 
 
 if config["monte_carlo"]["options"].get("add_to_snakefile", False) == True:
->>>>>>> 88d9cc9e
 
     rule monte_carlo:
         params:
@@ -882,8 +873,6 @@
         script:
             "scripts/monte_carlo.py"
 
-<<<<<<< HEAD
-=======
     rule solve_monte:
         input:
             expand(
@@ -893,21 +882,16 @@
                 **config["scenario"],
             ),
 
->>>>>>> 88d9cc9e
     rule solve_network:
         params:
             solving=config["solving"],
             augmented_line_connection=config["augmented_line_connection"],
         input:
-<<<<<<< HEAD
-            "networks/" + RDIR + "elec_s{simpl}_{clusters}_ec_l{ll}_{opts}_{unc}.nc",
-            tech_costs=COSTS,
-=======
             overrides=BASE_DIR + "/data/override_component_attrs",
             network="networks/"
             + RDIR
             + "elec_s{simpl}_{clusters}_ec_l{ll}_{opts}_{unc}.nc",
->>>>>>> 88d9cc9e
+            costs=COSTS,
         output:
             "results/"
             + RDIR
@@ -946,40 +930,6 @@
                 + "networks/elec_s{simpl}_{clusters}_ec_l{ll}_{opts}_{unc}.nc",
                 **config["scenario"],
             ),
-
-else:
-
-    rule solve_network:
-        input:
-            "networks/" + RDIR + "elec_s{simpl}_{clusters}_ec_l{ll}_{opts}.nc",
-            tech_costs=COSTS,
-        output:
-            "results/" + RDIR + "networks/elec_s{simpl}_{clusters}_ec_l{ll}_{opts}.nc",
-        log:
-            solver=normpath(
-                "logs/"
-                + RDIR
-                + "solve_network/elec_s{simpl}_{clusters}_ec_l{ll}_{opts}_solver.log"
-            ),
-            python="logs/"
-            + RDIR
-            + "solve_network/elec_s{simpl}_{clusters}_ec_l{ll}_{opts}_python.log",
-            memory="logs/"
-            + RDIR
-            + "solve_network/elec_s{simpl}_{clusters}_ec_l{ll}_{opts}_memory.log",
-        benchmark:
-            (
-                "benchmarks/"
-                + RDIR
-                + "solve_network/elec_s{simpl}_{clusters}_ec_l{ll}_{opts}"
-            )
-        threads: 20
-        resources:
-            mem=memory,
-        shadow:
-            "shallow"
-        script:
-            "scripts/solve_network.py"
 
 
 def input_make_summary(w):
@@ -2199,13 +2149,6 @@
     resources:
         mem_mb=5000,
     run:
-<<<<<<< HEAD
-        from scripts.build_test_configs import (
-            create_test_config,
-            _parse_inputconfig,
-        )
-        from ruamel.yaml import YAML
-=======
         from build_test_configs import create_test_config
         import yaml
         from subprocess import run
@@ -2217,31 +2160,20 @@
                 .get("run", {})
                 .get("base_config", "config.default.yaml")
             )
->>>>>>> 88d9cc9e
-
-        # Ensure the scenario name matches the name of the configuration
+
+            # Ensure the scenario name matches the name of the configuration
         create_test_config(
             input.diff_config,
             {"run": {"name": wildcards.scenario_name}},
             input.diff_config,
         )
         # merge the default config file with the difference
-<<<<<<< HEAD
-        create_test_config(input.default_config, input.diff_config, "config.yaml")
-        config = _parse_inputconfig("config.yaml", YAML())
-        if config["monte_carlo"].get("add_to_snakefile", False) == True:
-            os.system(
-                "snakemake -j all solve_all_networks_monte --forceall --rerun-incomplete"
-            )
-        else:
-            os.system(
-                "snakemake -j all solve_all_networks --forceall --rerun-incomplete"
-            )
-        os.system("snakemake -j1 make_statistics --force")
-=======
         create_test_config(base_config_path, input.diff_config, "config.yaml")
+        rulename = "solve_all_networks"
+        if config["monte_carlo"].get("add_to_snakemake"):
+            rulename = "solve_all_networks_monte"
         run(
-            "snakemake -j all solve_all_networks --rerun-incomplete",
+            f"snakemake -j all {rulename} --rerun-incomplete",
             shell=True,
             check=not config["run"]["allow_scenario_failure"],
         )
@@ -2250,7 +2182,6 @@
             shell=True,
             check=not config["run"]["allow_scenario_failure"],
         )
->>>>>>> 88d9cc9e
         copyfile("config.yaml", output.copyconfig)
 
 
