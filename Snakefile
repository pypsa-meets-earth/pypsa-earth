--- conflicted
+++ resolved
@@ -16,11 +16,8 @@
     get_last_commit_message,
     check_config_version,
     copy_default_files,
-<<<<<<< HEAD
     write_config,
-=======
     BASE_DIR,
->>>>>>> 7d83f351
 )
 from build_demand_profiles import get_load_paths_gegis
 from retrieve_databundle_light import datafiles_retrivedatabundle
